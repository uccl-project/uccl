--- conflicted
+++ resolved
@@ -1198,12 +1198,7 @@
 
       auto it = std::find(gpu_cards_ranked.begin(), gpu_cards_ranked.end(),
                           normalized_pci_busid);
-<<<<<<< HEAD
-      CHECK(it != gpu_cards_ranked.end())
-          << "GPU card " << pci_busid << " not found in ranked list";
-=======
       if (it == gpu_cards_ranked.end()) continue;
->>>>>>> bde34635
       auto distance = std::distance(gpu_cards_ranked.begin(), it);
       gpu_cards_rank_map[dev_path] = distance;
       gpu_cards.push_back(dev_path);
@@ -1219,12 +1214,7 @@
 
       auto it = std::find(gpu_cards_ranked.begin(), gpu_cards_ranked.end(),
                           normalized_pci_busid);
-<<<<<<< HEAD
-      CHECK(it != gpu_cards_ranked.end())
-          << "GPU card " << pci_busid << " not found in ranked list";
-=======
       if (it == gpu_cards_ranked.end()) continue;
->>>>>>> bde34635
       auto distance = std::distance(gpu_cards_ranked.begin(), it);
       gpu_cards_rank_map[dev_path] = distance;
       gpu_cards.push_back(dev_path);
