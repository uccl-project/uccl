<div align="center">

# UCCL

<p align="center">
    <a href="#about"><b>About</b></a> | 
    <a href="#getting-started"><b>Getting Started</b></a> | 
    <a href="#development-guide"><b>Development Guide</b></a> | 
    <a href="#acknowledgement"><b>Acknowledgement</b></a>
</p>

</div>

## About 

UCCL is an efficient collective communication library for GPUs. 

Existing network transports under NCCL (i.e., kernel TCP and RDMA) leverage one or few network paths to stream huge data volumes, thus prone to congestion happening in datacenter networks. Instead, UCCL employs packet spraying in software to leverage abundant network paths to avoid "single-path-of-congestion". With this design, UCCL provides the following benefits: 
* Faster collectives by leveraging multi-path
* Widely available in the public cloud by leveraging legacy NICs and Ethernet fabric
* Evolvable transport designs including multi-path load balancing and congestion control
* Open-source research platform for ML collectives

On two AWS `g4dn.8xlarge` instances with 50G NICs and T4 GPUs under the cluster placement group, UCCL outperforms NCCL by up to **3.7x** for AllReduce: 

![UCCL Performance Report](./allreduce_perf.png)

## Getting Started

UCCL currently supports AWS ENA NICs and IBM VirtIO NICs; support for Azure and GCP NICs and RDMA is on the way. It is implemented as an NCCL plugin library with a drop-in replacement for NCCL applications. Here, we show how to run the standard `nccl-tests` that leverages UCCL atop two AWS `g4dn.8xlarge` instances with T4 GPUs. 

1. Create two `g4dn.8xlarge` instances each with a second ENA NIC interface and a public IP: 
    * Login to EC2 console `us-east-1` and click `Launch instances`
    * Enter `Name and tags`
    * Select AMI of `Deep Learning OSS Nvidia Driver AMI GPU PyTorch 2.5 (Ubuntu 22.04)` or the latest version
        * Alternatively, we have prepared an AMI (`ami-07f7062a5d995d7c4`) to simplify dependency setup in step 2
    * Select `g4dn.8xlarge` for `instances types` and choose your own `Key pair`
    * Click `Edit` for `Networking settings`, then select a random subnet and disable `Auto-assign public IP`
    * Click `Advanced network configuration`, then click `Add network interface`
    * Configure security rules to allow any traffic to go through the instances
    * Under `Summary`, enter 2 for `Number of instances`
    * Click `Launch instance`
    * Back to the EC2 console page, click `Elastic IPs` then `Allocate Elastic IP address` to allocate two public IPs
    * Back to the `Elastic IPs` page, for each public IP, right-click it to `Associate Elastic IP address`
        * Click `Network interface`, then enter the first network interface ID of each VM
        * Click `Allow this Elastic IP address to be reassociated` then `Associate`
    * Now you should be able to login to `VM1` and `VM2` via ssh over public IPs
    * Configure necessary ssh keys to make sure `VM1` can ssh both `VM1` (itself) and `VM2` without password
        * Note that we do not support ssh agent forwarding yet: eg, if you are using `ForwardAgent yes` option in `.ssh/config`, you still need to configure the necessary ssh keys on VMs, rather than relying on the key in ssh agent
        * Eg, you can run `ssh-keygen` on `VM1` to generate a temporary pub-priv key pair, then copy the pub key to `~/.ssh/authorized_keys` on `VM1` and `VM2`

2. Configure the two VM instances for UCCL tests as follows. Note if you have used our provided AMI, you can skip this step.
    <details><summary>Click me</summary>
    
    * Build `uccl`:
        * `git clone https://github.com/uccl-project/uccl.git`
        * `export UCCL_HOME=$(pwd)/uccl`
        * Install dependency: 
            ```
            sudo apt update
            sudo apt install clang llvm libelf-dev libpcap-dev build-essential libc6-dev-i386 linux-tools-$(uname -r) libgoogle-glog-dev libgtest-dev byobu net-tools iperf iperf3 libgtest-dev cmake m4 -y

            wget https://repo.anaconda.com/archive/Anaconda3-2024.10-1-Linux-x86_64.sh
            bash ./Anaconda3-2024.10-1-Linux-x86_64.sh
            source ~/.bashrc
            conda init
            ```

        * Build UCCL: ignore "config.h: No such file or directory" at the end
            ```
            cd $UCCL_HOME
            make
            ```
        * On Amazon VMs (Skip this step on other environments): Update AWS ENA driver to support zero-copy AF_XDP 
            ```
            # Install last ena driver with reboot persistent
            sudo apt-get install dkms
            git clone https://github.com/amzn/amzn-drivers.git -b ena_linux_2.13.0
            sudo mv amzn-drivers /usr/src/amzn-drivers-2.13.0
            sudo vi /usr/src/amzn-drivers-2.13.0/dkms.conf

            # Paste the following and save the file:
            PACKAGE_NAME="ena"
            PACKAGE_VERSION="2.13.0"
            CLEAN="make -C kernel/linux/ena clean"
            MAKE="make -C kernel/linux/ena/ BUILD_KERNEL=${kernelver}"
            BUILT_MODULE_NAME[0]="ena"
            BUILT_MODULE_LOCATION="kernel/linux/ena"
            DEST_MODULE_LOCATION[0]="/updates"
            DEST_MODULE_NAME[0]="ena"
            REMAKE_INITRD="yes"
            AUTOINSTALL="yes"

            sudo dkms add -m amzn-drivers -v 2.13.0
            sudo dkms build -m amzn-drivers -v 2.13.0
            sudo dkms install -m amzn-drivers -v 2.13.0
            sudo modprobe -r ena; sudo modprobe ena
            ```
        * On IBM VMs: Upgrade the Kernel to latest (>6.2) to support AF_XDP
            For example, on Ubuntu 22.04 image
            ```
            sudo apt update
            sudo apt install linux-image-generic-hwe-22.04
            sudo apt install -y linux-headers-$(uname -r) build-essential
            ```
    * Build `nccl` and `nccl-tests`:
        ```
        cd $UCCL_HOME/nccl
        make src.build -j
        cp src/include/nccl_common.h build/include/
        cd ..

<<<<<<< HEAD
        cd $UCCL_HOME/nccl-tests
        make MPI=1 MPI_HOME=/usr/lib/x86_64-linux-gnu/openmpi CUDA_HOME=/usr/local/cuda NCCL_HOME=$UCCL_HOME/nccl/build -j
=======
        # Consider "conda deactivate" when hitting dependency errors
        cd nccl-tests
        make MPI=1 MPI_HOME=/usr/lib/x86_64-linux-gnu/openmpi CUDA_HOME=/usr/local/cuda NCCL_HOME=/opt/uccl/nccl/build -j
>>>>>>> d4c0e3fc
        cd ..
        ```
    </details>

3. Run UCCL transport tests on `VM1`:
    * `cd $UCCL_HOME && git pull`
    * Edit `nodes.txt` to only include the two IPs of the VMs
    * Build UCCL: 
        * `python setup_all.py --target aws_g4_afxdp`
        * Keep `setup_all.py` running
        Note: This will build and setup UCCL on both VMs
    * Run UCCL tests: 
        * `cd $UCCL_HOME/afxdp/`
        * [`VM1`] `./transport_test --logtostderr=1 --clientip=<VM2 IP> --test=bimq`
        * [`VM2`] `./transport_test --logtostderr=1 --client --serverip=<VM1 IP> --test=bimq`
        * [`VM2`] You should be able to see something like `Sent 10000 messages, med rtt: 1033 us, tail rtt: 1484 us, link bw 98.3371 Gbps, app bw 95.3775 Gbps`. 
        * If you hit `[util_afxdp.cc:30] Check failed: receive_fd(afxdp_ctl.client_sock_, &afxdp_ctl.umem_fd_) == 0`, try `make -C afxdp/ clean` then `python setup_all.py --target aws_g4_afxdp` again.

4. Run `nccl-tests` on `VM1`: 
    * `python setup_all.py --target aws_g4_afxdp`
    * `cd $UCCL_HOME/afxdp/`
    * `./run_nccl_test.sh afxdp 2 <nic>`
    * You should be able to see `nccl-tests` results. 

## Development Guide

Please refer to [README_dev.md](./README_dev.md) for development setup and testing.

## Acknowledgement

UCCL is being actively developed at [UC Berkeley Sky Computing Lab](https://sky.cs.berkeley.edu/). We welcome contributions from open-source developers. <|MERGE_RESOLUTION|>--- conflicted
+++ resolved
@@ -110,14 +110,9 @@
         cp src/include/nccl_common.h build/include/
         cd ..
 
-<<<<<<< HEAD
+        # Consider "conda deactivate" when hitting dependency errors
         cd $UCCL_HOME/nccl-tests
         make MPI=1 MPI_HOME=/usr/lib/x86_64-linux-gnu/openmpi CUDA_HOME=/usr/local/cuda NCCL_HOME=$UCCL_HOME/nccl/build -j
-=======
-        # Consider "conda deactivate" when hitting dependency errors
-        cd nccl-tests
-        make MPI=1 MPI_HOME=/usr/lib/x86_64-linux-gnu/openmpi CUDA_HOME=/usr/local/cuda NCCL_HOME=/opt/uccl/nccl/build -j
->>>>>>> d4c0e3fc
         cd ..
         ```
     </details>
