from shared import *
import os
import asyncio
from pathlib import Path
import argparse

parser = argparse.ArgumentParser()
parser.add_argument("-n", "--node_file", help="Path to file containing list of nodes", default="node_ips/default.txt")
args = parser.parse_args()

UCCL_HOME = os.getenv("UCCL_HOME")
if not UCCL_HOME:
    raise ValueError("UCCL_HOME environment variable is not set.")

if not Path(UCCL_HOME).is_dir():
    raise FileNotFoundError(f"Local directory {UCCL_HOME} does not exist.")

print(f"Using UCCL_HOME: {UCCL_HOME}")

async def prepare_remote(node):
    await run_command(f"ssh -o StrictHostKeyChecking=no {node} 'mkdir -p {UCCL_HOME}'")

async def rsync(nodes):
    await asyncio.gather(*(prepare_remote(node) for node in nodes))
    tasks = [
        run_command(
            f"rsync -auv -e 'ssh -o StrictHostKeyChecking=no' --delete {UCCL_HOME}/ {node}:{UCCL_HOME}/"
        )
        for node in nodes
    ]
    await asyncio.gather(*tasks)

<<<<<<< HEAD
nodes = get_nodes()
=======
nodes = get_nodes(args.node_file)
>>>>>>> cdf87a2a
print(f"Nodes: {nodes}")

asyncio.run(rsync(nodes))<|MERGE_RESOLUTION|>--- conflicted
+++ resolved
@@ -30,11 +30,7 @@
     ]
     await asyncio.gather(*tasks)
 
-<<<<<<< HEAD
-nodes = get_nodes()
-=======
 nodes = get_nodes(args.node_file)
->>>>>>> cdf87a2a
 print(f"Nodes: {nodes}")
 
 asyncio.run(rsync(nodes))