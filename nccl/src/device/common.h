--- conflicted
+++ resolved
@@ -42,11 +42,7 @@
   // Yang: for current step, the iov buffers and lengths
   uint64_t* tail_ptr[2]; // Pointing to the CPU proxy thread's ncclRecvMem.tail
   // Yang: if the current step of ReduceCopy is for network transfer
-<<<<<<< HEAD
-  uint64_t is_net_transfer[2];
-=======
   bool is_net_transfer[2];
->>>>>>> e8974007
 };
 
 struct ncclShmemData {
