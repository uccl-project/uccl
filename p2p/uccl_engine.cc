#include "uccl_engine.h"
#ifdef USE_TCPX
#include "nccl_tcpx_endpoint.h"
#else
#include "engine.h"
#endif
#include "util/util.h"
#include <arpa/inet.h>
#include <algorithm>
#include <atomic>
#include <chrono>
#include <condition_variable>
#include <cstdbool>
#include <cstdlib>
#include <cstring>
#include <functional>
#include <future>
#include <iostream>
#include <memory>
#include <mutex>
#include <queue>
#include <string>
#include <thread>
#include <unordered_map>
#include <utility>

#ifdef USE_TCPX
// nccl_tcpx_endpoint does not declare inside_python; define it here for
// uccl_engine.
thread_local bool inside_python = false;

// Reuse NCCL FIFO descriptor (64B ABI) directly.
using FifoItem = nccl_tcpx::FifoItem;
using Endpoint = nccl_tcpx::Endpoint;
#else
using FifoItem = uccl::FifoItem;
using Endpoint = ::Endpoint;
#endif

struct uccl_engine {
#ifdef USE_TCPX
  std::unique_ptr<Endpoint> endpoint;
#else
  Endpoint* endpoint;
#endif
};

struct uccl_conn {
  uint64_t conn_id;
  uccl_engine* engine;
  int sock_fd;
  std::thread* listener_thread;
  bool listener_running;
  std::mutex listener_mutex;
};

struct uccl_mr {
  uint64_t mr_id;
  uccl_engine* engine;
};

typedef struct {
  FifoItem fifo_item;
  bool is_valid;
} fifo_item_t;

typedef struct {
<<<<<<< HEAD
  std::vector<FifoItem> fifo_item;
  bool is_valid;
} fifo_vec_item_t;

uint64_t fifo_id_counter = 0; // Global FIFO ID counter
std::unordered_map<uintptr_t, uint64_t> mem_reg_info;
std::unordered_map<int, fifo_item_t*> fifo_item_map;
std::unordered_map<int, fifo_vec_item_t*> fifo_vec_item_map;
=======
  uint64_t mr_id;
  size_t size;
} mem_reg_entry_t;

std::unordered_map<uintptr_t, mem_reg_entry_t> mem_reg_info;
std::unordered_map<uccl_conn_t*, fifo_item_t*> fifo_item_map;
>>>>>>> 2655f7e0
std::vector<notify_msg_t> notify_msg_list;

std::mutex fifo_item_map_mutex;
std::mutex fifo_vec_item_map_mutex;
std::mutex notify_msg_list_mutex;

<<<<<<< HEAD
int uccl_engine_get_fifo_item(int id, FifoItem& fifo_item);
int uccl_engine_get_fifo_vec(int id, std::vector<FifoItem>& fifo_vec);
void uccl_engine_delete_fifo_vec(int id);
void uccl_engine_delete_fifo_item(int id);

uint64_t get_new_fifo_id() {
  if (fifo_id_counter == UINT64_MAX) {
    fifo_id_counter = 0;
  }
  return fifo_id_counter++;
}
=======
// Helper function to find the base address and mr_id for any address within a
// registered region
bool find_mem_reg(uintptr_t addr, uintptr_t& base_addr, uint64_t& mr_id) {
  for (auto const& [base, entry] : mem_reg_info) {
    if (addr >= base && addr < base + entry.size) {
      base_addr = base;
      mr_id = entry.mr_id;
      return true;
    }
  }
  return false;
}

>>>>>>> 2655f7e0
// Helper function for the listener thread
void listener_thread_func(uccl_conn_t* conn) {
  std::cout << "Listener thread: Waiting for metadata." << std::endl;

  while (conn->listener_running) {
    struct timeval timeout;
    timeout.tv_sec = 1;
    timeout.tv_usec = 0;
    setsockopt(conn->sock_fd, SOL_SOCKET, SO_RCVTIMEO, &timeout,
               sizeof(timeout));

    md_t md;
    ssize_t total_received = 0;
    ssize_t recv_size = 0;
    char* buffer = reinterpret_cast<char*>(&md);

    while (total_received < sizeof(md_t)) {
      recv_size = recv(conn->sock_fd, buffer + total_received,
                       sizeof(md_t) - total_received, 0);

      if (recv_size <= 0) {
        if (!conn->listener_running) {
          return;
        }
        break;
      }

      total_received += recv_size;
    }

    if (total_received != sizeof(md_t)) {
      if (!conn->listener_running) {
        return;
      }
      continue;
    }

    uint64_t mr_id = 0;
    switch (md.op) {
      case UCCL_RW_RC: {
        tx_msg_t tx_data = md.data.tx_data;
        uintptr_t base_addr;
        if (!find_mem_reg(tx_data.data_ptr, base_addr, mr_id)) {
          std::cerr << "Local memory not registered for address: "
                    << tx_data.data_ptr << std::endl;
          break;
        }

        char out_buf[sizeof(FifoItem)];
        conn->engine->endpoint->advertise(conn->conn_id, mr_id,
                                          (void*)tx_data.data_ptr,
                                          tx_data.data_size, out_buf);

        md_t response_md;
        response_md.op = UCCL_FIFO;
        fifo_msg_t fifo_data;
        memcpy(fifo_data.fifo_buf, out_buf, sizeof(FifoItem));
        response_md.data.fifo_data = fifo_data;

        ssize_t result = send(conn->sock_fd, &response_md, sizeof(md_t), 0);
        if (result < 0) {
          std::cerr << "Failed to send FifoItem data: " << strerror(errno)
                    << std::endl;
        }

#ifdef USE_TCPX
        FifoItem fifo_item;
        memcpy(&fifo_item, out_buf, sizeof(FifoItem));
        // Immediately push the data over TCPX so the passive reader only needs
        // the FIFO metadata to complete its read.
        if (!conn->engine->endpoint->queue_read_response(conn->conn_id,
                                                         fifo_item)) {
          std::cerr << "Failed to queue read response" << std::endl;
        }
#endif
        break;
      }
      case UCCL_WRITE: {
        tx_msg_t tx_data = md.data.tx_data;
        uintptr_t base_addr;
        if (!find_mem_reg(tx_data.data_ptr, base_addr, mr_id)) {
          std::cerr << "Local memory not registered for address: "
                    << tx_data.data_ptr << std::endl;
          break;
        }

        int result = uccl_engine_recv(conn, mr_id, (void*)tx_data.data_ptr,
                                      tx_data.data_size);
        if (result < 0) {
          std::cerr << "Failed to perform uccl_engine_recv" << std::endl;
#ifdef USE_TCPX
          notify_msg_t notify_msg = {};
          std::snprintf(notify_msg.name, sizeof(notify_msg.name), "%s",
                        "server");
          std::snprintf(notify_msg.msg, sizeof(notify_msg.msg), "%s",
                        "RECV_ERROR");
          uccl_engine_send_notif(conn, &notify_msg);
#endif
          break;
        }

#ifdef USE_TCPX
        // Passive recv (including GPU unpack) is done: tell the active side so
        // it only tears down after the data is fully landed.
        notify_msg_t notify_msg = {};
        std::snprintf(notify_msg.name, sizeof(notify_msg.name), "%s", "server");
        std::snprintf(notify_msg.msg, sizeof(notify_msg.msg), "%s",
                      "RECV_DONE");
        uccl_engine_send_notif(conn, &notify_msg);
#endif
        break;
      }
      case UCCL_VECTOR_RW_RC: {
        size_t count = md.data.vector_data.count;
        int id = md.data.vector_data.id;
        tx_msg_t* tx_data_array = new tx_msg_t[count];
        ssize_t data_size = count * sizeof(tx_msg_t);

        ssize_t total_received = 0;
        ssize_t recv_data_size = 0;
        char* buffer = reinterpret_cast<char*>(tx_data_array);

        while (total_received < data_size) {
          recv_data_size = recv(conn->sock_fd, buffer + total_received,
                                data_size - total_received, 0);

          if (recv_data_size <= 0) {
            std::cerr << "Failed to receive tx_data array. Expected: "
                      << data_size << ", Received: " << total_received
                      << ", Last recv: " << recv_data_size << std::endl;
            delete[] tx_data_array;
            break;
          }

          total_received += recv_data_size;
        }

        if (total_received != data_size) {
          delete[] tx_data_array;
          break;
        }
<<<<<<< HEAD

        std::vector<uccl_mr_t> mr_id_v(count);
        std::vector<void*> addr_v(count);
        std::vector<size_t> size_v(count);
        std::vector<char*> out_buf_v(count);

=======
#ifdef USE_TCPX
        bool vector_ok = true;
#endif
>>>>>>> 2655f7e0
        for (size_t i = 0; i < count; i++) {
          tx_msg_t tx_data = tx_data_array[i];
          uintptr_t base_addr;
          if (!find_mem_reg(tx_data.data_ptr, base_addr, mr_id)) {
            std::cerr << "Local memory not registered for address: "
                      << tx_data.data_ptr << " (item " << i << ")" << std::endl;
#ifdef USE_TCPX
            vector_ok = false;
#endif
            continue;
          }
<<<<<<< HEAD
          mr_id_v[i] = local_mem_iter->second;
          addr_v[i] = (void*)tx_data.data_ptr;
          size_v[i] = tx_data.data_size;
          out_buf_v[i] = new char[sizeof(FifoItem)];
        }
=======

          char out_buf[sizeof(FifoItem)];
          conn->engine->endpoint->advertise(conn->conn_id, mr_id,
                                            (void*)tx_data.data_ptr,
                                            tx_data.data_size, out_buf);

          md_t response_md;
          response_md.op = UCCL_FIFO;
          fifo_msg_t fifo_data;
          fifo_data.id = i;
          memcpy(fifo_data.fifo_buf, out_buf, sizeof(FifoItem));
          response_md.data.fifo_data = fifo_data;
>>>>>>> 2655f7e0

        conn->engine->endpoint->advertisev(conn->conn_id, mr_id_v, addr_v,
                                           size_v, out_buf_v, count);

        // Prepare fifo_v_msg array from out_buf_v
        fifo_v_msg_t* fifo_v_msg_array = new fifo_v_msg_t[count];
        for (size_t i = 0; i < count; i++) {
          memcpy(fifo_v_msg_array[i].fifo_buf, out_buf_v[i], sizeof(FifoItem));
          // Each advertised slice triggers a corresponding send so the remote
          // side can simply post tagged receives.
#ifdef USE_TCPX
          FifoItem fifo_item;
          memcpy(&fifo_item, out_buf_v[i], sizeof(FifoItem));
          if (!conn->engine->endpoint->queue_read_response(conn->conn_id,
                                                           fifo_item)) {
            std::cerr << "Failed to queue read response for item " << i
                      << std::endl;
          }
#endif
        }

        // Send metadata with count
        md_t vector_md;
        vector_md.op = UCCL_VECTOR_FIFO;
        vector_md.data.vector_data.count = count;
        vector_md.data.vector_data.id = id;

        ssize_t bytes_sent = send(conn->sock_fd, &vector_md, sizeof(md_t), 0);
        if (bytes_sent != sizeof(md_t)) {
          std::cerr << "Failed to send vector FIFO metadata header. Expected: "
                    << sizeof(md_t) << ", Sent: " << bytes_sent << std::endl;
          delete[] fifo_v_msg_array;
          delete[] tx_data_array;
          break;
        }

        // Send fifo_v_msg array
        ssize_t fifo_data_size = count * sizeof(fifo_v_msg_t);
        bytes_sent = send(conn->sock_fd, fifo_v_msg_array, fifo_data_size, 0);
        if (bytes_sent != fifo_data_size) {
          std::cerr << "Failed to send vector FIFO data array. Expected: "
                    << fifo_data_size << ", Sent: " << bytes_sent << std::endl;
          delete[] fifo_v_msg_array;
          delete[] tx_data_array;
          break;
        }

        // Clean up
        for (size_t i = 0; i < count; i++) {
          delete[] out_buf_v[i];
        }
        delete[] fifo_v_msg_array;

        delete[] tx_data_array;
        break;
      }
      case UCCL_VECTOR_WRITE: {
        size_t count = md.data.vector_data.count;
        tx_msg_t* tx_data_array = new tx_msg_t[count];
        ssize_t data_size = count * sizeof(tx_msg_t);

        ssize_t total_received = 0;
        ssize_t recv_data_size = 0;
        char* buffer = reinterpret_cast<char*>(tx_data_array);

        while (total_received < data_size) {
          recv_data_size = recv(conn->sock_fd, buffer + total_received,
                                data_size - total_received, 0);

          if (recv_data_size <= 0) {
            std::cerr << "Failed to receive tx_data array. Expected: "
                      << data_size << ", Received: " << total_received
                      << ", Last recv: " << recv_data_size << std::endl;
            delete[] tx_data_array;
            break;
          }

          total_received += recv_data_size;
        }

        if (total_received != data_size) {
          delete[] tx_data_array;
          break;
        }

        bool vector_ok = true;
        for (size_t i = 0; i < count; i++) {
          tx_msg_t tx_data = tx_data_array[i];
          uintptr_t base_addr;
          if (!find_mem_reg(tx_data.data_ptr, base_addr, mr_id)) {
            std::cerr << "Local memory not registered for address: "
                      << tx_data.data_ptr << " (item " << i << ")" << std::endl;
            continue;
          }

          int result = uccl_engine_recv(conn, mr_id, (void*)tx_data.data_ptr,
                                        tx_data.data_size);
          if (result < 0) {
            std::cerr << "Failed to perform uccl_engine_recv for item " << i
                      << std::endl;
#ifdef USE_TCPX
            vector_ok = false;
#endif
          }
        }

        delete[] tx_data_array;
#ifdef USE_TCPX
        notify_msg_t notify_msg = {};
        std::snprintf(notify_msg.name, sizeof(notify_msg.name), "%s", "server");
        if (vector_ok) {
          std::snprintf(notify_msg.msg, sizeof(notify_msg.msg), "%s",
                        "RECV_DONE");
        } else {
          std::snprintf(notify_msg.msg, sizeof(notify_msg.msg), "%s",
                        "RECV_ERROR");
        }
        uccl_engine_send_notif(conn, &notify_msg);
#endif
        break;
      }
      case UCCL_FIFO: {
        fifo_msg_t fifo_data = md.data.fifo_data;
        FifoItem fifo_item;
        memcpy(&fifo_item, fifo_data.fifo_buf, sizeof(FifoItem));
        fifo_item_t* f_item = new fifo_item_t;
        f_item->fifo_item = fifo_item;
        f_item->is_valid = true;

        {
          std::lock_guard<std::mutex> lock(fifo_item_map_mutex);
          fifo_item_map[fifo_data.id] = f_item;
        }
        break;
      }
      case UCCL_VECTOR_FIFO: {
        size_t count = md.data.vector_data.count;
        int id = md.data.vector_data.id;
        fifo_v_msg_t* fifo_v_msg = new fifo_v_msg_t[count];
        ssize_t data_size = count * sizeof(fifo_v_msg_t);

        ssize_t total_received = 0;
        ssize_t recv_data_size = 0;
        char* buffer = reinterpret_cast<char*>(fifo_v_msg);

        while (total_received < data_size) {
          recv_data_size = recv(conn->sock_fd, buffer + total_received,
                                data_size - total_received, 0);

          if (recv_data_size <= 0) {
            std::cerr << "Failed to receive tx_data array. Expected: "
                      << data_size << ", Received: " << total_received
                      << ", Last recv: " << recv_data_size << std::endl;
            delete[] fifo_v_msg;
            break;
          }

          total_received += recv_data_size;
        }
        if (total_received != data_size) {
          delete[] fifo_v_msg;
          break;
        }

        std::vector<FifoItem> fifo_item_vec(count);
        for (size_t i = 0; i < count; i++) {
          memcpy(&fifo_item_vec[i], fifo_v_msg[i].fifo_buf, sizeof(FifoItem));
        }

        fifo_vec_item_t* f_item = new fifo_vec_item_t;
        f_item->fifo_item = fifo_item_vec;
        f_item->is_valid = true;

        {
          std::lock_guard<std::mutex> lock(fifo_vec_item_map_mutex);
          fifo_vec_item_map[id] = f_item;
        }

        delete[] fifo_v_msg;
        break;
      }
      case UCCL_NOTIFY: {
        std::lock_guard<std::mutex> lock(notify_msg_list_mutex);
        notify_msg_t notify_msg = {};
        strncpy(notify_msg.name, md.data.notify_data.name,
                sizeof(notify_msg.name) - 1);
        memcpy(notify_msg.msg, md.data.notify_data.msg, sizeof(notify_msg.msg));
        notify_msg_list.push_back(notify_msg);
        break;
      }
      default:
        std::cerr << "Invalid operation type: " << md.op << std::endl;
        continue;
    }
  }
}

uccl_engine_t* uccl_engine_create(int num_cpus, bool in_python) {
  inside_python = in_python;
  uccl_engine_t* eng = new uccl_engine;
#ifdef USE_TCPX
  eng->endpoint = std::unique_ptr<Endpoint>(new Endpoint(num_cpus));
#else
  eng->endpoint = new Endpoint(num_cpus);
#endif
  return eng;
}

void uccl_engine_destroy(uccl_engine_t* engine) {
  if (engine) {
#ifdef USE_TCPX
    engine->endpoint.reset();
#else
    delete engine->endpoint;
#endif
    delete engine;
  }
}

uccl_conn_t* uccl_engine_connect(uccl_engine_t* engine, char const* ip_addr,
                                 int remote_gpu_idx, int remote_port) {
  if (!engine || !ip_addr) return nullptr;
  uccl_conn_t* conn = new uccl_conn;
  uint64_t conn_id;
  bool ok = engine->endpoint->connect(std::string(ip_addr), remote_gpu_idx,
                                      remote_port, conn_id);
  if (!ok) {
    delete conn;
    return nullptr;
  }
  conn->conn_id = conn_id;
  conn->sock_fd = engine->endpoint->get_sock_fd(conn_id);
  conn->engine = engine;
  conn->listener_thread = nullptr;
  conn->listener_running = false;
  return conn;
}

uccl_conn_t* uccl_engine_accept(uccl_engine_t* engine, char* ip_addr_buf,
                                size_t ip_addr_buf_len, int* remote_gpu_idx) {
  if (!engine || !ip_addr_buf || !remote_gpu_idx) return nullptr;
  uccl_conn_t* conn = new uccl_conn;
  std::string ip_addr;
  uint64_t conn_id;
  int gpu_idx;
  bool ok = engine->endpoint->accept(ip_addr, gpu_idx, conn_id);
  if (!ok) {
    delete conn;
    return nullptr;
  }
  std::strncpy(ip_addr_buf, ip_addr.c_str(), ip_addr_buf_len);
  *remote_gpu_idx = gpu_idx;
  conn->conn_id = conn_id;
  conn->sock_fd = engine->endpoint->get_sock_fd(conn_id);
  conn->engine = engine;
  conn->listener_thread = nullptr;
  conn->listener_running = false;
  return conn;
}

uccl_mr_t uccl_engine_reg(uccl_engine_t* engine, uintptr_t data, size_t size) {
  if (!engine || !data) return -1;
  uccl_mr_t mr_id;
  bool ok = engine->endpoint->reg((void*)data, size, mr_id);
  if (!ok) {
    return -1;
  }
<<<<<<< HEAD
  mem_reg_info[data] = mr_id;
  return mr_id;
=======
  mr->mr_id = mr_id;
  mr->engine = engine;
  mem_reg_entry_t entry;
  entry.mr_id = mr_id;
  entry.size = size;
  mem_reg_info[data] = entry;
  return mr;
>>>>>>> 2655f7e0
}

int uccl_engine_read(uccl_conn_t* conn, uccl_mr_t mr, void const* dst,
                     size_t size, int fifo_id, uint64_t* transfer_id) {
  if (!conn || !dst) return -1;
  int result = -1;

  FifoItem slot_item;
  result = uccl_engine_get_fifo_item(fifo_id, slot_item);
  if (result != 0) {
    std::cerr << "Failed to get FIFO item for id " << fifo_id << std::endl;
    return -1;
  }

  result = conn->engine->endpoint->read_async(conn->conn_id, mr,
                                            const_cast<void*>(dst), size,
                                            slot_item, transfer_id)
             ? 0
             : -1;
  uccl_engine_delete_fifo_item(fifo_id);
  return 0;
}

int uccl_engine_read_vector(uccl_conn_t* conn, std::vector<uccl_mr_t> mr_ids,
                            std::vector<void*> dst_v,
                            std::vector<size_t> size_v, int fifo_id,
                            int num_iovs, uint64_t* transfer_id) {
  if (!conn || num_iovs <= 0) return -1;

  std::vector<FifoItem> slot_items;
  int result = -1;

  // Get the fifo vector. Make sure to execute wait_for_fifo
  result = uccl_engine_get_fifo_vec(fifo_id, slot_items);

  if (result != 0) {
    std::cerr << "Failed to get FIFO vec for id " << fifo_id << std::endl;
    return -1;
  }

  result = conn->engine->endpoint->readv_async(conn->conn_id, mr_ids, dst_v,
                                             size_v, slot_items, num_iovs,
                                             transfer_id)
             ? 0
             : -1;
  uccl_engine_delete_fifo_vec(fifo_id);
  return result;             
}

int uccl_engine_write(uccl_conn_t* conn, uccl_mr_t mr, void const* src,
                      size_t size, uint64_t* transfer_id) {
  if (!conn || !src) return -1;
  return conn->engine->endpoint->send_async(conn->conn_id, mr, src, size,
                                            transfer_id)
             ? 0
             : -1;
}

int uccl_engine_write_vector(uccl_conn_t* conn, std::vector<uccl_mr_t> mr_ids,
                             std::vector<void const*> src_v,
                             std::vector<size_t> size_v, int num_iovs,
                             uint64_t* transfer_id) {
  if (!conn || num_iovs <= 0) return -1;

  return conn->engine->endpoint->sendv_async(conn->conn_id, mr_ids, src_v,
                                             size_v, num_iovs, transfer_id)
             ? 0
             : -1;
}

<<<<<<< HEAD
int uccl_engine_recv(uccl_conn_t* conn, uccl_mr_t mr, void* data,
                     size_t data_size) {
  if (!conn || !data) return -1;
  uint64_t transfer_id;
  return conn->engine->endpoint->recv_async(conn->conn_id, mr, data, data_size,
                                            &transfer_id)
=======
int uccl_engine_write_rc(uccl_conn_t* conn, uccl_mr_t* mr, void const* data,
                         size_t size, void* slot_item_ptr,
                         uint64_t* transfer_id) {
  if (!conn || !mr || !data) return -1;

  FifoItem slot_item;
  slot_item = *static_cast<FifoItem*>(slot_item_ptr);

  return conn->engine->endpoint->write_async(conn->conn_id, mr->mr_id,
                                             const_cast<void*>(data), size,
                                             slot_item, transfer_id)
             ? 0
             : -1;
}

int uccl_engine_recv(uccl_conn_t* conn, uccl_mr_t* mr, void* data,
                     size_t data_size) {
  if (!conn || !mr || !data) return -1;

#ifdef USE_TCPX
  // TCPX: no background progress thread exists, so drive progress here.
  uint64_t transfer_id = 0;
  if (!conn->engine->endpoint->recv_async(conn->conn_id, mr->mr_id, data,
                                          data_size, &transfer_id)) {
    return -1;
  }

  // Poll until the transfer completes (drives Stage 1 and Stage 2).
  bool done = false;
  while (!done) {
    if (!conn->engine->endpoint->poll_async(transfer_id, &done)) {
      return -1;
    }
  }
  return 0;
#else
  return conn->engine->endpoint->recv(conn->conn_id, mr->mr_id, data, data_size)
>>>>>>> 2655f7e0
             ? 0
             : -1;
#endif
}

bool uccl_engine_xfer_status(uccl_conn_t* conn, uint64_t transfer_id) {
  bool is_done;
  conn->engine->endpoint->poll_async(transfer_id, &is_done);
  return is_done;
}

int uccl_engine_start_listener(uccl_conn_t* conn) {
  if (!conn) return -1;

  if (conn->listener_running) {
    return -1;
  }

  conn->listener_running = true;

  conn->listener_thread = new std::thread(listener_thread_func, conn);

  return 0;
}

int uccl_engine_stop_listener(uccl_conn_t* conn) {
  if (!conn) return -1;

  std::lock_guard<std::mutex> lock(conn->listener_mutex);

  if (!conn->listener_running) {
    return 0;
  }

  conn->listener_running = false;

  if (conn->sock_fd >= 0) {
    close(conn->sock_fd);
    conn->sock_fd = -1;
  }

  if (conn->listener_thread && conn->listener_thread->joinable()) {
    auto future = std::async(std::launch::async,
                             [conn]() { conn->listener_thread->join(); });

    if (future.wait_for(std::chrono::seconds(2)) != std::future_status::ready) {
      std::cout << "Warning: Listener thread not responding, detaching..."
                << std::endl;
      conn->listener_thread->detach();
    }
  }

  delete conn->listener_thread;
  conn->listener_thread = nullptr;

  return 0;
}

void uccl_engine_conn_destroy(uccl_conn_t* conn) {
  if (conn) {
    uccl_engine_stop_listener(conn);
    delete conn;
  }
}

void uccl_engine_mr_destroy(uccl_mr_t mr) {
  for (auto it = mem_reg_info.begin(); it != mem_reg_info.end(); ++it) {
<<<<<<< HEAD
    if (it->second == mr) {
=======
    if (it->second.mr_id == mr->mr_id) {
      mr->engine->endpoint->dereg(mr->mr_id);
>>>>>>> 2655f7e0
      mem_reg_info.erase(it);
      break;
    }
  }
}

int uccl_engine_send_tx_md(uccl_conn_t* conn, md_t* md) {
  if (!conn || !md) return -1;

  return send(conn->sock_fd, md, sizeof(md_t), 0);
}

int uccl_engine_send_tx_md_vector(uccl_conn_t* conn, md_t* md_array,
                                  size_t count, int id) {
  if (!conn || !md_array || count == 0) return -1;

  // Check UCCL_RCMODE environment variable
  bool rc_mode = false;
  char const* rc_mode_env = getenv("UCCL_RCMODE");
  if (rc_mode_env != nullptr) {
    rc_mode = (std::strcmp(rc_mode_env, "1") == 0);
  }
  // Determine the operation type based on the first item
  uccl_msg_type op_type = (rc_mode || md_array[0].op == UCCL_RW_RC)
                              ? UCCL_VECTOR_RW_RC
                              : UCCL_VECTOR_WRITE;
  md_t vector_md;
  vector_md.op = op_type;
  vector_md.data.vector_data.count = count;
  vector_md.data.vector_data.id = id;

  ssize_t bytes_sent = send(conn->sock_fd, &vector_md, sizeof(md_t), 0);
  if (bytes_sent != sizeof(md_t)) {
    std::cerr << "Failed to send vector metadata header. Expected: "
              << sizeof(md_t) << ", Sent: " << bytes_sent << std::endl;
    return -1;
  }

  tx_msg_t* tx_data_array = new tx_msg_t[count];
  for (size_t i = 0; i < count; i++) {
    tx_data_array[i] = md_array[i].data.tx_data;
  }

  ssize_t data_size = count * sizeof(tx_msg_t);
  bytes_sent = send(conn->sock_fd, tx_data_array, data_size, 0);

  delete[] tx_data_array;

  if (bytes_sent != data_size) {
    std::cerr << "Failed to send vector tx_data array. Expected: " << data_size
              << ", Sent: " << bytes_sent << std::endl;
    return -1;
  }

  return sizeof(md_t) + data_size;
}

std::vector<notify_msg_t> uccl_engine_get_notifs() {
  std::lock_guard<std::mutex> lock(notify_msg_list_mutex);

  std::vector<notify_msg_t> result;
  result = std::move(notify_msg_list);

  notify_msg_list.clear();

  return result;
}

int uccl_engine_send_notif(uccl_conn_t* conn, notify_msg_t* notify_msg) {
  if (!conn || !notify_msg) return -1;
  md_t md;
  md.op = UCCL_NOTIFY;
  md.data.notify_data = *notify_msg;

  return send(conn->sock_fd, &md, sizeof(md_t), 0);
}

int uccl_engine_get_fifo_item(int id, FifoItem& fifo_item) {
  std::lock_guard<std::mutex> lock(fifo_item_map_mutex);
  auto it = fifo_item_map.find(id);
  if (it == fifo_item_map.end()) {
    return -1;  
  }
  if (it->second->is_valid) {
    fifo_item = it->second->fifo_item;
    it->second->is_valid = false;
    return 0;
  }
  return -1;
}

void uccl_engine_delete_fifo_item(int id) {
  std::lock_guard<std::mutex> lock(fifo_item_map_mutex);
  auto it = fifo_item_map.find(id);
  if (it == fifo_item_map.end()) {
    return;
  }
  delete it->second;
  fifo_item_map.erase(it);
}

int uccl_engine_get_fifo_vec(int id, std::vector<FifoItem>& fifo_vec) {
  std::lock_guard<std::mutex> lock(fifo_item_map_mutex);
  auto it = fifo_vec_item_map.find(id);
  if (it == fifo_vec_item_map.end()) {
    return -1;
  }
  if (it->second->is_valid) {
    fifo_vec = it->second->fifo_item;
    it->second->is_valid = false;
    return 0;
  }
  return -1;
}

void uccl_engine_delete_fifo_vec(int id) {
  std::lock_guard<std::mutex> lock(fifo_vec_item_map_mutex);
  auto it = fifo_vec_item_map.find(id);
  if (it == fifo_vec_item_map.end()) {
    return;
  }
  delete it->second;
  fifo_vec_item_map.erase(it);
}

int uccl_engine_wait_for_fifo(int id) {
  int const max_retries = 10;
  int result = -1;
  int retry_count = 0;
  do {
    {
      std::lock_guard<std::mutex> lock(fifo_item_map_mutex);
      auto it = fifo_item_map.find(id);
      if (it != fifo_item_map.end() && it->second->is_valid) {
        result = 0;
        break;
      }
    }
    retry_count++;
    if (retry_count < max_retries) {
      std::this_thread::sleep_for(std::chrono::milliseconds(1));
    }
  } while (retry_count < max_retries);
  if (result != 0) {
    std::cerr << "Failed to get FIFO after " << max_retries
              << " retries for item " << id << std::endl;
  }
  return result;
}

int uccl_engine_wait_for_fifo_vec(int id) {
  int const max_retries = 10;
  int result = -1;
  int retry_count = 0;
  do {
    {
      std::lock_guard<std::mutex> lock(fifo_vec_item_map_mutex);
      auto it = fifo_vec_item_map.find(id);
      if (it != fifo_vec_item_map.end() && it->second->is_valid) {
        result = 0;
        break;
      }
    }
    retry_count++;
    if (retry_count < max_retries) {
      std::this_thread::sleep_for(std::chrono::milliseconds(1));
    }
  } while (retry_count < max_retries);
  if (result != 0) {
    std::cerr << "Failed to get FIFO vec after " << max_retries
              << " retries for item " << id << std::endl;
  }
  return result;
}

int uccl_engine_get_sock_fd(uccl_conn_t* conn) {
  if (!conn) return -1;
  return conn->sock_fd;
}

int uccl_engine_get_metadata(uccl_engine_t* engine, char** metadata) {
  if (!engine || !metadata) return -1;

  try {
    std::vector<uint8_t> metadata_vec =
        engine->endpoint->get_unified_metadata();

    std::string result;
    if (metadata_vec.size() == 10) {  // IPv4 format
      std::string ip_addr = std::to_string(metadata_vec[0]) + "." +
                            std::to_string(metadata_vec[1]) + "." +
                            std::to_string(metadata_vec[2]) + "." +
                            std::to_string(metadata_vec[3]);
      uint16_t port = (metadata_vec[4] << 8) | metadata_vec[5];
      int gpu_idx;
      std::memcpy(&gpu_idx, &metadata_vec[6], sizeof(int));

      result = "" + ip_addr + ":" + std::to_string(port) + "?" +
               std::to_string(gpu_idx);
    } else if (metadata_vec.size() == 22) {  // IPv6 format
      char ip6_str[INET6_ADDRSTRLEN];
      struct in6_addr ip6_addr;
      std::memcpy(&ip6_addr, metadata_vec.data(), 16);
      inet_ntop(AF_INET6, &ip6_addr, ip6_str, sizeof(ip6_str));

      uint16_t port = (metadata_vec[16] << 8) | metadata_vec[17];
      int gpu_idx;
      std::memcpy(&gpu_idx, &metadata_vec[18], sizeof(int));

      result = "" + std::string(ip6_str) + "]:" + std::to_string(port) + "?" +
               std::to_string(gpu_idx);
    } else {  // Fallback: return hex representation
      result = "";
      for (size_t i = 0; i < metadata_vec.size(); ++i) {
        char hex[3];
        snprintf(hex, sizeof(hex), "%02x", metadata_vec[i]);
        result += hex;
      }
    }

    *metadata = new char[result.length() + 1];
    std::strcpy(*metadata, result.c_str());

    return 0;
  } catch (...) {
    return -1;
  }
}<|MERGE_RESOLUTION|>--- conflicted
+++ resolved
@@ -65,42 +65,39 @@
 } fifo_item_t;
 
 typedef struct {
-<<<<<<< HEAD
   std::vector<FifoItem> fifo_item;
   bool is_valid;
 } fifo_vec_item_t;
 
-uint64_t fifo_id_counter = 0; // Global FIFO ID counter
-std::unordered_map<uintptr_t, uint64_t> mem_reg_info;
-std::unordered_map<int, fifo_item_t*> fifo_item_map;
-std::unordered_map<int, fifo_vec_item_t*> fifo_vec_item_map;
-=======
+typedef struct {
   uint64_t mr_id;
   size_t size;
 } mem_reg_entry_t;
 
+uint64_t fifo_id_counter = 0; // Global FIFO ID counter
+std::unordered_map<int, fifo_item_t*> fifo_item_map;
+std::unordered_map<int, fifo_vec_item_t*> fifo_vec_item_map;
 std::unordered_map<uintptr_t, mem_reg_entry_t> mem_reg_info;
-std::unordered_map<uccl_conn_t*, fifo_item_t*> fifo_item_map;
->>>>>>> 2655f7e0
+
 std::vector<notify_msg_t> notify_msg_list;
 
 std::mutex fifo_item_map_mutex;
 std::mutex fifo_vec_item_map_mutex;
 std::mutex notify_msg_list_mutex;
 
-<<<<<<< HEAD
 int uccl_engine_get_fifo_item(int id, FifoItem& fifo_item);
 int uccl_engine_get_fifo_vec(int id, std::vector<FifoItem>& fifo_vec);
 void uccl_engine_delete_fifo_vec(int id);
 void uccl_engine_delete_fifo_item(int id);
 
+// Helper function to generate a new FIFO ID`
 uint64_t get_new_fifo_id() {
   if (fifo_id_counter == UINT64_MAX) {
     fifo_id_counter = 0;
   }
   return fifo_id_counter++;
 }
-=======
+
 // Helper function to find the base address and mr_id for any address within a
 // registered region
 bool find_mem_reg(uintptr_t addr, uintptr_t& base_addr, uint64_t& mr_id) {
@@ -114,7 +111,6 @@
   return false;
 }
 
->>>>>>> 2655f7e0
 // Helper function for the listener thread
 void listener_thread_func(uccl_conn_t* conn) {
   std::cout << "Listener thread: Waiting for metadata." << std::endl;
@@ -256,18 +252,15 @@
           delete[] tx_data_array;
           break;
         }
-<<<<<<< HEAD
 
         std::vector<uccl_mr_t> mr_id_v(count);
         std::vector<void*> addr_v(count);
         std::vector<size_t> size_v(count);
         std::vector<char*> out_buf_v(count);
 
-=======
 #ifdef USE_TCPX
         bool vector_ok = true;
 #endif
->>>>>>> 2655f7e0
         for (size_t i = 0; i < count; i++) {
           tx_msg_t tx_data = tx_data_array[i];
           uintptr_t base_addr;
@@ -279,26 +272,11 @@
 #endif
             continue;
           }
-<<<<<<< HEAD
           mr_id_v[i] = local_mem_iter->second;
           addr_v[i] = (void*)tx_data.data_ptr;
           size_v[i] = tx_data.data_size;
           out_buf_v[i] = new char[sizeof(FifoItem)];
         }
-=======
-
-          char out_buf[sizeof(FifoItem)];
-          conn->engine->endpoint->advertise(conn->conn_id, mr_id,
-                                            (void*)tx_data.data_ptr,
-                                            tx_data.data_size, out_buf);
-
-          md_t response_md;
-          response_md.op = UCCL_FIFO;
-          fifo_msg_t fifo_data;
-          fifo_data.id = i;
-          memcpy(fifo_data.fifo_buf, out_buf, sizeof(FifoItem));
-          response_md.data.fifo_data = fifo_data;
->>>>>>> 2655f7e0
 
         conn->engine->endpoint->advertisev(conn->conn_id, mr_id_v, addr_v,
                                            size_v, out_buf_v, count);
@@ -566,18 +544,11 @@
   if (!ok) {
     return -1;
   }
-<<<<<<< HEAD
-  mem_reg_info[data] = mr_id;
-  return mr_id;
-=======
-  mr->mr_id = mr_id;
-  mr->engine = engine;
   mem_reg_entry_t entry;
   entry.mr_id = mr_id;
   entry.size = size;
   mem_reg_info[data] = entry;
   return mr;
->>>>>>> 2655f7e0
 }
 
 int uccl_engine_read(uccl_conn_t* conn, uccl_mr_t mr, void const* dst,
@@ -644,18 +615,10 @@
 
   return conn->engine->endpoint->sendv_async(conn->conn_id, mr_ids, src_v,
                                              size_v, num_iovs, transfer_id)
-             ? 0
-             : -1;
-}
-
-<<<<<<< HEAD
-int uccl_engine_recv(uccl_conn_t* conn, uccl_mr_t mr, void* data,
-                     size_t data_size) {
-  if (!conn || !data) return -1;
-  uint64_t transfer_id;
-  return conn->engine->endpoint->recv_async(conn->conn_id, mr, data, data_size,
-                                            &transfer_id)
-=======
+                                             ? 0
+                                             : -1;
+}
+
 int uccl_engine_write_rc(uccl_conn_t* conn, uccl_mr_t* mr, void const* data,
                          size_t size, void* slot_item_ptr,
                          uint64_t* transfer_id) {
@@ -671,13 +634,38 @@
              : -1;
 }
 
-int uccl_engine_recv(uccl_conn_t* conn, uccl_mr_t* mr, void* data,
+int uccl_engine_write_vector_rc(uccl_conn_t* conn, std::vector<uccl_mr_t> mr_ids,
+  std::vector<void*> dst_v,
+  std::vector<size_t> size_v, int fifo_id,
+  int num_iovs, uint64_t* transfer_id) {
+    if (!conn || num_iovs <= 0) return -1;
+
+    std::vector<FifoItem> slot_items;
+    int result = -1;
+  
+    // Get the fifo vector. Make sure to execute wait_for_fifo
+    result = uccl_engine_get_fifo_vec(fifo_id, slot_items);
+  
+    if (result != 0) {
+      std::cerr << "Failed to get FIFO vec for id " << fifo_id << std::endl;
+      return -1;
+    }
+  
+    result = conn->engine->endpoint->writev_async(conn->conn_id, mr_ids, dst_v,
+                                               size_v, slot_items, num_iovs,
+                                               transfer_id)
+               ? 0
+               : -1;
+    uccl_engine_delete_fifo_vec(fifo_id);
+    return result;        
+}
+
+int uccl_engine_recv(uccl_conn_t* conn, uccl_mr_t mr, void* data,
                      size_t data_size) {
-  if (!conn || !mr || !data) return -1;
-
+  if (!conn || !data) return -1;
+  uint64_t transfer_id = 0;
 #ifdef USE_TCPX
   // TCPX: no background progress thread exists, so drive progress here.
-  uint64_t transfer_id = 0;
   if (!conn->engine->endpoint->recv_async(conn->conn_id, mr->mr_id, data,
                                           data_size, &transfer_id)) {
     return -1;
@@ -692,10 +680,8 @@
   }
   return 0;
 #else
-  return conn->engine->endpoint->recv(conn->conn_id, mr->mr_id, data, data_size)
->>>>>>> 2655f7e0
-             ? 0
-             : -1;
+  return conn->engine->endpoint->recv_async(conn->conn_id, mr, data, data_size,
+    &transfer_id)
 #endif
 }
 
@@ -759,14 +745,10 @@
   }
 }
 
-void uccl_engine_mr_destroy(uccl_mr_t mr) {
+void uccl_engine_mr_destroy(uccl_engine_t* engine, uccl_mr_t mr) {
   for (auto it = mem_reg_info.begin(); it != mem_reg_info.end(); ++it) {
-<<<<<<< HEAD
-    if (it->second == mr) {
-=======
-    if (it->second.mr_id == mr->mr_id) {
-      mr->engine->endpoint->dereg(mr->mr_id);
->>>>>>> 2655f7e0
+    if (it->second.mr_id == mr) {
+      engine->endpoint->dereg(mr);
       mem_reg_info.erase(it);
       break;
     }
