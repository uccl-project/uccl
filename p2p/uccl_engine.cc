#include "uccl_engine.h"
#include "engine.h"
#include "util/util.h"
#include <arpa/inet.h>
#include <algorithm>
#include <atomic>
#include <chrono>
#include <condition_variable>
#include <cstdbool>
#include <cstring>
#include <functional>
#include <future>
#include <mutex>
#include <queue>
#include <string>
#include <thread>
#include <unordered_map>
<<<<<<< HEAD
=======
#include <vector>
>>>>>>> 98681d66

struct uccl_engine {
  Endpoint* endpoint;
};

struct uccl_conn {
  uint64_t conn_id;
  uccl_engine* engine;
  int sock_fd;
  std::thread* listener_thread;
  bool listener_running;
  std::mutex listener_mutex;
};

struct uccl_mr {
  uint64_t mr_id;
  uccl_engine* engine;
};

typedef struct {
  uccl::FifoItem fifo_item;
  bool is_valid;
} fifo_item_t;

std::unordered_map<uintptr_t, uint64_t> mem_reg_info;
std::unordered_map<uccl_conn_t*, fifo_item_t*> fifo_item_map;
std::vector<notify_msg_t> notify_msg_list;

std::mutex fifo_item_map_mutex;
std::mutex notify_msg_list_mutex;

// Helper function for the listener thread
void listener_thread_func(uccl_conn_t* conn) {
  std::cout << "Listener thread: Waiting for metadata." << std::endl;

  while (conn->listener_running) {
    struct timeval timeout;
    timeout.tv_sec = 1;
    timeout.tv_usec = 0;
    setsockopt(conn->sock_fd, SOL_SOCKET, SO_RCVTIMEO, &timeout,
               sizeof(timeout));

    md_t md;
    ssize_t recv_size = recv(conn->sock_fd, &md, sizeof(md_t), 0);
    if (recv_size != sizeof(md_t)) {
      if (!conn->listener_running) {
        break;
      }
      continue;
    }

<<<<<<< HEAD
    uint64_t mr_id = 0;
    switch (md.op) {
      case UCCL_READ: {
        // Access tx_data directly from union
        tx_msg_t tx_data = md.data.tx_data;
        auto local_mem_iter = mem_reg_info.find(tx_data.data_ptr);
        if (local_mem_iter == mem_reg_info.end()) {
          std::cerr << "Local memory not registered for address: "
                    << tx_data.data_ptr << std::endl;
          break;
        }
        mr_id = local_mem_iter->second;

        char out_buf[sizeof(uccl::FifoItem)];
        conn->engine->endpoint->advertise(conn->conn_id, mr_id,
                                          (void*)tx_data.data_ptr,
                                          tx_data.data_size, out_buf);

        md_t response_md;
        response_md.op = UCCL_FIFO;
        fifo_msg_t fifo_data;
        memcpy(fifo_data.fifo_buf, out_buf, sizeof(uccl::FifoItem));
        response_md.data.fifo_data = fifo_data;

        ssize_t result = send(conn->sock_fd, &response_md, sizeof(md_t), 0);
        if (result < 0) {
          std::cerr << "Failed to send FifoItem data: " << strerror(errno)
                    << std::endl;
        }
        break;
      }
      case UCCL_WRITE: {
        // Access tx_data directly from union
        tx_msg_t tx_data = md.data.tx_data;
        auto local_mem_iter = mem_reg_info.find(tx_data.data_ptr);
        if (local_mem_iter == mem_reg_info.end()) {
          std::cerr << "Local memory not registered for address: "
                    << tx_data.data_ptr << std::endl;
          break;
        }
        mr_id = local_mem_iter->second;
=======
// listener thread which receives control meta for recv/advertise
void listener_thread_func(uccl_conn_t* conn);

void async_recv_worker(uccl_conn_t* conn, uint64_t mr_id, void* data,
                       size_t data_size) {
  size_t recv_size = 0;
  uccl_mr_t temp_mr;
  temp_mr.mr_id = mr_id;
  temp_mr.engine = conn->engine;
>>>>>>> 98681d66

        uccl_mr_t temp_mr;
        temp_mr.mr_id = mr_id;
        temp_mr.engine = conn->engine;
        int result = uccl_engine_recv(conn, &temp_mr, (void*)tx_data.data_ptr,
                                      tx_data.data_size);
        if (result < 0) {
          std::cerr << "Failed to perform uccl_engine_recv" << std::endl;
        }
        break;
      }
      case UCCL_FIFO: {
        // Access fifo_data directly from union
        fifo_msg_t fifo_data = md.data.fifo_data;
        uccl::FifoItem fifo_item;
        memcpy(&fifo_item, fifo_data.fifo_buf, sizeof(uccl::FifoItem));
        fifo_item_t* f_item = new fifo_item_t;
        f_item->fifo_item = fifo_item;
        f_item->is_valid = true;

        {
          std::lock_guard<std::mutex> lock(fifo_item_map_mutex);
          fifo_item_map[conn] = f_item;
        }
        break;
      }
      case UCCL_NOTIFY: {
        // Got a notif, store it in a list
        std::cout << "Got Notify :" << md.data.notify_data.name << ", "
                  << md.data.notify_data.msg << std::endl;
        std::lock_guard<std::mutex> lock(notify_msg_list_mutex);
        notify_msg_t notify_msg = {};
        strncpy(notify_msg.name, md.data.notify_data.name,
                sizeof(notify_msg.name) - 1);
        strncpy(notify_msg.msg, md.data.notify_data.msg,
                sizeof(notify_msg.msg) - 1);
        notify_msg_list.push_back(notify_msg);
        break;
      }
      default:
        std::cerr << "Invalid operation type: " << md.op << std::endl;
        continue;
    }
  }
}

uccl_engine_t* uccl_engine_create(int local_gpu_idx, int num_cpus) {
  uccl_engine_t* eng = new uccl_engine;
  eng->endpoint = new Endpoint(local_gpu_idx, num_cpus);
  return eng;
}

void uccl_engine_destroy(uccl_engine_t* engine) {
  if (engine) {
    delete engine->endpoint;
    delete engine;
  }
}

uccl_conn_t* uccl_engine_connect(uccl_engine_t* engine, char const* ip_addr,
                                 int remote_gpu_idx, int remote_port) {
  if (!engine || !ip_addr) return nullptr;
  uccl_conn_t* conn = new uccl_conn;
  uint64_t conn_id;
  bool ok = engine->endpoint->connect(std::string(ip_addr), remote_gpu_idx,
                                      remote_port, conn_id);
  if (!ok) {
    delete conn;
    return nullptr;
  }
  conn->conn_id = conn_id;
  conn->sock_fd = engine->endpoint->get_sock_fd(conn_id);
  conn->engine = engine;
  conn->listener_thread = nullptr;
  conn->listener_running = false;
  return conn;
}

uccl_conn_t* uccl_engine_accept(uccl_engine_t* engine, char* ip_addr_buf,
                                size_t ip_addr_buf_len, int* remote_gpu_idx) {
  if (!engine || !ip_addr_buf || !remote_gpu_idx) return nullptr;
  uccl_conn_t* conn = new uccl_conn;
  std::string ip_addr;
  uint64_t conn_id;
  int gpu_idx;
  bool ok = engine->endpoint->accept(ip_addr, gpu_idx, conn_id);
  if (!ok) {
    delete conn;
    return nullptr;
  }
  std::strncpy(ip_addr_buf, ip_addr.c_str(), ip_addr_buf_len);
  *remote_gpu_idx = gpu_idx;
  conn->conn_id = conn_id;
  conn->sock_fd = engine->endpoint->get_sock_fd(conn_id);
  conn->engine = engine;
  conn->listener_thread = nullptr;
  conn->listener_running = false;
  return conn;
}

uccl_mr_t* uccl_engine_reg(uccl_engine_t* engine, uintptr_t data, size_t size) {
  if (!engine || !data) return nullptr;
  uccl_mr_t* mr = new uccl_mr;
  uint64_t mr_id;
  bool ok = engine->endpoint->reg((void*)data, size, mr_id);
  if (!ok) {
    delete mr;
    return nullptr;
  }
  mr->mr_id = mr_id;
  mr->engine = engine;
  mem_reg_info[data] = mr_id;
  return mr;
}

int uccl_engine_read(uccl_conn_t* conn, uccl_mr_t* mr, void const* data,
                     size_t size, void* slot_item_ptr, uint64_t* transfer_id) {
  if (!conn || !mr || !data) return -1;

  uccl::FifoItem slot_item;
  slot_item = *static_cast<uccl::FifoItem*>(slot_item_ptr);

  return conn->engine->endpoint->read_async(conn->conn_id, mr->mr_id,
                                            const_cast<void*>(data), size,
                                            slot_item, transfer_id)
             ? 0
             : -1;
}

int uccl_engine_write(uccl_conn_t* conn, uccl_mr_t* mr, void const* data,
                      size_t size, uint64_t* transfer_id) {
  if (!conn || !mr || !data) return -1;
  return conn->engine->endpoint->send_async(conn->conn_id, mr->mr_id, data,
                                            size, transfer_id)
             ? 0
             : -1;
}

int uccl_engine_recv(uccl_conn_t* conn, uccl_mr_t* mr, void* data,
                     size_t data_size) {
  if (!conn || !mr || !data) return -1;
  uint64_t transfer_id;
  return conn->engine->endpoint->recv_async(conn->conn_id, mr->mr_id, data,
                                            data_size, &transfer_id)
             ? 0
             : -1;
}

bool uccl_engine_xfer_status(uccl_conn_t* conn, uint64_t transfer_id) {
  bool is_done;
  conn->engine->endpoint->poll_async(transfer_id, &is_done);
  return is_done;
}

int uccl_engine_start_listener(uccl_conn_t* conn) {
  if (!conn) return -1;

  if (conn->listener_running) {
    return -1;
  }

  conn->listener_running = true;

  conn->listener_thread = new std::thread(listener_thread_func, conn);

  return 0;
}

int uccl_engine_stop_listener(uccl_conn_t* conn) {
  if (!conn) return -1;

  std::lock_guard<std::mutex> lock(conn->listener_mutex);

  if (!conn->listener_running) {
    return 0;
  }

  conn->listener_running = false;

  if (conn->sock_fd >= 0) {
    close(conn->sock_fd);
    conn->sock_fd = -1;
  }

  if (conn->listener_thread && conn->listener_thread->joinable()) {
    auto future = std::async(std::launch::async,
                             [conn]() { conn->listener_thread->join(); });

    if (future.wait_for(std::chrono::seconds(2)) != std::future_status::ready) {
      std::cout << "Warning: Listener thread not responding, detaching..."
                << std::endl;
      conn->listener_thread->detach();
    }
  }

  delete conn->listener_thread;
  conn->listener_thread = nullptr;

  return 0;
}

void uccl_engine_conn_destroy(uccl_conn_t* conn) {
  if (conn) {
    uccl_engine_stop_listener(conn);
    {
      std::lock_guard<std::mutex> lock(fifo_item_map_mutex);
      auto it = fifo_item_map.find(conn);
      if (it != fifo_item_map.end()) {
        delete it->second;
        fifo_item_map.erase(it);
      }
    }
    delete conn;
  }
}

void uccl_engine_mr_destroy(uccl_mr_t* mr) {
  for (auto it = mem_reg_info.begin(); it != mem_reg_info.end(); ++it) {
    if (it->second == mr->mr_id) {
      mem_reg_info.erase(it);
      break;
    }
  }
  delete mr;
}

int uccl_engine_send_tx_md(uccl_conn_t* conn, md_t* md) {
  if (!conn || !md) return -1;

<<<<<<< HEAD
  return send(conn->sock_fd, md, sizeof(md_t), 0);
}

std::vector<notify_msg_t> uccl_engine_get_notifs() {
  std::lock_guard<std::mutex> lock(notify_msg_list_mutex);
=======
  while (conn->listener_running) {
    struct timeval timeout;
    timeout.tv_sec = 1;
    timeout.tv_usec = 0;
    setsockopt(conn->sock_fd, SOL_SOCKET, SO_RCVTIMEO, &timeout,
               sizeof(timeout));

    metadata_t md;
    ssize_t recv_size = recv(conn->sock_fd, &md, sizeof(metadata_t), 0);
    if (recv_size != sizeof(metadata_t)) {
      if (!conn->listener_running) {
        break;
      }
      continue;
    }

    uint64_t mr_id = 0;
    if (md.op != UCCL_FIFO) {
      auto local_mem_iter = mem_reg_info.find(md.data_ptr);
      if (local_mem_iter == mem_reg_info.end()) {
        std::cerr << "Local memory not registered for address: " << md.data_ptr
                  << std::endl;
        continue;
      }
      std::cout << "Local memory registered for address: " << md.data_ptr
                << std::endl;
      mr_id = local_mem_iter->second;
    }
>>>>>>> 98681d66

  std::vector<notify_msg_t> result;
  result = std::move(notify_msg_list);

  notify_msg_list.clear();

<<<<<<< HEAD
  return result;
=======
        ssize_t result =
            send(conn->sock_fd, &response_md, sizeof(metadata_t), 0);
        if (result < 0) {
          std::cerr << "Failed to send FifoItem data: " << strerror(errno)
                    << std::endl;
        }
        break;
      }
      case UCCL_WRITE: {
        uccl_mr_t temp_mr;
        temp_mr.mr_id = mr_id;
        temp_mr.engine = conn->engine;
        int result =
            uccl_engine_recv(conn, &temp_mr, (void*)md.data_ptr, md.data_size);
        if (result < 0) {
          std::cerr << "Failed to perform uccl_engine_recv" << std::endl;
        }
        break;
      }
      case UCCL_FIFO: {
        // Store fifo_item in the hashmap for this connection
        uccl::FifoItem fifo_item;
        memcpy(&fifo_item, md.fifo_buf, sizeof(uccl::FifoItem));
        fifo_item_t* f_item = new fifo_item_t;
        f_item->fifo_item = fifo_item;
        f_item->is_valid = true;

        {
          std::lock_guard<std::mutex> lock(fifo_item_map_mutex);
          fifo_item_map[conn] = f_item;
        }
        break;
      }
      default:
        std::cerr << "Invalid operation type: " << md.op << std::endl;
        continue;
    }
  }

  delete[] buffer;
>>>>>>> 98681d66
}

int uccl_engine_send_notif(uccl_conn_t* conn, notify_msg_t* notify_msg) {
  if (!conn || !notify_msg) return -1;
  md_t md;
  md.op = UCCL_NOTIFY;
  md.data.notify_data = *notify_msg;

  return send(conn->sock_fd, &md, sizeof(md_t), 0);
}

int uccl_engine_get_fifo_item(uccl_conn_t* conn, void* fifo_item) {
  if (!conn || !fifo_item) return -1;

  std::lock_guard<std::mutex> lock(fifo_item_map_mutex);
  auto it = fifo_item_map.find(conn);
  if (it == fifo_item_map.end()) {
    return -1;
  }
  if (it->second->is_valid) {
    memcpy(fifo_item, &it->second->fifo_item, sizeof(uccl::FifoItem));
    it->second->is_valid = false;
    return 0;
  } else {
    return -1;
  }
}

int uccl_engine_get_sock_fd(uccl_conn_t* conn) {
  if (!conn) return -1;
  return conn->sock_fd;
}

int uccl_engine_get_metadata(uccl_engine_t* engine, char** metadata) {
  if (!engine || !metadata) return -1;

  try {
    std::vector<uint8_t> metadata_vec = engine->endpoint->get_metadata();

    std::string result;
    if (metadata_vec.size() == 10) {  // IPv4 format
      std::string ip_addr = std::to_string(metadata_vec[0]) + "." +
                            std::to_string(metadata_vec[1]) + "." +
                            std::to_string(metadata_vec[2]) + "." +
                            std::to_string(metadata_vec[3]);
      uint16_t port = (metadata_vec[4] << 8) | metadata_vec[5];
      int gpu_idx;
      std::memcpy(&gpu_idx, &metadata_vec[6], sizeof(int));

      result = "" + ip_addr + ":" + std::to_string(port) + "?" +
               std::to_string(gpu_idx);
    } else if (metadata_vec.size() == 22) {  // IPv6 format
      char ip6_str[INET6_ADDRSTRLEN];
      struct in6_addr ip6_addr;
      std::memcpy(&ip6_addr, metadata_vec.data(), 16);
      inet_ntop(AF_INET6, &ip6_addr, ip6_str, sizeof(ip6_str));

      uint16_t port = (metadata_vec[16] << 8) | metadata_vec[17];
      int gpu_idx;
      std::memcpy(&gpu_idx, &metadata_vec[18], sizeof(int));

      result = "" + std::string(ip6_str) + "]:" + std::to_string(port) + "?" +
               std::to_string(gpu_idx);
    } else {  // Fallback: return hex representation
      result = "";
      for (size_t i = 0; i < metadata_vec.size(); ++i) {
        char hex[3];
        snprintf(hex, sizeof(hex), "%02x", metadata_vec[i]);
        result += hex;
      }
    }

    *metadata = new char[result.length() + 1];
    std::strcpy(*metadata, result.c_str());

    return 0;
  } catch (...) {
    return -1;
  }
}<|MERGE_RESOLUTION|>--- conflicted
+++ resolved
@@ -15,10 +15,78 @@
 #include <string>
 #include <thread>
 #include <unordered_map>
-<<<<<<< HEAD
-=======
 #include <vector>
->>>>>>> 98681d66
+
+// Threadpool to manage the receiver side
+class ThreadPool {
+ private:
+  std::vector<std::thread> workers;
+  std::queue<std::function<void()>> tasks;
+  std::mutex queue_mutex;
+  std::condition_variable condition;
+  std::atomic<bool> stop_flag;
+
+ public:
+  ThreadPool(size_t num_threads) : stop_flag(false) {
+    for (size_t i = 0; i < num_threads; ++i) {
+      workers.emplace_back([this] {
+        while (true) {
+          std::function<void()> task;
+          {
+            std::unique_lock<std::mutex> lock(this->queue_mutex);
+            this->condition.wait(lock, [this] {
+              return this->stop_flag || !this->tasks.empty();
+            });
+
+            if (this->stop_flag && this->tasks.empty()) return;
+
+            task = std::move(this->tasks.front());
+            this->tasks.pop();
+          }
+          task();
+        }
+      });
+    }
+  }
+
+  ~ThreadPool() {
+    {
+      std::unique_lock<std::mutex> lock(queue_mutex);
+      stop_flag = true;
+    }
+    condition.notify_all();
+    for (std::thread& worker : workers) {
+      if (worker.joinable()) worker.join();
+    }
+  }
+
+  // Force destroy without waiting for threads to finish
+  void force_destroy() {
+    {
+      std::unique_lock<std::mutex> lock(queue_mutex);
+      stop_flag = true;
+    }
+    condition.notify_all();
+
+    // Detach all threads instead of joining
+    for (std::thread& worker : workers) {
+      if (worker.joinable()) {
+        worker.detach();
+      }
+    }
+  }
+
+  template <class F, class... Args>
+  void enqueue(F&& f, Args&&... args) {
+    auto task = std::bind(std::forward<F>(f), std::forward<Args>(args)...);
+    {
+      std::unique_lock<std::mutex> lock(queue_mutex);
+      if (stop_flag.load()) return;
+      tasks.emplace(std::move(task));
+    }
+    condition.notify_one();
+  }
+};
 
 struct uccl_engine {
   Endpoint* endpoint;
@@ -50,122 +118,21 @@
 std::mutex fifo_item_map_mutex;
 std::mutex notify_msg_list_mutex;
 
-// Helper function for the listener thread
-void listener_thread_func(uccl_conn_t* conn) {
-  std::cout << "Listener thread: Waiting for metadata." << std::endl;
-
-  while (conn->listener_running) {
-    struct timeval timeout;
-    timeout.tv_sec = 1;
-    timeout.tv_usec = 0;
-    setsockopt(conn->sock_fd, SOL_SOCKET, SO_RCVTIMEO, &timeout,
-               sizeof(timeout));
-
-    md_t md;
-    ssize_t recv_size = recv(conn->sock_fd, &md, sizeof(md_t), 0);
-    if (recv_size != sizeof(md_t)) {
-      if (!conn->listener_running) {
-        break;
-      }
-      continue;
-    }
-
-<<<<<<< HEAD
-    uint64_t mr_id = 0;
-    switch (md.op) {
-      case UCCL_READ: {
-        // Access tx_data directly from union
-        tx_msg_t tx_data = md.data.tx_data;
-        auto local_mem_iter = mem_reg_info.find(tx_data.data_ptr);
-        if (local_mem_iter == mem_reg_info.end()) {
-          std::cerr << "Local memory not registered for address: "
-                    << tx_data.data_ptr << std::endl;
-          break;
-        }
-        mr_id = local_mem_iter->second;
-
-        char out_buf[sizeof(uccl::FifoItem)];
-        conn->engine->endpoint->advertise(conn->conn_id, mr_id,
-                                          (void*)tx_data.data_ptr,
-                                          tx_data.data_size, out_buf);
-
-        md_t response_md;
-        response_md.op = UCCL_FIFO;
-        fifo_msg_t fifo_data;
-        memcpy(fifo_data.fifo_buf, out_buf, sizeof(uccl::FifoItem));
-        response_md.data.fifo_data = fifo_data;
-
-        ssize_t result = send(conn->sock_fd, &response_md, sizeof(md_t), 0);
-        if (result < 0) {
-          std::cerr << "Failed to send FifoItem data: " << strerror(errno)
-                    << std::endl;
-        }
-        break;
-      }
-      case UCCL_WRITE: {
-        // Access tx_data directly from union
-        tx_msg_t tx_data = md.data.tx_data;
-        auto local_mem_iter = mem_reg_info.find(tx_data.data_ptr);
-        if (local_mem_iter == mem_reg_info.end()) {
-          std::cerr << "Local memory not registered for address: "
-                    << tx_data.data_ptr << std::endl;
-          break;
-        }
-        mr_id = local_mem_iter->second;
-=======
-// listener thread which receives control meta for recv/advertise
+// Forward declaration
 void listener_thread_func(uccl_conn_t* conn);
 
+// Simple async receive function
 void async_recv_worker(uccl_conn_t* conn, uint64_t mr_id, void* data,
                        size_t data_size) {
   size_t recv_size = 0;
   uccl_mr_t temp_mr;
   temp_mr.mr_id = mr_id;
   temp_mr.engine = conn->engine;
->>>>>>> 98681d66
-
-        uccl_mr_t temp_mr;
-        temp_mr.mr_id = mr_id;
-        temp_mr.engine = conn->engine;
-        int result = uccl_engine_recv(conn, &temp_mr, (void*)tx_data.data_ptr,
-                                      tx_data.data_size);
-        if (result < 0) {
-          std::cerr << "Failed to perform uccl_engine_recv" << std::endl;
-        }
-        break;
-      }
-      case UCCL_FIFO: {
-        // Access fifo_data directly from union
-        fifo_msg_t fifo_data = md.data.fifo_data;
-        uccl::FifoItem fifo_item;
-        memcpy(&fifo_item, fifo_data.fifo_buf, sizeof(uccl::FifoItem));
-        fifo_item_t* f_item = new fifo_item_t;
-        f_item->fifo_item = fifo_item;
-        f_item->is_valid = true;
-
-        {
-          std::lock_guard<std::mutex> lock(fifo_item_map_mutex);
-          fifo_item_map[conn] = f_item;
-        }
-        break;
-      }
-      case UCCL_NOTIFY: {
-        // Got a notif, store it in a list
-        std::cout << "Got Notify :" << md.data.notify_data.name << ", "
-                  << md.data.notify_data.msg << std::endl;
-        std::lock_guard<std::mutex> lock(notify_msg_list_mutex);
-        notify_msg_t notify_msg = {};
-        strncpy(notify_msg.name, md.data.notify_data.name,
-                sizeof(notify_msg.name) - 1);
-        strncpy(notify_msg.msg, md.data.notify_data.msg,
-                sizeof(notify_msg.msg) - 1);
-        notify_msg_list.push_back(notify_msg);
-        break;
-      }
-      default:
-        std::cerr << "Invalid operation type: " << md.op << std::endl;
-        continue;
-    }
+
+  int result = uccl_engine_recv(conn, &temp_mr, data, data_size);
+
+  if (result == 0) {
+    // Notify something in conn
   }
 }
 
@@ -349,17 +316,14 @@
   delete mr;
 }
 
-int uccl_engine_send_tx_md(uccl_conn_t* conn, md_t* md) {
-  if (!conn || !md) return -1;
-
-<<<<<<< HEAD
-  return send(conn->sock_fd, md, sizeof(md_t), 0);
-}
-
-std::vector<notify_msg_t> uccl_engine_get_notifs() {
-  std::lock_guard<std::mutex> lock(notify_msg_list_mutex);
-=======
+// Helper function for the listener thread
+void listener_thread_func(uccl_conn_t* conn) {
+  const size_t buffer_size = 4096;  // 4KB buffer for receiving messages
+  char* buffer = new char[buffer_size];
+  std::cout << "Listener thread: Waiting for metadata." << std::endl;
+
   while (conn->listener_running) {
+    // Set socket to non-blocking mode with timeout
     struct timeval timeout;
     timeout.tv_sec = 1;
     timeout.tv_usec = 0;
@@ -374,7 +338,8 @@
       }
       continue;
     }
-
+    std::cout << "Received metadata: " << md.op << " " << md.data_ptr << " "
+              << md.data_size << std::endl;
     uint64_t mr_id = 0;
     if (md.op != UCCL_FIFO) {
       auto local_mem_iter = mem_reg_info.find(md.data_ptr);
@@ -387,16 +352,17 @@
                 << std::endl;
       mr_id = local_mem_iter->second;
     }
->>>>>>> 98681d66
-
-  std::vector<notify_msg_t> result;
-  result = std::move(notify_msg_list);
-
-  notify_msg_list.clear();
-
-<<<<<<< HEAD
-  return result;
-=======
+
+    switch (md.op) {
+      case UCCL_READ: {
+        char out_buf[sizeof(uccl::FifoItem)];
+        conn->engine->endpoint->advertise(
+            conn->conn_id, mr_id, (void*)md.data_ptr, md.data_size, out_buf);
+
+        metadata_t response_md;
+        response_md.op = UCCL_FIFO;
+        memcpy(response_md.fifo_buf, out_buf, sizeof(uccl::FifoItem));
+
         ssize_t result =
             send(conn->sock_fd, &response_md, sizeof(metadata_t), 0);
         if (result < 0) {
@@ -405,18 +371,13 @@
         }
         break;
       }
-      case UCCL_WRITE: {
-        uccl_mr_t temp_mr;
-        temp_mr.mr_id = mr_id;
-        temp_mr.engine = conn->engine;
-        int result =
-            uccl_engine_recv(conn, &temp_mr, (void*)md.data_ptr, md.data_size);
-        if (result < 0) {
-          std::cerr << "Failed to perform uccl_engine_recv" << std::endl;
-        }
+      case UCCL_WRITE:
+        // Submit async receive task to thread pool
+        conn->recv_thread_pool->enqueue(async_recv_worker, conn, mr_id,
+                                        (void*)md.data_ptr, md.data_size);
         break;
-      }
       case UCCL_FIFO: {
+        std::cout << "Received & Stored FIFO item" << std::endl;
         // Store fifo_item in the hashmap for this connection
         uccl::FifoItem fifo_item;
         memcpy(&fifo_item, md.fifo_buf, sizeof(uccl::FifoItem));
@@ -437,16 +398,11 @@
   }
 
   delete[] buffer;
->>>>>>> 98681d66
-}
-
-int uccl_engine_send_notif(uccl_conn_t* conn, notify_msg_t* notify_msg) {
-  if (!conn || !notify_msg) return -1;
-  md_t md;
-  md.op = UCCL_NOTIFY;
-  md.data.notify_data = *notify_msg;
-
-  return send(conn->sock_fd, &md, sizeof(md_t), 0);
+}
+
+int uccl_engine_get_sock_fd(uccl_conn_t* conn) {
+  if (!conn) return -1;
+  return conn->sock_fd;
 }
 
 int uccl_engine_get_fifo_item(uccl_conn_t* conn, void* fifo_item) {
