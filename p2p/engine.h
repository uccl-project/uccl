--- conflicted
+++ resolved
@@ -31,12 +31,11 @@
   int remote_gpu_idx_;
 };
 
-<<<<<<< HEAD
 struct PeerInfo {
-  std::string ip_addr;
-  int gpu_idx;
+  std::string ip_addr;  // IP address of the peer
+  int gpu_idx;          // GPU index of the peer
 };
-=======
+
 // Used for large KV transfer.
 struct LargeKVMetaData {
   uint64_t total_size;
@@ -44,7 +43,6 @@
 extern thread_local bool large_kv_meta_data_registered_;
 extern thread_local LargeKVMetaData large_kv_meta_data_;
 extern thread_local uint64_t large_kv_meta_data_mr_id_;
->>>>>>> 5fea3b04
 
 class Endpoint {
   const uint64_t kRTTBytes = 1024 * 1024;
