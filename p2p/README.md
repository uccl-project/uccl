# UCCL P2P Engine - High-Performance RDMA P2P Transfer

UCCL P2P Engine is a high-performance, RDMA-based P2P transfer system designed for distributed machine learning and high-throughput data processing applications. It provides a Python API for seamless integration with PyTorch tensors, NumPy arrays, and other data structures while leveraging the performance of InfiniBand/RoCE RDMA for ultra-low latency communication.

UCCL has an experimental GPU-driven P2P engine, see [gpu_driven](../gpu_driven/) folder.

## Project Structure

```
p2p/
├── engine.h          # C++ Endpoint class header with RDMA functionality
├── engine.cc         # C++ Endpoint implementation
├── pybind_engine.cc  # pybind11 wrapper for Python integration
├── Makefile          # Build configuration
├── test_engine.py    # Comprehensive test suite
├── demo.py           # Usage demonstration
└── README.md         # This file
```

## Prerequisites

### System Requirements
- Linux with RDMA support (optional for development)
- Python 3.7+ with development headers
- C++17 compatible compiler (GCC 7+ or Clang 5+)
- pybind11 library
- PyTorch or NumPy (for tensor/array operations)

### Optional Dependencies
- RDMA drivers and libraries (`libibverbs-dev`)
- RDMA-capable network hardware (InfiniBand, RoCE)
- CUDA (for GPU tensor operations)
- Install Redis 

```bash
sudo apt-get update
sudo apt-get install -y \
    build-essential \
    cmake \
    libhiredis-dev \
    libuv1-dev \
    pkg-config
```
and
```bash
git clone https://github.com/redis/hiredis.git
cd hiredis
mkdir build && cd build
cmake -DCMAKE_BUILD_TYPE=Release ..
make -j
sudo make install
cd ../..

git clone https://github.com/sewenew/redis-plus-plus.git
cd redis-plus-plus
mkdir build && cd build
cmake                                  \
  -DCMAKE_BUILD_TYPE=Release           \
  -DCMAKE_INSTALL_PREFIX=/usr/local    \
  -DREDIS_PLUS_PLUS_CXX_STANDARD=17    \
  -DREDIS_PLUS_PLUS_BUILD_ASYNC=libuv  \
  ..
make -j
sudo make install
```

## Installation

1. **Install Python dependencies:**
   ```bash
   make install-deps
   ```

2. **Build the UCCL P2P module:**
   ```bash
   make
   ```

3. **Run tests:**
   ```bash
   make test
   ```

4. **Install the UCCL P2P module:**
   ```bash
   make install
   ```
## Performance Benchmarks

Navigate to benchmarks directory:

```bash
cd benchmarks
```

### Running UCCL P2P

On server: 
```bash
python benchmark_uccl.py --role server --device gpu --local-gpu-idx 0 --num-cpus 4
```

On client:
```bash
# Note: if running atop GH200 with unified memory, use `--device cpu` or use `cudaMallocManaged`. 
python benchmark_uccl.py --role client --device gpu --local-gpu-idx 0 --num-cpus 4 --remote-ip <Server IP>
```

<<<<<<< HEAD
To benchmark dual direction transfer: 
```bash
python benchmark_uccl_dual.py --role server --device cpu --local-gpu-idx 0 --num-cpus 4 --remote-ip <Remote IP>
python benchmark_uccl_dual.py --role client --device cpu --local-gpu-idx 0 --num-cpus 4 --remote-ip <Remote IP>
```

### Running NIXL
=======
### Running NIXL (with UCX backend)
>>>>>>> 43de2b7b

If you have not installed nixl with RDMA support, you can follow: 
<details><summary>Click me</summary>

```bash
sudo apt install build-essential cmake pkg-config 
pip3 install meson
pip3 install pybind11

git clone git@github.com:NVIDIA/gdrcopy.git
cd gdrcopy
sudo make prefix=/usr/local CUDA=/usr/local/cuda all install
cd ..

# Run these if you find there is no libcuda.so under /usr/local/cuda. Using GH200 as an example.
sudo ln -s /usr/lib/aarch64-linux-gnu/libcuda.so.1 /usr/local/cuda/lib64/libcuda.so

wget https://github.com/openucx/ucx/releases/download/v1.18.0/ucx-1.18.0.tar.gz
tar xzf ucx-1.18.0.tar.gz
cd ucx-1.18.0
./configure --prefix=/usr/local/ucx --enable-shared --disable-static \
            --disable-doxygen-doc --enable-optimizations --enable-cma \
            --enable-devel-headers --with-cuda=/usr/local/cuda \
            --with-gdrcopy=/usr/local --with-verbs --with-dm --enable-mt
make -j
sudo make -j install-strip
sudo ldconfig
cd ..

git clone https://github.com/ai-dynamo/nixl.git
cd nixl
meson setup build -Ducx_path=/usr/local/ucx
cd build
ninja
yes | ninja install
cd ..
pip install .
cd ..

UCX_LIB_PATH="/usr/local/ucx/lib"
export LD_LIBRARY_PATH="$UCX_LIB_PATH:$CONDA_PREFIX/lib/python3.13/site-packages/.nixl.mesonpy.libs/plugins:$LD_LIBRARY_PATH"
```
</details>

On Server:
```bash
UCX_MAX_RMA_LANES=4 UCX_IB_PCI_RELAXED_ORDERING=on UCX_NET_DEVICES=mlx5_2:1 UCX_TLS=rc \
python benchmark_nixl.py --role server --device gpu --local-gpu-idx 0
```

On Client:
```bash
UCX_MAX_RMA_LANES=4 UCX_IB_PCI_RELAXED_ORDERING=on UCX_NET_DEVICES=mlx5_2:1 UCX_TLS=rc \
python benchmark_nixl.py --role client --device gpu --local-gpu-idx 0 --remote-ip <Server IP>
```

### Running NIXL (with Mooncake backend)

On Server:
```bash
python benchmark_nixl.py --role server --device gpu --local-gpu-idx 0 --backend mooncake
```

On Client:
```bash
python benchmark_nixl.py --role client --remote-ip <Server IP> --device gpu \
    --local-gpu-idx 0 --backend mooncake
```

### Running NCCL

On Server (assume only using mlx5_2 NIC):
```bash
NCCL_IB_HCA=mlx5_2:1 NCCL_NCHANNELS_PER_NET_PEER=4 \
python benchmark_nccl.py --role server --device gpu --local-gpu-idx 0
```

On Client:
```bash
NCCL_IB_HCA=mlx5_2:1 NCCL_NCHANNELS_PER_NET_PEER=4 \
python benchmark_nccl.py --role client --device gpu --local-gpu-idx 0 --remote-ip <Server IP>
```

If you see errors like `message size truncated`, it is likely caused by NCCL version mismatch. We suggest specify
```bash
LD_PRELOAD=<path to libnccl.so.2>
```

To benchmark dual direction transfer, you can run `benchmark_nccl_dual.py` with the same commands as above. 


## Usage Examples

### Basic Endpoint Setup

```python
from uccl import p2p
import torch

# Create endpoint with local GPU index and number of CPUs
endpoint = p2p.Endpoint(local_gpu_idx=0, num_cpus=4)
```

### Client-Server Communication

```python
# Server side - accept incoming connections
success, remote_ip_addr, remote_gpu_idx, conn_id = endpoint.accept()
if success:
    print(f"Connected to {remote_ip_addr}, GPU {remote_gpu_idx}, conn_id={conn_id}")

# Client side - connect to remote server  
success, conn_id = endpoint.connect("192.168.1.100", remote_gpu_idx=1)
if success:
    print(f"Connected with conn_id={conn_id}")
```

### PyTorch Tensor Transfer

```python
# Sender side
send_tensor = torch.ones(1024, dtype=torch.float32)
assert send_tensor.is_contiguous()  # Ensure tensor is contiguous

# Register tensor for RDMA
success, mr_id = endpoint.reg(send_tensor.data_ptr(), send_tensor.numel() * 4)
assert success

# Send the tensor
success = endpoint.send(conn_id, mr_id, send_tensor.data_ptr(), send_tensor.numel() * 4)
assert success

# Receiver side
recv_tensor = torch.zeros(1024, dtype=torch.float32)
assert recv_tensor.is_contiguous()

# Register receive buffer
success, mr_id = endpoint.reg(recv_tensor.data_ptr(), recv_tensor.numel() * 4)
assert success

# Receive the tensor
success, recv_size = endpoint.recv(conn_id, mr_id, recv_tensor.data_ptr(), recv_tensor.numel() * 4)
assert success and recv_size == recv_tensor.numel() * 4
```

### NumPy Array Transfer

```python
import numpy as np

# Create and prepare NumPy array
data = np.array([1.0, 2.0, 3.0, 4.0, 5.0], dtype=np.float32)
assert data.flags['C_CONTIGUOUS']  # Ensure array is contiguous

# Register for RDMA
ptr = data.ctypes.data
size = data.nbytes
success, mr_id = endpoint.reg(ptr, size)

# Send array
if success:
    success = endpoint.send(conn_id, mr_id, ptr, size)
    
# Receive array
recv_data = np.zeros_like(data)
recv_ptr = recv_data.ctypes.data
success, recv_mr_id = endpoint.reg(recv_ptr, recv_data.nbytes)
success, recv_size = endpoint.recv(conn_id, recv_mr_id, recv_ptr, recv_data.nbytes)
```

### Vectorized Multi-Tensor Transfer

```python
# Sender side - send multiple tensors at once
tensors = [
    torch.ones(512, dtype=torch.float32),
    torch.ones(1024, dtype=torch.float32),
    torch.ones(256, dtype=torch.float32)
]

# Ensure all tensors are contiguous
for tensor in tensors:
    assert tensor.is_contiguous()

# Register all tensors
mr_ids = []
for tensor in tensors:
    success, mr_id = endpoint.reg(tensor.data_ptr(), tensor.numel() * 4)
    assert success
    mr_ids.append(mr_id)

# Prepare data for vectorized send
ptr_list = [tensor.data_ptr() for tensor in tensors]
size_list = [tensor.numel() * 4 for tensor in tensors]
num_iovs = len(tensors)

# Send all tensors in one operation
success = endpoint.sendv(conn_id, mr_ids, ptr_list, size_list, num_iovs)
assert success

# Receiver side - receive multiple tensors at once
recv_tensors = [
    torch.zeros(512, dtype=torch.float32),
    torch.zeros(1024, dtype=torch.float32),
    torch.zeros(256, dtype=torch.float32)
]

# Register receive buffers
recv_mr_ids = []
for tensor in recv_tensors:
    success, mr_id = endpoint.reg(tensor.data_ptr(), tensor.numel() * 4)
    assert success
    recv_mr_ids.append(mr_id)

# Prepare data for vectorized receive
recv_ptr_list = [tensor.data_ptr() for tensor in recv_tensors]
max_size_list = [tensor.numel() * 4 for tensor in recv_tensors]

# Receive all tensors in one operation
success, recv_size_list = endpoint.recvv(conn_id, recv_mr_ids, recv_ptr_list, max_size_list, num_iovs)
assert success
print(f"Received sizes: {recv_size_list}")
```


## API Reference

### Endpoint Class

#### Constructor
```python
Endpoint(local_gpu_idx, num_cpus)
```
Create a new RDMA endpoint instance.

**Parameters:**
- `local_gpu_idx` (int): GPU index for this endpoint
- `num_cpus` (int): Number of CPU threads to use for RDMA operations

#### Connection Management

```python
connect(remote_ip_addr, remote_gpu_idx) -> (success, conn_id)
```
Connect to a remote endpoint. 
Note that a connection is one direction, only allowing the client (that calls `connect()`) to send data to the server (that calls `accept()`). 
If you want bi-directional communication, you should create two connections. 

**Parameters:**
- `remote_ip_addr` (str): IP address of remote server
- `remote_gpu_idx` (int): GPU index of remote endpoint

**Returns:**
- `success` (bool): Whether connection succeeded
- `conn_id` (int): Connection ID for subsequent operations

```python
accept() -> (success, remote_ip_addr, remote_gpu_idx, conn_id)
```
Accept an incoming connection (blocking).

**Returns:**
- `success` (bool): Whether connection was accepted
- `remote_ip_addr` (str): IP address of connecting client
- `remote_gpu_idx` (int): GPU index of connecting client
- `conn_id` (int): Connection ID for subsequent operations

#### Memory Registration

```python
reg(ptr, size) -> (success, mr_id)
```
Register a memory region for RDMA operations.

**Parameters:**
- `ptr` (int): Memory pointer (use `tensor.data_ptr()` for PyTorch)
- `size` (int): Size in bytes

**Returns:**
- `success` (bool): Whether registration succeeded
- `mr_id` (int): Memory region ID for transfer operations

#### Data Transfer

```python
send(conn_id, mr_id, ptr, size) -> success
```
Send data to remote endpoint (blocking).

**Parameters:**
- `conn_id` (int): Connection ID from connect/accept
- `mr_id` (int): Memory region ID from register
- `ptr` (int): Pointer to data to send
- `size` (int): Number of bytes to send

**Returns:**
- `success` (bool): Whether send completed successfully

```python
recv(conn_id, mr_id, ptr, max_size) -> (success, recv_size)
```
Receive data from remote endpoint (blocking).

**Parameters:**
- `conn_id` (int): Connection ID from connect/accept
- `mr_id` (int): Memory region ID from register
- `ptr` (int): Pointer to buffer for received data
- `max_size` (int): Maximum number of bytes to receive

**Returns:**
- `success` (bool): Whether receive completed successfully
- `recv_size` (int): Number of bytes actually received

```python
sendv(conn_id, mr_id_list, ptr_list, size_list, num_iovs) -> success
```
Send multiple memory regions to remote endpoint in a single operation (blocking).

**Parameters:**
- `conn_id` (int): Connection ID from connect/accept
- `mr_id_list` (list[int]): List of memory region IDs from register
- `ptr_list` (list[int]): List of pointers to data to send
- `size_list` (list[int]): List of sizes in bytes for each memory region
- `num_iovs` (int): Number of I/O vectors (length of the lists)

**Returns:**
- `success` (bool): Whether send completed successfully

```python
recvv(conn_id, mr_id_list, ptr_list, max_size_list, num_iovs) -> (success, recv_size_list)
```
Receive multiple memory regions from remote endpoint in a single operation (blocking).

**Parameters:**
- `conn_id` (int): Connection ID from connect/accept
- `mr_id_list` (list[int]): List of memory region IDs from register
- `ptr_list` (list[int]): List of pointers to buffers for received data
- `max_size_list` (list[int]): List of maximum sizes in bytes for each memory region
- `num_iovs` (int): Number of I/O vectors (length of the lists)

**Returns:**
- `success` (bool): Whether receive completed successfully
- `recv_size_list` (list[int]): List of actual sizes received for each memory region

#### Asynchronous Transfer Operations

```python
send_async(conn_id, mr_id, ptr, size) -> (success, transfer_id)
```
Send data to remote endpoint asynchronously (non-blocking).

**Parameters:**
- `conn_id` (int): Connection ID from connect/accept
- `mr_id` (int): Memory region ID from register
- `ptr` (int): Pointer to data to send
- `size` (int): Number of bytes to send

**Returns:**
- `success` (bool): Whether send was initiated successfully
- `transfer_id` (int): Transfer ID for polling completion

```python
recv_async(conn_id, mr_id, ptr, max_size) -> (success, transfer_id)
```
Receive data from remote endpoint asynchronously (non-blocking).

**Parameters:**
- `conn_id` (int): Connection ID from connect/accept
- `mr_id` (int): Memory region ID from register
- `ptr` (int): Pointer to buffer for received data
- `size` (int): Exact number of bytes to receive

**Returns:**
- `success` (bool): Whether receive was initiated successfully
- `transfer_id` (int): Transfer ID for polling completion

```python
poll_async(transfer_id) -> (success, is_done)
```
Poll the status of an asynchronous transfer operation.

**Parameters:**
- `transfer_id` (int): Transfer ID returned by send_async or recv_async

**Returns:**
- `success` (bool): Whether polling succeeded
- `is_done` (bool): Whether the transfer has completed


## Development and Testing

### Build Targets
```bash
make all          # Build the module
make install      # Installs the module in python package path
make clean        # Clean build artifacts  
make test         # Run test suite
make install-deps # Install Python dependencies
make help         # Show available targets
```

### Testing Your Setup
```bash
# Run the included test suite
python3 test_engine.py

# Check if RDMA hardware is available
# (This will work even without RDMA hardware for testing)
```<|MERGE_RESOLUTION|>--- conflicted
+++ resolved
@@ -106,17 +106,13 @@
 python benchmark_uccl.py --role client --device gpu --local-gpu-idx 0 --num-cpus 4 --remote-ip <Server IP>
 ```
 
-<<<<<<< HEAD
 To benchmark dual direction transfer: 
 ```bash
 python benchmark_uccl_dual.py --role server --device cpu --local-gpu-idx 0 --num-cpus 4 --remote-ip <Remote IP>
 python benchmark_uccl_dual.py --role client --device cpu --local-gpu-idx 0 --num-cpus 4 --remote-ip <Remote IP>
 ```
 
-### Running NIXL
-=======
 ### Running NIXL (with UCX backend)
->>>>>>> 43de2b7b
 
 If you have not installed nixl with RDMA support, you can follow: 
 <details><summary>Click me</summary>
