--- conflicted
+++ resolved
@@ -591,27 +591,9 @@
         self.ep = None
         self.initialized = False
 
-<<<<<<< HEAD
-    def wait_all(self, transfer_ids: List[int]):
-        """Wait for all transfers to complete by polling them concurrently."""
-        # Filter out dummy self-transfer IDs
-        remaining = [tid for tid in transfer_ids if tid != -1]
-
-        # Poll all transfers in round-robin until all complete
-        while remaining:
-            still_waiting = []
-            for tid in remaining:
-                ok, is_done = self.ep.poll_async(tid)
-                if not ok:
-                    raise RuntimeError(f"Error polling transfer {tid}")
-                if not is_done:
-                    still_waiting.append(tid)
-            remaining = still_waiting
-=======
     def P2POp(self, op, tensor: torch.Tensor, peer: int) -> _P2POpClass:
         """
         Create a P2P operation descriptor for use with batch_isend_irecv.
->>>>>>> 73dae797
 
         Usage:
             ctx.P2POp(collective.isend, tensor, peer)
@@ -651,24 +633,6 @@
         p2p_ops = []
         int_handles = []
 
-<<<<<<< HEAD
-        transfer_ids = []
-
-        # Post receives first to ensure buffers are ready
-        for peer_rank in range(self.world_size):
-            if peer_rank != self.rank:
-                tid = self.irecv(recv_chunks[peer_rank], peer_rank)
-                transfer_ids.append(tid)
-
-        # Then post sends
-        for peer_rank in range(self.world_size):
-            if peer_rank != self.rank:
-                tid = self.isend(send_tensor, peer_rank)
-                transfer_ids.append(tid)
-
-        # Wait for all transfers to complete
-        self.wait_all(transfer_ids)
-=======
         for op in ops:
             # Support both P2POp objects and tuples
             if isinstance(op, _P2POpClass):
@@ -740,7 +704,6 @@
         """All-gather operation: gather data from all ranks to all ranks (synchronous)."""
         handles = self.iallgather(send_tensor, recv_tensor)
         self.wait_all(handles)
->>>>>>> 73dae797
 
     def iallgather(
         self,
@@ -776,26 +739,17 @@
         # Copy own data to appropriate position in recv buffer
         recv_chunks[self.rank].copy_(send_tensor)
 
-<<<<<<< HEAD
-        transfer_ids = []
-
-        # Post receives first to ensure buffers are ready
-        for peer_rank in range(self.world_size):
-            if peer_rank != self.rank:
-                tid = self.irecv(recv_chunks[peer_rank], peer_rank)
-                transfer_ids.append(tid)
-
-        # Then post sends
-=======
         # Build P2POp list for batch_isend_irecv
         ops = []
->>>>>>> 73dae797
         for peer_rank in range(self.world_size):
             if peer_rank != self.rank:
                 ops.append(self.P2POp("send", send_tensor, peer_rank))
 
-<<<<<<< HEAD
-        return transfer_ids
+        for peer_rank in range(self.world_size):
+            if peer_rank != self.rank:
+                ops.append(self.P2POp("recv", recv_chunks[peer_rank], peer_rank))
+
+        return self.batch_isend_irecv(ops)
 
     def alltoall(
         self,
@@ -814,6 +768,30 @@
                         Chunk i (at offset i * count) is sent to rank i.
             recv_tensor: Output tensor (size = count * world_size)
                         Chunk i (at offset i * count) contains data from rank i.
+        """
+        handles = self.ialltoall(send_tensor, recv_tensor)
+        self.wait_all(handles)
+
+    def ialltoall(
+        self,
+        send_tensor: torch.Tensor,
+        recv_tensor: torch.Tensor,
+    ) -> List[Union[int, dist.Work]]:
+        """
+        Initiate asynchronous all-to-all operation (non-blocking).
+
+        Each rank splits its send_tensor into world_size chunks. Chunk i is sent
+        to rank i. After completion, recv_tensor contains chunks from all ranks
+        where chunk i came from rank i.
+
+        Args:
+            send_tensor: Input tensor (size = count * world_size)
+                        Chunk i (at offset i * count) is sent to rank i.
+            recv_tensor: Output tensor (size = count * world_size)
+                        Chunk i (at offset i * count) contains data from rank i.
+
+        Returns:
+            List of transfer handles to poll for completion using wait_all()
         """
         if not self.initialized:
             raise RuntimeError("CollectiveContext not initialized. Call init() first.")
@@ -849,100 +827,17 @@
         # Copy own chunk (rank sends to itself)
         recv_chunks[self.rank].copy_(send_chunks[self.rank])
 
-        transfer_ids = []
-
-        # Interleave sends and receives to avoid all ranks blocking on sends
-        # Post receives first to ensure buffers are ready
+        # Build P2POp list for batch_isend_irecv
+        ops = []
         for peer_rank in range(self.world_size):
             if peer_rank != self.rank:
-                tid = self.irecv(recv_chunks[peer_rank], peer_rank)
-                transfer_ids.append(tid)
-
-        # Then post sends
-        for peer_rank in range(self.world_size):
-            if peer_rank != self.rank:
-                tid = self.isend(send_chunks[peer_rank], peer_rank)
-                transfer_ids.append(tid)
-
-        # Wait for all transfers to complete
-        self.wait_all(transfer_ids)
-
-    def ialltoall(
-        self,
-        send_tensor: torch.Tensor,
-        recv_tensor: torch.Tensor,
-    ) -> List[Union[int, dist.P2POp]]:
-        """
-        Initiate asynchronous all-to-all operation (non-blocking).
-
-        Each rank splits its send_tensor into world_size chunks. Chunk i is sent
-        to rank i. After completion, recv_tensor contains chunks from all ranks
-        where chunk i came from rank i.
-
-        Args:
-            send_tensor: Input tensor (size = count * world_size)
-                        Chunk i (at offset i * count) is sent to rank i.
-            recv_tensor: Output tensor (size = count * world_size)
-                        Chunk i (at offset i * count) contains data from rank i.
-
-        Returns:
-            List of transfer_ids to poll for completion using wait_all()
-        """
-        if not self.initialized:
-            raise RuntimeError("CollectiveContext not initialized. Call init() first.")
-
-        # Validate tensor sizes
-        send_size = send_tensor.numel() * send_tensor.element_size()
-        recv_size = recv_tensor.numel() * recv_tensor.element_size()
-
-        if send_size != recv_size:
-            raise ValueError(
-                f"send_tensor and recv_tensor must have same size: "
-                f"send={send_size} bytes, recv={recv_size} bytes"
-            )
-
-        if send_tensor.numel() % self.world_size != 0:
-            raise ValueError(
-                f"send_tensor size ({send_tensor.numel()}) must be divisible by world_size ({self.world_size})"
-            )
-
-        # Calculate chunk size
-        chunk_numel = send_tensor.numel() // self.world_size
-
-        # Split tensors into chunks for each rank
-        send_chunks = [
-            send_tensor.view(-1)[i * chunk_numel : (i + 1) * chunk_numel]
-            for i in range(self.world_size)
-        ]
-        recv_chunks = [
-            recv_tensor.view(-1)[i * chunk_numel : (i + 1) * chunk_numel]
-            for i in range(self.world_size)
-        ]
-
-        # Copy own chunk (rank sends to itself)
-        recv_chunks[self.rank].copy_(send_chunks[self.rank])
-
-        transfer_ids = []
-
-        # Interleave sends and receives to avoid all ranks blocking on sends
-        # Post receives first to ensure buffers are ready
-=======
->>>>>>> 73dae797
+                ops.append(self.P2POp("send", send_chunks[peer_rank], peer_rank))
+
         for peer_rank in range(self.world_size):
             if peer_rank != self.rank:
                 ops.append(self.P2POp("recv", recv_chunks[peer_rank], peer_rank))
 
-<<<<<<< HEAD
-        # Then post sends
-        for peer_rank in range(self.world_size):
-            if peer_rank != self.rank:
-                tid = self.isend(send_chunks[peer_rank], peer_rank)
-                transfer_ids.append(tid)
-
-        return transfer_ids
-=======
         return self.batch_isend_irecv(ops)
->>>>>>> 73dae797
 
 
 # Global collective context instance
@@ -1041,23 +936,15 @@
 
 def iallgather(
     send_tensor: torch.Tensor, recv_tensor: torch.Tensor
-<<<<<<< HEAD
-) -> List[Union[int, dist.P2POp]]:
-    """
-    Async all-gather using the default collective context.
-    Args:
-        send_tensor: Input tensor to send (size = count)
-        recv_tensor: Output tensor to receive all data (size = count * world_size)
-
-    Returns:
-        List of transfer_ids to poll for completion using wait_all()
-    """
+) -> List[Union[int, dist.Work]]:
+    """Async all-gather using the default collective context."""
     return get_collective().iallgather(send_tensor, recv_tensor)
 
 
 def alltoall(send_tensor: torch.Tensor, recv_tensor: torch.Tensor):
     """
     All-to-all using the default collective context.
+
     Args:
         send_tensor: Input tensor (size = count * world_size)
         recv_tensor: Output tensor (size = count * world_size)
@@ -1067,32 +954,15 @@
 
 def ialltoall(
     send_tensor: torch.Tensor, recv_tensor: torch.Tensor
-) -> List[Union[int, dist.P2POp]]:
+) -> List[Union[int, dist.Work]]:
     """
     Async all-to-all using the default collective context.
+
     Args:
         send_tensor: Input tensor (size = count * world_size)
         recv_tensor: Output tensor (size = count * world_size)
 
     Returns:
-        List of transfer_ids to poll for completion using wait_all()
+        List of transfer handles to poll for completion using wait_all()
     """
-    return get_collective().ialltoall(send_tensor, recv_tensor)
-
-
-def wait_all(transfer_ids: List[Union[int, dist.P2POp]]):
-    isend_irecv_ops = []
-    for item in transfer_ids:
-        if isinstance(item, int):
-            get_collective().wait(item)
-        else:
-            isend_irecv_ops.append(item)
-    if len(isend_irecv_ops) > 0:
-        reqs = dist.batch_isend_irecv(isend_irecv_ops)
-        for req in reqs:
-            req.wait()
-=======
-) -> List[Union[int, dist.Work]]:
-    """Async all-gather using the default collective context."""
-    return get_collective().iallgather(send_tensor, recv_tensor)
->>>>>>> 73dae797
+    return get_collective().ialltoall(send_tensor, recv_tensor)