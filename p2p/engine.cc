#include "engine.h"
#include "util/net.h"
#include "util/util.h"
#include <arpa/inet.h>
#include <glog/logging.h>
#include <netinet/in.h>
#include <chrono>
#include <cstdint>
#include <cstring>
#include <future>
#include <iostream>
#include <optional>
#include <sstream>
#include <thread>
#include <sys/socket.h>
#include <unistd.h>

int const kMaxNumGPUs = 8;
// Assume the local and remote GPUs have the same GPU-NIC mapping.
uint8_t gpu_to_dev[kMaxNumGPUs] = {0};
std::once_flag glog_init_once;

inline void check_python_signals() {
  PyGILState_STATE gstate = PyGILState_Ensure();
  if (PyErr_CheckSignals() != 0) {
    std::cerr << "Python signal caught, exiting..." << std::endl;
    std::abort();
  }
  PyGILState_Release(gstate);
}

Endpoint::Endpoint(uint32_t const local_gpu_idx, uint32_t const num_cpus)
    : local_gpu_idx_(local_gpu_idx), num_cpus_(num_cpus) {
  py::gil_scoped_release release;
  std::cout << "Creating Engine with GPU index: " << local_gpu_idx
            << ", CPUs: " << num_cpus << std::endl;
  // Py_Initialize();

  std::call_once(glog_init_once,
                 []() { google::InitGoogleLogging("uccl_p2p"); });

  google::InstallFailureSignalHandler();

  // Initialize the RDMA endpoint with lazy creation.
  ep_ = new uccl::RDMAEndpoint(ucclParamNUM_ENGINES());

  auto gpu_cards = uccl::get_gpu_cards();
  DCHECK(local_gpu_idx_ < gpu_cards.size() && gpu_cards.size() <= kMaxNumGPUs)
      << "Local GPU index out of range";

  auto ib_nics = uccl::get_rdma_nics();
  // Find the RDMA NIC that is closest to each of the GPUs,
  // ensuring fair NIC allocation.
  std::vector<bool> nic_allocated(ib_nics.size(), false);
  for (int i = 0; i < gpu_cards.size(); i++) {
    auto gpu_device_path = gpu_cards[i];
    int best_nic = -1;
    int best_distance = std::numeric_limits<int>::max();
    for (int j = 0; j < ib_nics.size(); ++j) {
      if (nic_allocated[j]) continue;
      int dist = uccl::cal_pcie_distance(gpu_device_path, ib_nics[j].second);
      if (dist < best_distance) {
        best_distance = dist;
        best_nic = j;
      }
    }
    if (best_nic != -1) {
      gpu_to_dev[i] = best_nic;
      nic_allocated[best_nic] = true;
    } else {
      // If all NICs are allocated, fallback to the closest
      auto ib_nic_it = std::min_element(
          ib_nics.begin(), ib_nics.end(), [&](auto const& a, auto const& b) {
            return uccl::cal_pcie_distance(gpu_device_path, a.second) <
                   uccl::cal_pcie_distance(gpu_device_path, b.second);
          });
      gpu_to_dev[i] = ib_nic_it - ib_nics.begin();
    }
  }
  std::cout << "Detected best GPU-NIC mapping: " << std::endl;
  for (int i = 0; i < gpu_cards.size(); i++) {
    std::cout << "\tGPU " << i << " -> NIC " << gpu_to_dev[i] << " ("
              << ib_nics[gpu_to_dev[i]].first << ")" << std::endl;
  }
  std::cout << std::endl;

  // Initialize the engine based on the GPU index.
#ifdef LAZY_CREATE_ENGINE
  printf("Lazy creation of engine, GPU index: %d\n", local_gpu_idx_);
  ep_->initialize_engine_by_dev(gpu_to_dev[local_gpu_idx_], false);
  printf("Engine initialized for GPU %d\n", local_gpu_idx_);
#endif

  {
    transfer_metadata_ = new TransferMetaData();
    py::gil_scoped_acquire acquire;
    bool rc = reg(transfer_metadata_->chunk_size_v, sizeof(TransferMetaData),
                  transfer_metadata_mr_id_);
    DCHECK(rc) << "Failed to register large KV meta data";
  }
  std::cout << "Endpoint initialized successfully" << std::endl;
}

Endpoint::~Endpoint() {
  py::gil_scoped_release release;
  std::cout << "Destroying Engine..." << std::endl;
  delete ep_;

  for (auto& [conn_id, conn] : conn_id_to_conn_) {
    delete conn;
  }
  for (auto& [mr_id, mr] : mr_id_to_mr_) {
    delete mr;
  }
  delete transfer_metadata_;
  std::cout << "Engine destroyed" << std::endl;
}

bool Endpoint::connect(std::string const& ip_addr, int const& remote_gpu_idx,
                       uint64_t& conn_id, int remote_port) {
  py::gil_scoped_release release;
  std::cout << "Attempting to connect to " << ip_addr << ":" << remote_gpu_idx
            << std::endl;

  // Create a new connection ID
  conn_id = next_conn_id_.fetch_add(1);

  std::future<uccl::ConnID> uccl_conn_id_future = std::async(
      std::launch::async, [this, remote_gpu_idx, &ip_addr, remote_port]() {
        if (remote_port == -1) {
          throw std::runtime_error("Error: remote_port is not set.");
          return ep_->test_uccl_connect(
              gpu_to_dev[local_gpu_idx_], local_gpu_idx_,
              gpu_to_dev[remote_gpu_idx], remote_gpu_idx, ip_addr);
        } else {
          return ep_->uccl_connect(gpu_to_dev[local_gpu_idx_], local_gpu_idx_,
                                   gpu_to_dev[remote_gpu_idx], remote_gpu_idx,
                                   ip_addr, remote_port);
        }
      });

  // Check for Python signals (eg, ctrl+c) while waiting for connection
  while (uccl_conn_id_future.wait_for(std::chrono::seconds(0)) !=
         std::future_status::ready) {
    check_python_signals();
    std::this_thread::sleep_for(std::chrono::seconds(1));
  }
  uccl::ConnID uccl_conn_id = uccl_conn_id_future.get();

  // Store the connection ID.
  conn_id_to_conn_[conn_id] =
      new Conn{conn_id, uccl_conn_id, ip_addr, remote_gpu_idx};

  return true;
}

bool Endpoint::connect(py::bytes const& meta_bytes, uint64_t& conn_id) {
  std::string buf = meta_bytes;
  uint8_t const* data = reinterpret_cast<uint8_t const*>(buf.data());
  const size_t n = buf.size();

  std::string ip;
  int port = -1;
  int remote_gpu_idx = -1;

  char ipstr[INET6_ADDRSTRLEN] = {0};

  if (n == 10) {  // IPv4 format
    std::memcpy(ipstr, data, 4);
    inet_ntop(AF_INET, ipstr, ipstr, sizeof(ipstr));
    ip = ipstr;
    port = (data[4] << 8) | data[5];
    std::memcpy(&remote_gpu_idx, data + 6, 4);  // host byte-order
  } else if (n == 22) {                         // IPv6 format
    std::memcpy(ipstr, data, 16);
    inet_ntop(AF_INET6, ipstr, ipstr, sizeof(ipstr));
    ip = ipstr;
    port = (data[16] << 8) | data[17];
    std::memcpy(&remote_gpu_idx, data + 18, 4);
  } else {
    throw std::runtime_error("Endpoint::connect(metadata): invalid blob size");
  }

  return this->connect(ip, remote_gpu_idx, conn_id, port);
}

bool Endpoint::accept(std::string& ip_addr, int& remote_gpu_idx,
                      uint64_t& conn_id) {
  py::gil_scoped_release release;
  std::cout << "Waiting to accept incoming connection..." << std::endl;

  // For demo purposes, simulate accepted connection
  conn_id = next_conn_id_.fetch_add(1);

  std::future<uccl::ConnID> uccl_conn_id_future =
      std::async(std::launch::async, [this, &ip_addr, &remote_gpu_idx]() {
        return ep_->test_uccl_accept(gpu_to_dev[local_gpu_idx_], local_gpu_idx_,
                                     ip_addr, &remote_gpu_idx);
      });

  // Check for Python signals (eg, ctrl+c) while waiting for connection
  while (uccl_conn_id_future.wait_for(std::chrono::seconds(0)) !=
         std::future_status::ready) {
    check_python_signals();
    std::this_thread::sleep_for(std::chrono::seconds(1));
  }
  uccl::ConnID uccl_conn_id = uccl_conn_id_future.get();

  // Store the connection ID.
  conn_id_to_conn_[conn_id] =
      new Conn{conn_id, uccl_conn_id, ip_addr, remote_gpu_idx};

  return true;
}

bool Endpoint::reg(void const* data, size_t size, uint64_t& mr_id) {
  py::gil_scoped_release release;

  mr_id = next_mr_id_.fetch_add(1);

  uccl::Mhandle* mhandle;
  ep_->uccl_regmr(gpu_to_dev[local_gpu_idx_], const_cast<void*>(data), size, 0,
                  &mhandle);
  if (mhandle->mr == nullptr) {
    std::cerr << "[Endpoint::reg] Failed to register memory region, "
              << "mhandle->mr is null\n";
    std::abort();
  }
  mr_id_to_mr_[mr_id] = new MR{mr_id, mhandle};

  return true;
}

<<<<<<< HEAD
bool Endpoint::read(uint64_t conn_id, uint64_t mr_id, void* dst, size_t size,
                    uccl::FifoItem const& slot_item) {
  py::gil_scoped_release release;
  DCHECK(size <= 0xffffffff) << "size must be < 4 GB";
  auto* conn = conn_id_to_conn_[conn_id];
  auto* mhandle = mr_id_to_mr_[mr_id]->mhandle_;
  uccl::ucclRequest ureq;
  memset(&ureq, 0, sizeof(uccl::ucclRequest));
  int rc;
  do {
    rc = ep_->uccl_read_async(
        static_cast<uccl::UcclFlow*>(conn->uccl_conn_id_.context), mhandle, dst,
        size, slot_item, &ureq);
    if (rc == -1) {
      check_python_signals();
      std::this_thread::yield();
    }
  } while (rc == -1);

  while (!ep_->uccl_poll_ureq_once(&ureq)) {
    check_python_signals();
  }

=======
bool Endpoint::regv(std::vector<void const*> const& data_v,
                    std::vector<size_t> const& size_v,
                    std::vector<uint64_t>& mr_id_v) {
  if (data_v.size() != size_v.size())
    throw std::invalid_argument(
        "[Endpoint::regv] data_v/size_v length mismatch");

  py::gil_scoped_release release;
  const size_t n = data_v.size();
  mr_id_v.resize(n);

  mr_id_to_mr_.reserve(mr_id_to_mr_.size() + n);

  for (size_t i = 0; i < n; ++i) {
    uint64_t id = next_mr_id_.fetch_add(1);
    uccl::Mhandle* mhandle = nullptr;

    ep_->uccl_regmr(gpu_to_dev[local_gpu_idx_], const_cast<void*>(data_v[i]),
                    size_v[i], 0, &mhandle);

    if (mhandle == nullptr || mhandle->mr == nullptr) {
      std::cerr << "[Endpoint::regv] registration failed at i=" << i << '\n';
      return false;
    }

    mr_id_to_mr_[id] = new MR{id, mhandle};
    mr_id_v[i] = id;
  }
>>>>>>> 5c075f5e
  return true;
}

bool Endpoint::send(uint64_t conn_id, uint64_t mr_id, void const* data,
                    size_t size) {
  py::gil_scoped_release release;
  DCHECK(size <= 0xffffffff) << "size must be less than 4GB";

  // printf(
  //     "[Endpoint::send] conn_id: %lu, mr_id: %lu, data: %p, "
  //     "size: %zu\n",
  //     conn_id, mr_id, data, size);

  auto conn = conn_id_to_conn_[conn_id];
  auto mhandle = mr_id_to_mr_[mr_id]->mhandle_;

  uccl::ucclRequest ureq[kMaxInflightChunks];
  bool done[kMaxInflightChunks] = {false};
  transfer_metadata_->chunk_size_v[0] = size;
  auto mhandle_meta = mr_id_to_mr_[transfer_metadata_mr_id_]->mhandle_;

  // To avoid wasting the first RTT, we call uccl_send_async to try to send as
  // much as possible.
  int rc;
  int chunk_size = std::min(size, kRTTBytes);
  do {
    rc = ep_->uccl_send_async(
        static_cast<uccl::UcclFlow*>(conn->uccl_conn_id_.context), mhandle,
        (void*)data, chunk_size, &ureq[0]);
    if (rc == -1) {
      check_python_signals();
      std::this_thread::yield();
    }
  } while (rc == -1);

  do {
    rc = ep_->uccl_send_async(
        static_cast<uccl::UcclFlow*>(conn->uccl_conn_id_.context), mhandle_meta,
        (void*)transfer_metadata_->chunk_size_v, sizeof(uint64_t), &ureq[1]);
    if (rc == -1) {
      check_python_signals();
      std::this_thread::yield();
    }
  } while (rc == -1);

  while (!ep_->uccl_poll_ureq_once(&ureq[1])) {
    check_python_signals();
  }
  while (!ep_->uccl_poll_ureq_once(&ureq[0])) {
    check_python_signals();
  }

  data += chunk_size;
  size -= chunk_size;

  if (size == 0) return true;

  void* cur_data = const_cast<void*>(data);
  size_t size_sent = 0;
  int ureq_max = (size + kChunkSize - 1) / kChunkSize;
  int ureq_issued = 0, ureq_finished = 0;

  while (ureq_finished < ureq_max) {
    while (ureq_issued - ureq_finished < kMaxInflightChunks &&
           size_sent < size) {
      size_t chunk_size = std::min(size - size_sent, kChunkSize);
      auto rc = ep_->uccl_send_async(
          static_cast<uccl::UcclFlow*>(conn->uccl_conn_id_.context), mhandle,
          cur_data, chunk_size, &ureq[ureq_issued % kMaxInflightChunks]);
      if (rc == -1) break;
      cur_data += chunk_size;
      size_sent += chunk_size;
      done[ureq_issued % kMaxInflightChunks] = false;
      ureq_issued++;
    }
    check_python_signals();

    // First, poll all outstanding requests and mark which ones are done.
    for (int i = ureq_finished; i < ureq_issued; i++) {
      if (done[i % kMaxInflightChunks]) {
        continue;
      }
      if (ep_->uccl_poll_ureq_once(&ureq[i % kMaxInflightChunks])) {
        // Just mark it as completed, DO NOT increment ureq_finished here.
        done[i % kMaxInflightChunks] = true;
      }
    }

    // Now, advance the ureq_finished counter as far as possible.
    while (ureq_finished < ureq_issued &&
           done[ureq_finished % kMaxInflightChunks]) {
      ureq_finished++;
    }
  }

  return true;
}

std::vector<uint8_t> Endpoint::get_endpoint_metadata() {
  char uccl_ifname[MAX_IF_NAME_SIZE + 1];
  uccl::socketAddress uccl_ifaddr;
  int num_ifs =
      uccl::find_interfaces(uccl_ifname, &uccl_ifaddr, MAX_IF_NAME_SIZE, 1);
  if (num_ifs != 1) UCCL_INIT_CHECK(false, "No IP interface found");

  std::string ip_str = uccl::get_dev_ip(uccl_ifname);
  uint16_t port = ep_->get_port();
  // int listen_fd = uccl::open_ephemeral_port(port);
  // if (listen_fd < 0) {
  //   throw std::runtime_error("Failed to open ephemeral port");
  // }

  bool is_ipv6 = ip_str.find(':') != std::string::npos;
  size_t ip_len = is_ipv6 ? 16 : 4;

  // Additional 2 bytes for port and 4 bytes for local_gpu_idx_
  size_t total_len = ip_len + 2 + sizeof(int);
  std::vector<uint8_t> metadata(total_len);

  // Copy IP
  if (is_ipv6) {
    struct in6_addr ip6_bin;
    if (inet_pton(AF_INET6, ip_str.c_str(), &ip6_bin) != 1)
      throw std::runtime_error("Invalid IPv6 address: " + ip_str);
    std::memcpy(metadata.data(), &ip6_bin, 16);
  } else {
    struct in_addr ip4_bin;
    if (inet_pton(AF_INET, ip_str.c_str(), &ip4_bin) != 1)
      throw std::runtime_error("Invalid IPv4 address: " + ip_str);
    std::memcpy(metadata.data(), &ip4_bin, 4);
  }

  // Copy port in network byte order
  uint16_t net_port = htons(port);
  std::memcpy(metadata.data() + ip_len, &net_port, 2);

  // Copy local_gpu_idx_ in host byte order
  std::memcpy(metadata.data() + ip_len + 2, &local_gpu_idx_, sizeof(int));

  return metadata;
}

bool Endpoint::recv(uint64_t conn_id, uint64_t mr_id, void* data,
                    size_t max_size, size_t* recv_size) {
  py::gil_scoped_release release;

  auto conn = conn_id_to_conn_[conn_id];
  auto mhandle = mr_id_to_mr_[mr_id]->mhandle_;
  int max_size_int = static_cast<int>(max_size);

  uccl::ucclRequest ureq[kMaxInflightChunks];
  bool done[kMaxInflightChunks] = {false};
  auto mhandle_meta = mr_id_to_mr_[transfer_metadata_mr_id_]->mhandle_;

  // To avoid wasting the first RTT, we call uccl_recv_async to try to receive
  // as much as possible.
  int rc;
  do {
    int chunk_size = kRTTBytes;
    rc = ep_->uccl_recv_async(
        static_cast<uccl::UcclFlow*>(conn->uccl_conn_id_.context), &mhandle,
        &data, &chunk_size, 1, &ureq[0]);
    if (rc == -1) {
      check_python_signals();
      std::this_thread::yield();
    }
  } while (rc == -1);

  void* meta_addr = (void*)transfer_metadata_->chunk_size_v;
  int meta_size = sizeof(uint64_t);
  do {
    rc = ep_->uccl_recv_async(
        static_cast<uccl::UcclFlow*>(conn->uccl_conn_id_.context),
        &mhandle_meta, &meta_addr, &meta_size, 1, &ureq[1]);
    if (rc == -1) {
      check_python_signals();
      std::this_thread::yield();
    }
  } while (rc == -1);

  while (!ep_->uccl_poll_ureq_once(&ureq[1])) {
    check_python_signals();
  }
  while (!ep_->uccl_poll_ureq_once(&ureq[0])) {
    check_python_signals();
  }

  auto first_actual_size = ureq[0].recv.data_len[0];
  size_t size_expected = transfer_metadata_->chunk_size_v[0];
  size_expected -= first_actual_size;
  data += first_actual_size;

  if (!size_expected) {
    *recv_size = first_actual_size;
    return true;
  }

  void* cur_data = data;
  size_t size_post_recv = 0;
  int ureq_max = (size_expected + kChunkSize - 1) / kChunkSize;
  int ureq_issued = 0, ureq_finished = 0;

  while (ureq_finished < ureq_max) {
    while (ureq_issued - ureq_finished < kMaxInflightChunks &&
           size_post_recv < size_expected) {
      int chunk_size = std::min(size_expected - size_post_recv, kChunkSize);
      auto rc = ep_->uccl_recv_async(
          static_cast<uccl::UcclFlow*>(conn->uccl_conn_id_.context), &mhandle,
          &cur_data, &chunk_size, 1, &ureq[ureq_issued % kMaxInflightChunks]);
      if (rc == -1) break;
      cur_data += chunk_size;
      size_post_recv += chunk_size;
      done[ureq_issued % kMaxInflightChunks] = false;
      ureq_issued++;
    }
    check_python_signals();

    // First, poll all outstanding requests and mark which ones are done.
    for (int i = ureq_finished; i < ureq_issued; i++) {
      if (done[i % kMaxInflightChunks]) {
        continue;
      }
      if (ep_->uccl_poll_ureq_once(&ureq[i % kMaxInflightChunks])) {
        // Just mark it as completed, DO NOT increment ureq_finished here.
        done[i % kMaxInflightChunks] = true;
      }
    }

    // Now, advance the ureq_finished counter as far as possible.
    while (ureq_finished < ureq_issued &&
           done[ureq_finished % kMaxInflightChunks]) {
      ureq_finished++;
    }
  }

  *recv_size = size_expected + first_actual_size;
  return true;
}

bool Endpoint::sendv(uint64_t conn_id, std::vector<uint64_t> mr_id_v,
                     std::vector<void const*> data_v,
                     std::vector<size_t> size_v, size_t num_iovs) {
  py::gil_scoped_release release;
  auto conn = conn_id_to_conn_[conn_id];
  auto uccl_flow = static_cast<uccl::UcclFlow*>(conn->uccl_conn_id_.context);

  uccl::ucclRequest ureq[kMaxInflightChunks];
  bool done[kMaxInflightChunks] = {false};

  int estimated_ureq_max = 0;
  for (int i = 0; i < num_iovs; i++) {
    transfer_metadata_->chunk_size_v[i] = size_v[i];
    estimated_ureq_max += (size_v[i] + kChunkSize - 1) / kChunkSize;
  }

  auto mhandle = mr_id_to_mr_[mr_id_v[0]]->mhandle_;
  auto mhandle_meta = mr_id_to_mr_[transfer_metadata_mr_id_]->mhandle_;

  int rc;
  int chunk_size = std::min(size_v[0], kRTTBytes);
  do {
    rc = ep_->uccl_send_async(uccl_flow, mhandle, (void*)data_v[0], chunk_size,
                              &ureq[0]);
    if (rc == -1) {
      check_python_signals();
      std::this_thread::yield();
    }
  } while (rc == -1);

  do {
    rc = ep_->uccl_send_async(uccl_flow, mhandle_meta,
                              (void*)transfer_metadata_->chunk_size_v,
                              sizeof(uint64_t) * num_iovs, &ureq[1]);
    if (rc == -1) {
      check_python_signals();
      std::this_thread::yield();
    }
  } while (rc == -1);

  while (!ep_->uccl_poll_ureq_once(&ureq[1])) {
    check_python_signals();
  }

  while (!ep_->uccl_poll_ureq_once(&ureq[0])) {
    check_python_signals();
  }

  std::vector<void*> data_send_vec;
  std::vector<size_t> size_send_vec;
  std::vector<uccl::Mhandle*> mhandle_send_vec;
  // Avoid reallocations.
  data_send_vec.reserve(estimated_ureq_max);
  size_send_vec.reserve(estimated_ureq_max);
  mhandle_send_vec.reserve(estimated_ureq_max);

  auto first_actual_size = chunk_size;
  void* cur_data = (void*)data_v[0] + first_actual_size;
  size_t cur_size_expected = size_v[0] - first_actual_size;
  size_t cur_size_post_send = 0;
  for (int i = 0; i < num_iovs; i++) {
    if (i != 0) {
      cur_data = (void*)data_v[i];
      cur_size_expected = size_v[i];
      cur_size_post_send = 0;
    }
    while (cur_size_post_send < cur_size_expected) {
      int chunk_size =
          std::min(cur_size_expected - cur_size_post_send, kChunkSize);
      data_send_vec.push_back(cur_data);
      size_send_vec.push_back(chunk_size);
      mhandle_send_vec.push_back(mr_id_to_mr_[mr_id_v[i]]->mhandle_);
      cur_data += chunk_size;
      cur_size_post_send += chunk_size;
    }
  }

  int ureq_max = data_send_vec.size();
  int ureq_issued = 0, ureq_finished = 0;

  while (ureq_finished < ureq_max) {
    while (ureq_issued < ureq_max &&
           ureq_issued - ureq_finished < kMaxInflightChunks &&
           size_send_vec[ureq_issued] > 0) {
      auto rc = ep_->uccl_send_async(
          uccl_flow, mhandle_send_vec[ureq_issued], data_send_vec[ureq_issued],
          size_send_vec[ureq_issued], &ureq[ureq_issued % kMaxInflightChunks]);
      if (rc == -1) break;
      done[ureq_issued % kMaxInflightChunks] = false;
      ureq_issued++;
    }
    check_python_signals();

    for (int i = ureq_finished; i < ureq_issued; i++) {
      if (done[i % kMaxInflightChunks]) {
        continue;
      }
      if (ep_->uccl_poll_ureq_once(&ureq[i % kMaxInflightChunks])) {
        done[i % kMaxInflightChunks] = true;
      }
    }

    while (ureq_finished < ureq_issued &&
           done[ureq_finished % kMaxInflightChunks]) {
      ureq_finished++;
    }
  }

  return true;
}

bool Endpoint::recvv(uint64_t conn_id, std::vector<uint64_t> mr_id_v,
                     std::vector<void*> data_v, std::vector<size_t> max_size_v,
                     std::vector<size_t>& recv_size_v, size_t num_iovs) {
  py::gil_scoped_release release;
  auto conn = conn_id_to_conn_[conn_id];
  auto uccl_flow = static_cast<uccl::UcclFlow*>(conn->uccl_conn_id_.context);

  uccl::ucclRequest ureq[kMaxInflightChunks];
  bool done[kMaxInflightChunks] = {false};

  auto mhandle = mr_id_to_mr_[mr_id_v[0]]->mhandle_;
  auto mhandle_meta = mr_id_to_mr_[transfer_metadata_mr_id_]->mhandle_;

  int rc;
  do {
    int chunk_size = kRTTBytes;
    rc = ep_->uccl_recv_async(uccl_flow, &mhandle, &data_v[0], &chunk_size, 1,
                              &ureq[0]);
    if (rc == -1) {
      check_python_signals();
      std::this_thread::yield();
    }
  } while (rc == -1);

  void* meta_addr = (void*)transfer_metadata_->chunk_size_v;
  int meta_size = sizeof(uint64_t) * num_iovs;
  do {
    rc = ep_->uccl_recv_async(uccl_flow, &mhandle_meta, &meta_addr, &meta_size,
                              1, &ureq[1]);
    if (rc == -1) {
      check_python_signals();
      std::this_thread::yield();
    }
  } while (rc == -1);

  while (!ep_->uccl_poll_ureq_once(&ureq[1])) {
    check_python_signals();
  }

  while (!ep_->uccl_poll_ureq_once(&ureq[0])) {
    check_python_signals();
  }

  // Prepare the data, size, and mhandle vectors for the rest of the chunks.
  std::vector<void*> data_recv_vec;
  std::vector<void**> data_recv_ptr_vec;
  std::vector<int> size_recv_vec;
  std::vector<uccl::Mhandle*> mhandle_recv_vec;
  std::vector<uccl::Mhandle**> mhandle_recv_ptr_vec;

  int estimated_ureq_max = 0;
  for (int i = 0; i < num_iovs; i++) {
    estimated_ureq_max += (max_size_v[i] + kChunkSize - 1) / kChunkSize;
  }

  data_recv_vec.reserve(estimated_ureq_max);
  data_recv_ptr_vec.reserve(estimated_ureq_max);
  size_recv_vec.reserve(estimated_ureq_max);
  mhandle_recv_vec.reserve(estimated_ureq_max);
  mhandle_recv_ptr_vec.reserve(estimated_ureq_max);

  auto first_actual_size = ureq[0].recv.data_len[0];
  void* cur_data = data_v[0] + first_actual_size;
  size_t cur_size_expected =
      transfer_metadata_->chunk_size_v[0] - first_actual_size;
  size_t cur_size_post_recv = 0;
  for (int i = 0; i < num_iovs; i++) {
    if (i != 0) {
      cur_data = data_v[i];
      cur_size_expected = transfer_metadata_->chunk_size_v[i];
      cur_size_post_recv = 0;
    }
    while (cur_size_post_recv < cur_size_expected) {
      int chunk_size =
          std::min(cur_size_expected - cur_size_post_recv, kChunkSize);
      data_recv_vec.push_back(cur_data);
      data_recv_ptr_vec.push_back(&data_recv_vec.back());
      size_recv_vec.push_back(chunk_size);
      mhandle_recv_vec.push_back(mr_id_to_mr_[mr_id_v[i]]->mhandle_);
      mhandle_recv_ptr_vec.push_back(&mhandle_recv_vec.back());
      cur_data += chunk_size;
      cur_size_post_recv += chunk_size;
    }
  }

  // Handle receiving the rest of the sub-chunks.
  int ureq_max = data_recv_vec.size();
  int ureq_issued = 0, ureq_finished = 0;

  while (ureq_finished < ureq_max) {
    while (ureq_issued < ureq_max &&
           ureq_issued - ureq_finished < kMaxInflightChunks &&
           size_recv_vec[ureq_issued] > 0) {
      auto rc = ep_->uccl_recv_async(
          uccl_flow, mhandle_recv_ptr_vec[ureq_issued],
          data_recv_ptr_vec[ureq_issued], &size_recv_vec[ureq_issued], 1,
          &ureq[ureq_issued % kMaxInflightChunks]);
      if (rc == -1) break;
      done[ureq_issued % kMaxInflightChunks] = false;
      ureq_issued++;
    }
    check_python_signals();

    for (int i = ureq_finished; i < ureq_issued; i++) {
      if (done[i % kMaxInflightChunks]) {
        continue;
      }
      if (ep_->uccl_poll_ureq_once(&ureq[i % kMaxInflightChunks])) {
        done[i % kMaxInflightChunks] = true;
      }
    }

    while (ureq_finished < ureq_issued &&
           done[ureq_finished % kMaxInflightChunks]) {
      ureq_finished++;
    }
  }

  // Return the sizes of the received chunks.
  for (int i = 0; i < num_iovs; i++) {
    recv_size_v[i] = transfer_metadata_->chunk_size_v[i];
    DCHECK(recv_size_v[i] <= max_size_v[i])
        << "recv_size_v > max_size_v for chunk " << i;
  }

  return true;
}

bool Endpoint::send_async(uint64_t conn_id, uint64_t mr_id, void const* data,
                          size_t size, uint64_t* transfer_id) {
  py::gil_scoped_release release;
  auto conn = conn_id_to_conn_[conn_id];
  auto mhandle = mr_id_to_mr_[mr_id]->mhandle_;

  auto _transfer_id = next_transfer_id_.fetch_add(1);
  auto* ureq = new uccl::ucclRequest();

  *transfer_id = _transfer_id;
  transfer_id_to_ureq_[_transfer_id] = ureq;

  int rc;
  do {
    rc = ep_->uccl_send_async(
        static_cast<uccl::UcclFlow*>(conn->uccl_conn_id_.context), mhandle,
        (void*)data, size, ureq);
    if (rc == -1) {
      check_python_signals();
      std::this_thread::yield();
    }
  } while (rc == -1);

  return true;
}

bool Endpoint::advertise(uint64_t conn_id, uint64_t mr_id, void* addr,
                         size_t len, char* out_buf) {
  py::gil_scoped_release release;
  auto* conn = conn_id_to_conn_[conn_id];
  auto mhandle = mr_id_to_mr_[mr_id]->mhandle_;
  uccl::ucclRequest req_data;
  if (ep_->prepare_fifo_metadata(
          static_cast<uccl::UcclFlow*>(conn->uccl_conn_id_.context), &mhandle,
          addr, len, out_buf) == -1)
    return false;
  return true;
}

bool Endpoint::recv_async(uint64_t conn_id, uint64_t mr_id, void* data,
                          size_t size, uint64_t* transfer_id) {
  py::gil_scoped_release release;
  auto conn = conn_id_to_conn_[conn_id];
  auto mhandle = mr_id_to_mr_[mr_id]->mhandle_;

  auto _transfer_id = next_transfer_id_.fetch_add(1);
  auto* ureq = new uccl::ucclRequest();

  *transfer_id = _transfer_id;
  transfer_id_to_ureq_[_transfer_id] = ureq;
  int size_int = static_cast<int>(size);

  int rc;
  do {
    rc = ep_->uccl_recv_async(
        static_cast<uccl::UcclFlow*>(conn->uccl_conn_id_.context), &mhandle,
        &data, &size_int, 1, ureq);
    if (rc == -1) {
      check_python_signals();
      std::this_thread::yield();
    }
  } while (rc == -1);

  return true;
}

bool Endpoint::poll_async(uint64_t transfer_id, bool* is_done) {
  py::gil_scoped_release release;
  auto* ureq = transfer_id_to_ureq_.at(transfer_id);
  *is_done = ep_->uccl_poll_ureq_once(ureq);
  if (*is_done) {
    delete ureq;
    transfer_id_to_ureq_.erase(transfer_id);
  }
  return true;
}

bool Endpoint::publish_peer(std::string const& discovery_uri,
                            std::string const& group_name, int rank,
                            PeerInfo const& info) {
  if (discovery_uri.rfind("redis://", 0) == 0) {
#ifdef USE_REDIS
    std::string key = group_name + ":" + std::to_string(rank);
    return publish_redis(discovery_uri, key, info);
#else
    std::cerr << "[publish_peer] Redis support not compiled in\n";
    return false;
#endif
  } else {
    std::cerr << "[publish_peer] Unsupported discovery backend: "
              << discovery_uri << "\n";
    return false;
  }
}

bool Endpoint::collect_peers(std::string const& discovery_uri,
                             std::string const& group_name, int world_size,
                             std::vector<PeerInfo>& out) {
  if (discovery_uri.rfind("redis://", 0) == 0) {
#ifdef USE_REDIS
    std::string key_prefix = group_name + ":";
    return fetch_all_redis(discovery_uri, key_prefix, world_size, out);
#else
    std::cerr << "[collect_peers] Redis support not compiled in\n";
    return false;
#endif
  } else {
    std::cerr << "[collect_peers] Unsupported discovery backend: "
              << discovery_uri << "\n";
    return false;
  }
}

uint64_t Endpoint::conn_id_of_rank(int rank) const {
  auto it = rank2conn_.find(rank);
  return it != rank2conn_.end() ? it->second : UINT64_MAX;
}

bool Endpoint::join_group(std::string const& discovery_uri,
                          std::string const& group_name, int world_size,
                          int my_rank, int remote_gpu_idx) {
  std::string local_ip;
  {
    int sock = socket(AF_INET, SOCK_DGRAM, 0);
    sockaddr_in serv{};
    serv.sin_family = AF_INET;
    serv.sin_addr.s_addr = inet_addr("8.8.8.8");
    serv.sin_port = htons(53);
    ::connect(sock, (sockaddr*)&serv, sizeof(serv));
    sockaddr_in name{};
    socklen_t namelen = sizeof(name);
    getsockname(sock, (sockaddr*)&name, &namelen);
    char buf[INET_ADDRSTRLEN];
    inet_ntop(AF_INET, &name.sin_addr, buf, sizeof(buf));
    local_ip = buf;
    close(sock);
  }

  PeerInfo me{local_ip, static_cast<int>(local_gpu_idx_)};
  if (!publish_peer(discovery_uri, group_name, my_rank, me)) {
    std::cerr << "[join_group] failed to publish peer info\n";
    return false;
  }

  std::vector<PeerInfo> peers;
  if (!collect_peers(discovery_uri, group_name, world_size, peers)) {
    std::cerr << "[join_group] failed to collect peers\n";
    return false;
  }

  /* Low errank connect, higher rank accept. */
  for (int r = 0; r < world_size; ++r) {
    std::cout << "[join_group] peer " << r << ": " << peers[r].ip_addr << ":"
              << peers[r].gpu_idx << "\n";
    std::cout << "[join_group] my rank: " << my_rank << ", peer rank: " << r
              << ", world_size: " << world_size << "\n";
    if (r == my_rank) continue;
    uint64_t cid;
    if (my_rank < r) {
      if (!accept(peers[r].ip_addr, peers[r].gpu_idx, cid)) {
        std::cerr << "[join_group] accept to rank " << r << " failed\n";
        return false;
      } else {
        std::cout << "[join_group] accepted to rank " << r << " with conn_id "
                  << cid << "\n";
      }
    } else {
      if (!connect(peers[r].ip_addr, remote_gpu_idx, cid, -1)) {
        std::cerr << "[join_group] connect from rank " << r << " failed\n";
        return false;
      }
    }
    rank2conn_[r] = cid;
  }
  return true;
}

std::unique_ptr<Endpoint> Endpoint::CreateAndJoin(
    std::string const& discovery_uri, std::string const& group_name,
    int world_size, int my_rank, uint32_t local_gpu_idx, uint32_t num_cpus,
    int remote_gpu_idx) {
  auto ep = std::make_unique<Endpoint>(local_gpu_idx, num_cpus);
  if (!ep->join_group(discovery_uri, group_name, world_size, my_rank,
                      remote_gpu_idx)) {
    throw std::runtime_error("Endpoint::CreateAndJoin() failed");
  }
  return ep;
}

#ifdef USE_REDIS
bool Endpoint::publish_redis(std::string const& redis_uri,
                             std::string const& key, PeerInfo const& info) {
  try {
    auto redis = sw::redis::Redis(redis_uri);
    std::ostringstream oss;
    oss << info.ip_addr << "," << info.gpu_idx;
    redis.set(key, oss.str());
    return true;
  } catch (sw::redis::Error const& e) {
    std::cerr << "[publish_redis] Redis error: " << e.what() << "\n";
    return false;
  }
}

bool Endpoint::fetch_all_redis(std::string const& redis_uri,
                               std::string const& key_prefix, int world_size,
                               std::vector<PeerInfo>& out) {
  try {
    auto redis = sw::redis::Redis(redis_uri);
    out.clear();
    out.reserve(world_size);

    for (int rank = 0; rank < world_size; ++rank) {
      std::string key = key_prefix + std::to_string(rank);
      std::optional<std::string> val;

      while (true) {
        val = redis.get(key);
        if (val) break;
        std::this_thread::sleep_for(std::chrono::milliseconds(100));
      }

      auto const& s = *val;
      auto comma = s.find(',');
      if (comma == std::string::npos) {
        std::cerr << "[fetch_all_redis] bad format for key " << key << "\n";
        return false;
      }
      std::cout << "[fetch_all_redis] Peer " << rank << ": " << s << std::endl;

      PeerInfo p;
      p.ip_addr = s.substr(0, comma);
      p.gpu_idx = std::stoi(s.substr(comma + 1));
      out.push_back(p);
    }
    return true;
  } catch (sw::redis::Error const& e) {
    std::cerr << "[fetch_all_redis] Redis error: " << e.what() << "\n";
    return false;
  }
}
#endif<|MERGE_RESOLUTION|>--- conflicted
+++ resolved
@@ -231,7 +231,6 @@
   return true;
 }
 
-<<<<<<< HEAD
 bool Endpoint::read(uint64_t conn_id, uint64_t mr_id, void* dst, size_t size,
                     uccl::FifoItem const& slot_item) {
   py::gil_scoped_release release;
@@ -254,8 +253,9 @@
   while (!ep_->uccl_poll_ureq_once(&ureq)) {
     check_python_signals();
   }
-
-=======
+  return true;
+}
+
 bool Endpoint::regv(std::vector<void const*> const& data_v,
                     std::vector<size_t> const& size_v,
                     std::vector<uint64_t>& mr_id_v) {
@@ -284,7 +284,6 @@
     mr_id_to_mr_[id] = new MR{id, mhandle};
     mr_id_v[i] = id;
   }
->>>>>>> 5c075f5e
   return true;
 }
 
