--- conflicted
+++ resolved
@@ -88,20 +88,12 @@
   ep_->initialize_engine_by_dev(gpu_to_dev[local_gpu_idx_], true);
   std::cout << "Engine initialized for GPU " << local_gpu_idx_ << std::endl;
 
-<<<<<<< HEAD
-  send_task_ring_ = uccl::create_ring(sizeof(Task), kTaskRingSize);
-  recv_task_ring_ = uccl::create_ring(sizeof(Task), kTaskRingSize);
-  read_task_ring_ = uccl::create_ring(sizeof(RWTask), kTaskRingSize);
-  write_task_ring_ = uccl::create_ring(sizeof(RWTask), kTaskRingSize);
-  sendv_task_ring_ = uccl::create_ring(sizeof(TaskBatch), kTaskRingSize);
-  recvv_task_ring_ = uccl::create_ring(sizeof(TaskBatch), kTaskRingSize);
-=======
   send_unified_task_ring_ =
       uccl::create_ring(sizeof(UnifiedTask), kTaskRingSize);
   recv_unified_task_ring_ =
       uccl::create_ring(sizeof(UnifiedTask), kTaskRingSize);
-
->>>>>>> 7b7ff920
+  sendv_task_ring_ = uccl::create_ring(sizeof(TaskBatch), kTaskRingSize);
+  recvv_task_ring_ = uccl::create_ring(sizeof(TaskBatch), kTaskRingSize);
   send_proxy_thread_ = std::thread(&Endpoint::send_proxy_thread_func, this);
   recv_proxy_thread_ = std::thread(&Endpoint::recv_proxy_thread_func, this);
 
@@ -122,17 +114,10 @@
   send_proxy_thread_.join();
   recv_proxy_thread_.join();
 
-<<<<<<< HEAD
-  free(send_task_ring_);
-  free(recv_task_ring_);
-  free(read_task_ring_);
-  free(write_task_ring_);
+  free(send_unified_task_ring_);
+  free(recv_unified_task_ring_);
   free(sendv_task_ring_);
   free(recvv_task_ring_);
-=======
-  free(send_unified_task_ring_);
-  free(recv_unified_task_ring_);
->>>>>>> 7b7ff920
 
   delete ep_;
 
@@ -648,7 +633,6 @@
 
 bool Endpoint::recvv(uint64_t conn_id, std::vector<uint64_t> mr_id_v,
                      std::vector<void*> data_v, std::vector<size_t> size_v,
-<<<<<<< HEAD
                      size_t num_iovs, bool inside_python) {
   [[maybe_unused]] auto _ = inside_python && PyGILState_Check()
                                 ? (py::gil_scoped_release{}, nullptr)
@@ -664,12 +648,6 @@
     conn = it->second;
   }
 
-=======
-                     size_t num_iovs) {
-  [[maybe_unused]] auto _ =
-      PyGILState_Check() ? (py::gil_scoped_release{}, nullptr) : nullptr;
-  auto conn = conn_id_to_conn_[conn_id];
->>>>>>> 7b7ff920
   auto uccl_flow = static_cast<uccl::UcclFlow*>(conn->uccl_conn_id_.context);
 
   uccl::ucclRequest ureq[kMaxInflightChunks] = {};
@@ -756,132 +734,6 @@
   return true;
 }
 
-<<<<<<< HEAD
-bool Endpoint::sendv_async(uint64_t conn_id, std::vector<uint64_t> mr_id_v,
-                           std::vector<void const*> data_v,
-                           std::vector<size_t> size_v, size_t num_iovs,
-                           uint64_t* transfer_id) {
-  [[maybe_unused]] auto _ =
-      PyGILState_Check() ? (py::gil_scoped_release{}, nullptr) : nullptr;
-
-  TaskBatch* task = create_task_batch_sendv(conn_id, data_v, size_v, mr_id_v);
-  *transfer_id = reinterpret_cast<uint64_t>(task);
-
-  while (jring_mp_enqueue_bulk(sendv_task_ring_, task, 1, nullptr) != 1) {
-  }
-
-  return true;
-}
-
-bool Endpoint::recvv_async(uint64_t conn_id, std::vector<uint64_t> mr_id_v,
-                           std::vector<void*> data_v,
-                           std::vector<size_t> size_v, size_t num_iovs,
-                           uint64_t* transfer_id) {
-  [[maybe_unused]] auto _ =
-      PyGILState_Check() ? (py::gil_scoped_release{}, nullptr) : nullptr;
-
-  TaskBatch* task = create_task_batch_recvv(conn_id, data_v, size_v, mr_id_v);
-  *transfer_id = reinterpret_cast<uint64_t>(task);
-
-  while (jring_mp_enqueue_bulk(recvv_task_ring_, task, 1, nullptr) != 1) {
-  }
-
-  return true;
-}
-
-bool Endpoint::readv(uint64_t conn_id, std::vector<uint64_t> mr_id_v,
-                     std::vector<void*> dst_v, std::vector<size_t> size_v,
-                     std::vector<uccl::FifoItem> slot_item_v, size_t num_iovs) {
-  py::gil_scoped_release release;
-  auto conn = conn_id_to_conn_[conn_id];
-  auto uccl_flow = static_cast<uccl::UcclFlow*>(conn->uccl_conn_id_.context);
-
-  uccl::ucclRequest ureq[kMaxInflightChunks] = {};
-  uccl::FifoItem curr_slot_item[kMaxInflightChunks] = {};
-  bool done[kMaxInflightChunks] = {false};
-
-  int estimated_ureq_max = 0;
-  for (int i = 0; i < num_iovs; i++) {
-    estimated_ureq_max += (size_v[i] + kChunkSize - 1) / kChunkSize;
-  }
-
-  std::vector<void*> data_read_vec;
-  std::vector<size_t> size_read_vec;
-  std::vector<uccl::Mhandle*> mhandle_read_vec;
-  std::vector<uccl::FifoItem> slot_item_vec;
-  // Avoid reallocations.
-  data_read_vec.reserve(estimated_ureq_max);
-  size_read_vec.reserve(estimated_ureq_max);
-  mhandle_read_vec.reserve(estimated_ureq_max);
-  slot_item_vec.reserve(estimated_ureq_max);
-
-  for (int i = 0; i < num_iovs; i++) {
-    void* cur_data = dst_v[i];
-    size_t cur_size_expected = size_v[i];
-    size_t cur_size_post_read = 0;
-    uccl::FifoItem base_slot_item = slot_item_v[i];
-    auto mhandle = mr_id_to_mr_[mr_id_v[i]]->mhandle_;
-
-    while (cur_size_post_read < cur_size_expected) {
-      size_t chunk_size =
-          std::min(cur_size_expected - cur_size_post_read, (size_t)kChunkSize);
-      uccl::FifoItem chunk_slot_item = base_slot_item;
-      chunk_slot_item.addr += cur_size_post_read;
-      chunk_slot_item.size = chunk_size;
-      // engine_offset will be set later
-      data_read_vec.push_back(cur_data);
-      size_read_vec.push_back(chunk_size);
-      mhandle_read_vec.push_back(mhandle);
-      slot_item_vec.push_back(chunk_slot_item);
-      cur_data = (void*)((char*)cur_data + chunk_size);
-      cur_size_post_read += chunk_size;
-    }
-  }
-
-  int ureq_max = data_read_vec.size();
-  int ureq_issued = 0, ureq_finished = 0;
-  auto num_engines = ucclParamNUM_ENGINES();
-
-  while (ureq_finished < ureq_max) {
-    while (ureq_issued < ureq_max &&
-           ureq_issued - ureq_finished < kMaxInflightChunks &&
-           size_read_vec[ureq_issued] > 0) {
-      slot_item_vec[ureq_issued].engine_offset = ureq_issued % num_engines;
-      curr_slot_item[ureq_issued % kMaxInflightChunks] =
-          slot_item_vec[ureq_issued];
-      memset(&ureq[ureq_issued % kMaxInflightChunks], 0,
-             sizeof(uccl::ucclRequest));
-      auto rc = ep_->uccl_read_async(
-          uccl_flow, mhandle_read_vec[ureq_issued], data_read_vec[ureq_issued],
-          size_read_vec[ureq_issued],
-          curr_slot_item[ureq_issued % kMaxInflightChunks],
-          &ureq[ureq_issued % kMaxInflightChunks]);
-      if (rc == -1) break;
-      done[ureq_issued % kMaxInflightChunks] = false;
-      ureq_issued++;
-    }
-    check_python_signals();
-
-    for (int i = ureq_finished; i < ureq_issued; i++) {
-      if (done[i % kMaxInflightChunks]) {
-        continue;
-      }
-      if (ep_->uccl_poll_ureq_once(&ureq[i % kMaxInflightChunks])) {
-        done[i % kMaxInflightChunks] = true;
-      }
-    }
-
-    while (ureq_finished < ureq_issued &&
-           done[ureq_finished % kMaxInflightChunks]) {
-      ureq_finished++;
-    }
-  }
-
-  return true;
-}
-
-=======
->>>>>>> 7b7ff920
 bool Endpoint::read(uint64_t conn_id, uint64_t mr_id, void* dst, size_t size,
                     uccl::FifoItem const& slot_item, bool inside_python) {
   [[maybe_unused]] auto _ =
@@ -973,6 +825,38 @@
   return true;
 }
 
+bool Endpoint::sendv_async(uint64_t conn_id, std::vector<uint64_t> mr_id_v,
+                           std::vector<void const*> data_v,
+                           std::vector<size_t> size_v, size_t num_iovs,
+                           uint64_t* transfer_id) {
+  [[maybe_unused]] auto _ =
+      PyGILState_Check() ? (py::gil_scoped_release{}, nullptr) : nullptr;
+
+  TaskBatch* task = create_task_batch_sendv(conn_id, data_v, size_v, mr_id_v);
+  *transfer_id = reinterpret_cast<uint64_t>(task);
+
+  while (jring_mp_enqueue_bulk(sendv_task_ring_, task, 1, nullptr) != 1) {
+  }
+
+  return true;
+}
+
+bool Endpoint::recvv_async(uint64_t conn_id, std::vector<uint64_t> mr_id_v,
+                           std::vector<void*> data_v,
+                           std::vector<size_t> size_v, size_t num_iovs,
+                           uint64_t* transfer_id) {
+  [[maybe_unused]] auto _ =
+      PyGILState_Check() ? (py::gil_scoped_release{}, nullptr) : nullptr;
+
+  TaskBatch* task = create_task_batch_recvv(conn_id, data_v, size_v, mr_id_v);
+  *transfer_id = reinterpret_cast<uint64_t>(task);
+
+  while (jring_mp_enqueue_bulk(recvv_task_ring_, task, 1, nullptr) != 1) {
+  }
+
+  return true;
+}
+
 bool Endpoint::readv(uint64_t conn_id, std::vector<uint64_t> mr_id_v,
                      std::vector<void*> dst_v, std::vector<size_t> size_v,
                      std::vector<uccl::FifoItem> slot_item_v, size_t num_iovs) {
@@ -1260,157 +1144,6 @@
   return true;
 }
 
-<<<<<<< HEAD
-void Endpoint::send_proxy_thread_func() {
-  uccl::pin_thread_to_numa(numa_node_);
-  Task task;
-  RWTask rw_task;
-  TaskBatch taskv;
-
-  while (!stop_.load(std::memory_order_acquire)) {
-    if (jring_sc_dequeue_bulk(send_task_ring_, &task, 1, nullptr) == 1) {
-      if (task.type == TaskType::SEND_IPC) {
-        send_ipc(task.conn_id, task.data, task.size, false);
-      } else {
-        send(task.conn_id, task.mr_id, task.data, task.size, false);
-      }
-      task.self_ptr->done.store(true, std::memory_order_release);
-    }
-
-    if (jring_sc_dequeue_bulk(read_task_ring_, &rw_task, 1, nullptr) == 1) {
-      read(rw_task.conn_id, rw_task.mr_id, rw_task.data, rw_task.size,
-           rw_task.slot_item, false);
-      rw_task.self_ptr->done.store(true, std::memory_order_release);
-    }
-
-    if (jring_sc_dequeue_bulk(write_task_ring_, &rw_task, 1, nullptr) == 1) {
-      write(rw_task.conn_id, rw_task.mr_id, rw_task.data, rw_task.size,
-            rw_task.slot_item, false);
-      rw_task.self_ptr->done.store(true, std::memory_order_release);
-    }
-
-    if (jring_sc_dequeue_bulk(sendv_task_ring_, &taskv, 1, nullptr) == 1) {
-      std::vector<void const*> const_data_v(
-          taskv.const_data_v(), taskv.const_data_v() + taskv.num_iovs);
-      std::vector<size_t> size_v(taskv.size_v(),
-                                 taskv.size_v() + taskv.num_iovs);
-      std::vector<uint64_t> mr_id_v(taskv.mr_id_v(),
-                                    taskv.mr_id_v() + taskv.num_iovs);
-
-      sendv(taskv.conn_id, mr_id_v, const_data_v, size_v, taskv.num_iovs,
-            false);
-      taskv.self_ptr->done.store(true, std::memory_order_release);
-    }
-  }
-}
-
-void Endpoint::recv_proxy_thread_func() {
-  uccl::pin_thread_to_numa(numa_node_);
-  Task task;
-  TaskBatch taskv;
-  while (!stop_.load(std::memory_order_acquire)) {
-    if (jring_sc_dequeue_bulk(recv_task_ring_, &task, 1, nullptr) == 1) {
-      if (task.type == TaskType::RECV_IPC) {
-        recv_ipc(task.conn_id, task.data, task.size, false);
-      } else {
-        recv(task.conn_id, task.mr_id, task.data, task.size, false);
-      }
-      task.self_ptr->done.store(true, std::memory_order_release);
-    }
-    if (jring_sc_dequeue_bulk(recvv_task_ring_, &taskv, 1, nullptr) == 1) {
-      std::vector<void*> data_v(taskv.data_v(),
-                                taskv.data_v() + taskv.num_iovs);
-      std::vector<size_t> size_v(taskv.size_v(),
-                                 taskv.size_v() + taskv.num_iovs);
-      std::vector<uint64_t> mr_id_v(taskv.mr_id_v(),
-                                    taskv.mr_id_v() + taskv.num_iovs);
-
-      recvv(taskv.conn_id, mr_id_v, data_v, size_v, taskv.num_iovs, false);
-      taskv.self_ptr->done.store(true, std::memory_order_release);
-    }
-  }
-}
-
-bool Endpoint::poll_async(uint64_t transfer_id, bool* is_done) {
-  py::gil_scoped_release release;
-
-  auto task = reinterpret_cast<Task*>(transfer_id);
-  if (task->type == TaskType::READ) {
-    auto rw_task = reinterpret_cast<RWTask*>(transfer_id);
-    *is_done = rw_task->done.load(std::memory_order_acquire);
-    if (*is_done) {
-      delete rw_task;
-    }
-  } else if (task->type == TaskType::SENDV || task->type == TaskType::RECVV) {
-    auto taskv = reinterpret_cast<TaskBatch*>(transfer_id);
-    *is_done = taskv->done.load(std::memory_order_acquire);
-    if (*is_done) {
-      destroy_task_batch(taskv);
-    }
-  } else {
-    *is_done = task->done.load(std::memory_order_acquire);
-    if (*is_done) {
-      delete task;
-    }
-  }
-  return true;
-}
-
-bool Endpoint::join_group(std::string const& discovery_uri,
-                          std::string const& group_name, int world_size,
-                          int my_rank, int remote_gpu_idx,
-                          uint16_t remote_port) {
-  std::string local_ip;
-  {
-    int sock = socket(AF_INET, SOCK_DGRAM, 0);
-    sockaddr_in serv{};
-    serv.sin_family = AF_INET;
-    serv.sin_addr.s_addr = inet_addr("8.8.8.8");
-    serv.sin_port = htons(53);
-    ::connect(sock, (sockaddr*)&serv, sizeof(serv));
-    sockaddr_in name{};
-    socklen_t namelen = sizeof(name);
-    getsockname(sock, (sockaddr*)&name, &namelen);
-    char buf[INET_ADDRSTRLEN];
-    inet_ntop(AF_INET, &name.sin_addr, buf, sizeof(buf));
-    local_ip = buf;
-    close(sock);
-  }
-
-  PeerInfo me{local_ip, static_cast<int>(local_gpu_idx_)};
-  if (!publish_peer(discovery_uri, group_name, my_rank, me)) {
-    std::cerr << "[join_group] failed to publish peer info\n";
-    return false;
-  }
-
-  std::vector<PeerInfo> peers;
-  if (!collect_peers(discovery_uri, group_name, world_size, peers)) {
-    std::cerr << "[join_group] failed to collect peers\n";
-    return false;
-  }
-
-  /* Low errank connect, higher rank accept. */
-  for (int r = 0; r < world_size; ++r) {
-    std::cout << "[join_group] peer " << r << ": " << peers[r].ip_addr << ":"
-              << peers[r].gpu_idx << "\n";
-    std::cout << "[join_group] my rank: " << my_rank << ", peer rank: " << r
-              << ", world_size: " << world_size << "\n";
-    if (r == my_rank) continue;
-    uint64_t cid;
-    if (my_rank < r) {
-      if (!accept(peers[r].ip_addr, peers[r].gpu_idx, cid)) {
-        std::cerr << "[join_group] accept to rank " << r << " failed\n";
-        return false;
-      } else {
-        std::cout << "[join_group] accepted to rank " << r << " with conn_id "
-                  << cid << "\n";
-      }
-    } else {
-      if (!connect(peers[r].ip_addr, remote_gpu_idx, remote_port, cid)) {
-        std::cerr << "[join_group] connect from rank " << r << " failed\n";
-        return false;
-      }
-=======
 bool Endpoint::advertisev(uint64_t conn_id, std::vector<uint64_t> mr_id_v,
                           std::vector<void*> addr_v, std::vector<size_t> len_v,
                           std::vector<char*> out_buf_v, size_t num_iovs) {
@@ -1423,7 +1156,6 @@
             static_cast<uccl::UcclFlow*>(conn->uccl_conn_id_.context), &mhandle,
             addr_v[i], len_v[i], out_buf_v[i]) == -1) {
       return false;
->>>>>>> 7b7ff920
     }
   }
   return true;
@@ -2022,6 +1754,7 @@
 void Endpoint::send_proxy_thread_func() {
   uccl::pin_thread_to_numa(numa_node_);
   UnifiedTask task;
+  TaskBatch taskv;
 
   while (!stop_.load(std::memory_order_acquire)) {
     if (jring_sc_dequeue_bulk(send_unified_task_ring_, &task, 1, nullptr) ==
@@ -2047,12 +1780,25 @@
       }
       task.self_ptr->done.store(true, std::memory_order_release);
     }
+    if (jring_sc_dequeue_bulk(sendv_task_ring_, &taskv, 1, nullptr) == 1) {
+      std::vector<void const*> const_data_v(
+          taskv.const_data_v(), taskv.const_data_v() + taskv.num_iovs);
+      std::vector<size_t> size_v(taskv.size_v(),
+                                 taskv.size_v() + taskv.num_iovs);
+      std::vector<uint64_t> mr_id_v(taskv.mr_id_v(),
+                                    taskv.mr_id_v() + taskv.num_iovs);
+
+      sendv(taskv.conn_id, mr_id_v, const_data_v, size_v, taskv.num_iovs,
+            false);
+      taskv.self_ptr->done.store(true, std::memory_order_release);
+    }
   }
 }
 
 void Endpoint::recv_proxy_thread_func() {
   uccl::pin_thread_to_numa(numa_node_);
   UnifiedTask task;
+  TaskBatch taskv;
 
   while (!stop_.load(std::memory_order_acquire)) {
     if (jring_sc_dequeue_bulk(recv_unified_task_ring_, &task, 1, nullptr) ==
@@ -2082,5 +1828,16 @@
       }
       task.self_ptr->done.store(true, std::memory_order_release);
     }
+    if (jring_sc_dequeue_bulk(recvv_task_ring_, &taskv, 1, nullptr) == 1) {
+      std::vector<void*> data_v(taskv.data_v(),
+                                taskv.data_v() + taskv.num_iovs);
+      std::vector<size_t> size_v(taskv.size_v(),
+                                 taskv.size_v() + taskv.num_iovs);
+      std::vector<uint64_t> mr_id_v(taskv.mr_id_v(),
+                                    taskv.mr_id_v() + taskv.num_iovs);
+
+      recvv(taskv.conn_id, mr_id_v, data_v, size_v, taskv.num_iovs, false);
+      taskv.self_ptr->done.store(true, std::memory_order_release);
+    }
   }
 }