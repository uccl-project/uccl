--- conflicted
+++ resolved
@@ -60,13 +60,8 @@
 	      -Wl,-rpath,$(CUDA_LIB)
 
 
-<<<<<<< HEAD
 ../rdma/librdma.a: $(filter-out ../rdma/nccl_plugin.cc, $(wildcard ../rdma/*.cc)) ../rdma/*.h
-	make CXXFLAGS="-DLAZY_CREATE_ENGINE -DDISABLE_CALL_ONCE_STATIC" -C ../rdma librdma.a
-=======
-../rdma/librdma.a: ../rdma/*.cc ../rdma/*.h
-	make -C ../rdma -j$(nproc)
->>>>>>> 872e2bb2
+	make CXXFLAGS="-DLAZY_CREATE_ENGINE -DDISABLE_CALL_ONCE_STATIC" -C ../rdma librdma.a -j$(nproc)
 
 # Compile source files
 %.o: %.cc
@@ -89,13 +84,8 @@
 	install -m 644 $(CAPI_HEADER) $(INCDIR)/
 # Clean build artifacts
 clean:
-<<<<<<< HEAD
 	rm -f $(OBJECTS) $(CORE_OBJECT) $(CAPI_OBJECT) $(TARGET) $(PLUGIN_SO)
-	make -C ../rdma clean
-=======
-	rm -f $(OBJECTS) $(TARGET)
 	make -C ../rdma clean -j$(nproc)
->>>>>>> 872e2bb2
 
 # Test the module
 test: $(TARGET)
