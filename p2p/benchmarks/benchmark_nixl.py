--- conflicted
+++ resolved
@@ -81,11 +81,7 @@
     backend_name = (
         "Mooncake"
         if backend == "mooncake"
-<<<<<<< HEAD
-        else ("UCCL_P2P" if backend == "uccl" else "TCPX")
-=======
         else ("UCCL_P2P" if backend == "uccl_p2p" else backend.upper())
->>>>>>> 867f99b8
     )
     config = nixl_agent_config(backends=[backend_name])
     agent = nixl_agent(role, config)
