--- conflicted
+++ resolved
@@ -73,11 +73,12 @@
         agent.deregister_memory(register_descs)
 
 
-def create_nixl_agent_mc(role: str, dataset, zmq_socket):
-    """
-    Create Nixl agents based on the role with Mooncake backend
-    """
-    config = nixl_agent_config(backends=["Mooncake"])
+def create_nixl_agent_mc(role: str, dataset, zmq_socket, backend):
+    """
+    Create Nixl agents based on the role with Mooncake/UCCL backend
+    """
+    backend_name = "Mooncake" if backend == "mooncake" else "Uccl"
+    config = nixl_agent_config(backends=[backend_name])
     agent = nixl_agent(role, config)
     descs = agent.get_reg_descs(dataset)
     register_descs = agent.register_memory(descs)
@@ -209,54 +210,6 @@
     return transfer_handle
 
 
-<<<<<<< HEAD
-def create_nixl_agent_mc(role: str, dataset, zmq_socket, backend):
-    """
-    Create Nixl agents based on the role with Mooncake backend
-    """
-    backend_name = "Mooncake" if backend == "mooncake" else "Uccl"
-    config = nixl_agent_config(backends=[backend_name])
-    agent = nixl_agent(role, config)
-    descs = agent.get_reg_descs(dataset)
-    register_descs = agent.register_memory(descs)
-    local_meta = agent.get_agent_metadata()
-
-    if "client" in role:
-        zmq_socket.send(local_meta)
-        remote_meta = zmq_socket.recv()
-        agent.add_remote_agent(remote_meta).decode("utf-8")
-    elif "server" in role:
-        remote_meta = zmq_socket.recv()
-        zmq_socket.send(local_meta)
-        agent.add_remote_agent(remote_meta).decode("utf-8")
-
-    return agent, register_descs
-
-
-def create_nixl_agent_ucx(role: str, dataset):
-    """
-    Create Nixl agents based on the role.
-    """
-    port = listen_port
-    if role == "client":
-        port = 0
-    config = nixl_agent_config(True, True, port)
-    agent = nixl_agent(role, config)
-    descs = agent.get_reg_descs(dataset)
-    register_descs = agent.register_memory(descs)
-    return agent, register_descs
-
-
-def cleanup_agent(
-    agent: nixl_agent,
-):
-    if agent is None:
-        return
-    agent.remove_remote_agent(agent.name)
-
-
-=======
->>>>>>> bde34635
 def do_transfer_mc(
     role: str, agent: nixl_agent, transfer_handle, zmq_socket, uid="TRANSFER"
 ):
