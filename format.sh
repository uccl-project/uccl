#!/bin/bash
# format.sh - Format all C++ files in project

set -e

# Directories to format (excluding thirdparty/, scripts/, doc/, etc.)
DIRECTORIES=("afxdp" "efa" "gpu_driven" "rdma_cuda" "rdma_hip" "misc")
EXTENSIONS=("cpp" "cxx" "cc" "h" "hpp" "cu" "cuh")
<<<<<<< HEAD
=======
EXCLUDE=("afxdp/lib/libbpf" "afxdp/lib/xdp-tools")
>>>>>>> ad567087

# Check if clang-format is installed
if ! command -v clang-format &> /dev/null; then
    echo "clang-format could not be found. Please install it first."
    exit 1
fi

# Ensure clang-format version is 14
REQUIRED_VERSION="14"

# Get major version
INSTALLED_VERSION=$(clang-format --version | grep -oP '[0-9]+\.[0-9]+\.[0-9]+' | head -1 | cut -d. -f1)

if [ "$INSTALLED_VERSION" != "$REQUIRED_VERSION" ]; then
    echo "clang-format version $REQUIRED_VERSION is required. Found version: $INSTALLED_VERSION."
    exit 1
fi

echo "Formatting C++ files..."

EXCLUDE_ARGS=()
for EXC in "${EXCLUDE[@]}"; do
    EXCLUDE_ARGS+=( -path "$EXC" -prune -o )
done

FILES=()

for DIR in "${DIRECTORIES[@]}"; do
    if [ -d "$DIR" ]; then
        for EXT in "${EXTENSIONS[@]}"; do
            while IFS= read -r -d '' FILE; do
                FILES+=("$FILE")
            done < <(find "$DIR" "${EXCLUDE_ARGS[@]}" -type f -name "*.${EXT}" -print0)
        done
    fi
done

if [ ${#FILES[@]} -eq 0 ]; then
    echo "No files to format."
    exit 0
fi

for FILE in "${FILES[@]}"; do
    echo "Formatting $FILE"
    clang-format -i "$FILE"
done

echo "Formatting complete."<|MERGE_RESOLUTION|>--- conflicted
+++ resolved
@@ -6,10 +6,7 @@
 # Directories to format (excluding thirdparty/, scripts/, doc/, etc.)
 DIRECTORIES=("afxdp" "efa" "gpu_driven" "rdma_cuda" "rdma_hip" "misc")
 EXTENSIONS=("cpp" "cxx" "cc" "h" "hpp" "cu" "cuh")
-<<<<<<< HEAD
-=======
 EXCLUDE=("afxdp/lib/libbpf" "afxdp/lib/xdp-tools")
->>>>>>> ad567087
 
 # Check if clang-format is installed
 if ! command -v clang-format &> /dev/null; then
