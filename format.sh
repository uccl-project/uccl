#!/bin/bash
# format.sh - Format all C++ files in project

set -e

# Directories to format (excluding thirdparty/, scripts/, doc/, etc.)
<<<<<<< HEAD
DIRECTORIES=("afxdp" "efa" "gpu_driven" "rdma_cuda" "rdma_hip" "misc" "p2p")
=======
DIRECTORIES=("afxdp" "efa" "gpu_driven" "rdma" "misc")
>>>>>>> f5a0b81b
EXTENSIONS=("cpp" "cxx" "cc" "h" "hpp" "cu" "cuh")
EXCLUDE=("afxdp/lib/libbpf" "afxdp/lib/xdp-tools")

# Check if clang-format is installed
if ! command -v clang-format &> /dev/null; then
    echo "clang-format could not be found. Please install it first."
    exit 1
fi

# Ensure clang-format version is 14
REQUIRED_VERSION="14"

# Get major version
INSTALLED_VERSION=$(clang-format --version | grep -oP '[0-9]+\.[0-9]+\.[0-9]+' | head -1 | cut -d. -f1)

if [ "$INSTALLED_VERSION" != "$REQUIRED_VERSION" ]; then
    echo "clang-format version $REQUIRED_VERSION is required. Found version: $INSTALLED_VERSION."
    exit 1
fi

echo "Formatting C++ files..."

EXCLUDE_ARGS=()
for EXC in "${EXCLUDE[@]}"; do
    EXCLUDE_ARGS+=( -path "$EXC" -prune -o )
done

FILES=()

for DIR in "${DIRECTORIES[@]}"; do
    if [ -d "$DIR" ]; then
        for EXT in "${EXTENSIONS[@]}"; do
            while IFS= read -r -d '' FILE; do
                FILES+=("$FILE")
            done < <(find "$DIR" "${EXCLUDE_ARGS[@]}" -type f -name "*.${EXT}" -print0)
        done
    fi
done

if [ ${#FILES[@]} -eq 0 ]; then
    echo "No files to format."
    exit 0
fi

for FILE in "${FILES[@]}"; do
    echo "Formatting $FILE"
    clang-format -i "$FILE"
done

echo "Formatting complete."<|MERGE_RESOLUTION|>--- conflicted
+++ resolved
@@ -4,11 +4,7 @@
 set -e
 
 # Directories to format (excluding thirdparty/, scripts/, doc/, etc.)
-<<<<<<< HEAD
-DIRECTORIES=("afxdp" "efa" "gpu_driven" "rdma_cuda" "rdma_hip" "misc" "p2p")
-=======
 DIRECTORIES=("afxdp" "efa" "gpu_driven" "rdma" "misc")
->>>>>>> f5a0b81b
 EXTENSIONS=("cpp" "cxx" "cc" "h" "hpp" "cu" "cuh")
 EXCLUDE=("afxdp/lib/libbpf" "afxdp/lib/xdp-tools")
 
