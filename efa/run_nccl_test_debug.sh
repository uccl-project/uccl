# !/bin/bash

<<<<<<< HEAD
TEST="zhongjie/uccl_rdma"
=======
source ../shared.sh
NODES=$(get_nodes "../nodes.txt")

TEST="uccl_rdma"
>>>>>>> e856216d
# TEST="uccl_rdma_zc"
# TEST="srd"

# BIN_PATH="/opt/zhongjie/uccl_rdma/nccl-tests/build/alltoall_perf"
BIN_PATH="/opt/zhongjie/uccl_rdma/nccl-tests/build/all_reduce_perf"

LIBNCCL_PATH="/opt/${TEST}/nccl/build/lib/libnccl.so"
PLUGIN_PATH="/opt/${TEST}/efa/libnccl-net.so"

<<<<<<< HEAD
MULTI_GROUP=0x7

NVLINK_DISABLE=1

# For others, just use default buffer size.
CHUNK_SIZE=131072
# CHUNK_SIZE=262144 # EQDS
BUFFSIZE=1048576

# This works best for allreduce (tree and ring) on 8 GPUs.
# COPY_CHANNELS=4
# CHANNELS_NET_PEER=2

# multi-all-to-all
# COPY_CHANNELS=8
# CHANNELS_NET_PEER=2
=======
# This works best for allreduce (tree and ring) on 8/32 GPUs.
COPY_CHANNELS=8
CHANNELS_NET_PEER=1
>>>>>>> e856216d

# multi process all-to-all
# COPY_CHANNELS=8
# CHANNELS_NET_PEER=1

# multi-allreduce
COPY_CHANNELS=4
CHANNELS_NET_PEER=1

<<<<<<< HEAD
# NVLINk
# COPY_CHANNELS=8
# CHANNELS_NET_PEER=1
=======
# For others, just use default buffer size.
# CHUNK_SIZE=131072
# BUFFSIZE=1048576
CHUNK_SIZE=524288
BUFFSIZE=8388608

NVLINK_DISABLE=0
>>>>>>> e856216d

if [ "$TEST" = "srd" ]; then
    LIBNCCL_PATH="/opt/uccl_rdma_zc/nccl/build/lib/libnccl.so"
    PLUGIN_PATH="/opt/amazon/ofi-nccl/lib/x86_64-linux-gnu/libnccl-net.so"
    
    CHUNK_SIZE=524288
    BUFFSIZE=8388608

    # NVLINK disable
    COPY_CHANNELS=-1
    CHANNELS_NET_PEER=-1
    
    # NVLINK allreduce
    COPY_CHANNELS=8
    CHANNELS_NET_PEER=-1

    # multi-all-to-all
    COPY_CHANNELS=4
    CHANNELS_NET_PEER=1

    # multi-allreduce
    COPY_CHANNELS=4
    CHANNELS_NET_PEER=1
fi

<<<<<<< HEAD
# For allreduce with nvlink, use larger buffer to catch up with NCCL-SRD with larger buffers, and avoid performance outliers.
# CHUNK_SIZE=524288
# BUFFSIZE=8388608

mpirun --bind-to none -np 32 -N 8 --hostfile hostname \
=======
mpirun --bind-to none -np 4 -N 1 --host ${NODES} \
>>>>>>> e856216d
    --tag-output --merge-stderr-to-stdout \
    --mca plm_rsh_args "-o StrictHostKeyChecking=no" \
    --mca orte_base_help_aggregate 0 \
    --mca btl_tcp_if_include ens32 \
    -x LD_PRELOAD="${LIBNCCL_PATH} ${PLUGIN_PATH}" \
    -x NCCL_P2P_DISABLE=${NVLINK_DISABLE} \
    -x NCCL_SHM_DISABLE=${NVLINK_DISABLE} \
    -x NCCL_NET_DISABLE=0 \
    -x CUDA_VISIBLE_DEVICES="0,1,2,3,4,5,6,7" \
    -x NCCL_PROTO=Simple \
    -x NCCL_ALGO=Ring \
    -x NCCL_MAX_NCHANNELS=${COPY_CHANNELS} \
    -x NCCL_MIN_NCHANNELS=${COPY_CHANNELS} \
    -x NCCL_P2P_NET_CHUNKSIZE=${CHUNK_SIZE} \
    -x NCCL_BUFFSIZE=${BUFFSIZE} \
    -x NCCL_TESTS_SPLIT_MASK=${MULTI_GROUP} \
    -x NCCL_NCHANNELS_PER_NET_PEER=${CHANNELS_NET_PEER} \
    -x GLOG_logtostderr=0 \
    -x NCCL_NET_GDR_LEVEL=SYS \
    -x NCCL_TOPO_FILE=/opt/uccl_rdma/efa/p4d-24xl-topo.xml \
    -x UCCL_ENGINE_QUIET=1 \
    ${BIN_PATH} \
    -b 1K -e 1G -f 2 -w 10 -n 10 -c 1 -g 1 -t 1

    # gdb -ex run --args \
    # -x NCCL_DEBUG=INFO \
    # -x CUDA_MODULE_LOADING=EAGER \
    # -x NCCL_GDRCOPY_FLUSH_ENABLE=1 \

# export LD_PRELOAD="${LIBNCCL_PATH} ${PLUGIN_PATH}"
# export NCCL_P2P_DISABLE=1
# export NCCL_SHM_DISABLE=1
# export NCCL_NET_DISABLE=0
# export CUDA_VISIBLE_DEVICES="0,1,2,3,4,5,6,7"
# export NCCL_GDRCOPY_FLUSH_ENABLE=1
# export NCCL_PROTO=Simple
# export NCCL_ALGO=Tree
# export NCCL_MAX_NCHANNELS=${COPY_CHANNELS}
# export NCCL_MIN_NCHANNELS=${COPY_CHANNELS}
# export NCCL_P2P_NET_CHUNKSIZE=${CHUNK_SIZE}
# export NCCL_BUFFSIZE=${BUFFSIZE}
# export NCCL_NCHANNELS_PER_NET_PEER=${CHANNELS_NET_PEER}
# export NCCL_NET_GDR_LEVEL=SYS
# export GLOG_logtostderr=0
# export NCCL_TOPO_FILE=/opt/uccl_rdma/efa/p4d-24xl-topo.xml
# export UCCL_ENGINE_QUIET=1

# compute-sanitizer --tool memcheck ${BIN_PATH} -b 1M -e 1M -f 2 -w 0 -n 1 -g 1 -t 2 >& alltoall_debug.log

# sudo -E /usr/local/cuda/bin/nsys profile --trace=cuda,nvtx,osrt --output=nccl_test_report --gpu-metrics-device=0 \
#     ${BIN_PATH} -b 1K -e 1K -f 2 -w 0 -n 1 -g 1 -t 8

# gdb --args ${BIN_PATH} -b 1M -e 1M -f 2 -w 0 -n 1 -g 1 -t 2

# export NCCL_DEBUG=INFO<|MERGE_RESOLUTION|>--- conflicted
+++ resolved
@@ -1,13 +1,7 @@
 # !/bin/bash
 
-<<<<<<< HEAD
-TEST="zhongjie/uccl_rdma"
-=======
-source ../shared.sh
-NODES=$(get_nodes "../nodes.txt")
-
+# TEST="zhongjie/uccl_rdma"
 TEST="uccl_rdma"
->>>>>>> e856216d
 # TEST="uccl_rdma_zc"
 # TEST="srd"
 
@@ -17,15 +11,19 @@
 LIBNCCL_PATH="/opt/${TEST}/nccl/build/lib/libnccl.so"
 PLUGIN_PATH="/opt/${TEST}/efa/libnccl-net.so"
 
-<<<<<<< HEAD
-MULTI_GROUP=0x7
+# MULTI_GROUP=0x7
+MULTI_GROUP=0
 
-NVLINK_DISABLE=1
+NVLINK_DISABLE=0
 
 # For others, just use default buffer size.
 CHUNK_SIZE=131072
 # CHUNK_SIZE=262144 # EQDS
 BUFFSIZE=1048576
+
+# allreduce with nvlink across 32 GPUs
+COPY_CHANNELS=8
+CHANNELS_NET_PEER=1
 
 # This works best for allreduce (tree and ring) on 8 GPUs.
 # COPY_CHANNELS=4
@@ -34,33 +32,18 @@
 # multi-all-to-all
 # COPY_CHANNELS=8
 # CHANNELS_NET_PEER=2
-=======
-# This works best for allreduce (tree and ring) on 8/32 GPUs.
-COPY_CHANNELS=8
-CHANNELS_NET_PEER=1
->>>>>>> e856216d
 
 # multi process all-to-all
 # COPY_CHANNELS=8
 # CHANNELS_NET_PEER=1
 
 # multi-allreduce
-COPY_CHANNELS=4
-CHANNELS_NET_PEER=1
+# COPY_CHANNELS=4
+# CHANNELS_NET_PEER=1
 
-<<<<<<< HEAD
 # NVLINk
 # COPY_CHANNELS=8
 # CHANNELS_NET_PEER=1
-=======
-# For others, just use default buffer size.
-# CHUNK_SIZE=131072
-# BUFFSIZE=1048576
-CHUNK_SIZE=524288
-BUFFSIZE=8388608
-
-NVLINK_DISABLE=0
->>>>>>> e856216d
 
 if [ "$TEST" = "srd" ]; then
     LIBNCCL_PATH="/opt/uccl_rdma_zc/nccl/build/lib/libnccl.so"
@@ -84,17 +67,17 @@
     # multi-allreduce
     COPY_CHANNELS=4
     CHANNELS_NET_PEER=1
+
+    # allreduce with nvlink across 32 GPUs
+    COPY_CHANNELS=8
+    CHANNELS_NET_PEER=1
 fi
 
-<<<<<<< HEAD
 # For allreduce with nvlink, use larger buffer to catch up with NCCL-SRD with larger buffers, and avoid performance outliers.
 # CHUNK_SIZE=524288
 # BUFFSIZE=8388608
 
 mpirun --bind-to none -np 32 -N 8 --hostfile hostname \
-=======
-mpirun --bind-to none -np 4 -N 1 --host ${NODES} \
->>>>>>> e856216d
     --tag-output --merge-stderr-to-stdout \
     --mca plm_rsh_args "-o StrictHostKeyChecking=no" \
     --mca orte_base_help_aggregate 0 \
@@ -105,7 +88,7 @@
     -x NCCL_NET_DISABLE=0 \
     -x CUDA_VISIBLE_DEVICES="0,1,2,3,4,5,6,7" \
     -x NCCL_PROTO=Simple \
-    -x NCCL_ALGO=Ring \
+    -x NCCL_ALGO=Tree \
     -x NCCL_MAX_NCHANNELS=${COPY_CHANNELS} \
     -x NCCL_MIN_NCHANNELS=${COPY_CHANNELS} \
     -x NCCL_P2P_NET_CHUNKSIZE=${CHUNK_SIZE} \
@@ -119,7 +102,6 @@
     ${BIN_PATH} \
     -b 1K -e 1G -f 2 -w 10 -n 10 -c 1 -g 1 -t 1
 
-    # gdb -ex run --args \
     # -x NCCL_DEBUG=INFO \
     # -x CUDA_MODULE_LOADING=EAGER \
     # -x NCCL_GDRCOPY_FLUSH_ENABLE=1 \
