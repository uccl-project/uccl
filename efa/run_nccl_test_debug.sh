--- conflicted
+++ resolved
@@ -5,10 +5,6 @@
 # TEST="uccl_rdma_zc"
 # TEST="srd"
 
-<<<<<<< HEAD
-# BIN_PATH="/opt/zhongjie/uccl_rdma/nccl-tests/build/alltoall_perf"
-BIN_PATH="/opt/zhongjie/uccl_rdma/nccl-tests/build/all_reduce_perf"
-=======
 # BIN_PATH="/opt/uccl_rdma/nccl-tests/build/alltoall_perf"
 BIN_PATH="/opt/uccl_rdma/nccl-tests/build/all_reduce_perf"
 # BIN_PATH="/opt/uccl_rdma/nccl-tests/build/all_gather_perf"
@@ -16,50 +12,18 @@
 
 # all_gather_perf  all_reduce_perf  alltoall_perf  broadcast_perf  gather_perf
 # hypercube_perf  reduce_perf  reduce_scatter_perf  scatter_perf  sendrecv_perf
->>>>>>> e8974007
 
 LIBNCCL_PATH="/opt/${TEST}/nccl/build/lib/libnccl.so"
 PLUGIN_PATH="/opt/${TEST}/efa/libnccl-net.so"
 
-<<<<<<< HEAD
-# MULTI_GROUP=0x7
-MULTI_GROUP=0
-
-NVLINK_DISABLE=0
-
-# For others, just use default buffer size.
-CHUNK_SIZE=131072
-# CHUNK_SIZE=262144 # EQDS
-BUFFSIZE=1048576
-
-# allreduce with nvlink across 32 GPUs
-COPY_CHANNELS=8
-CHANNELS_NET_PEER=1
-
-# This works best for allreduce (tree and ring) on 8 GPUs.
-# COPY_CHANNELS=4
-# CHANNELS_NET_PEER=2
-
-# multi-all-to-all
-=======
 # Best for allreduce with nvlink off
 # COPY_CHANNELS=8
 # CHANNELS_NET_PEER=1
 
 # Best for alltoall with nvlink off
->>>>>>> e8974007
-# COPY_CHANNELS=8
-# CHANNELS_NET_PEER=2
-
-<<<<<<< HEAD
-# multi process all-to-all
 # COPY_CHANNELS=8
 # CHANNELS_NET_PEER=1
 
-# multi-allreduce
-# COPY_CHANNELS=4
-# CHANNELS_NET_PEER=1
-=======
 # Best for alltoall with nvlink on. PXN_DISABLE=1 is critical for uccl alltoall with nvlink performance.
 # kSplitSendRecvEngine = true;
 # COPY_CHANNELS=16
@@ -93,40 +57,12 @@
 # CHUNK_SIZE=131072
 # BUFFSIZE=1048576
 # PXN_DISABLE=1
->>>>>>> e8974007
 
-# NVLINk
-# COPY_CHANNELS=8
-# CHANNELS_NET_PEER=1
+NVLINK_DISABLE=0
 
 if [ "$TEST" = "srd" ]; then
     LIBNCCL_PATH="/opt/uccl_rdma_zc/nccl/build/lib/libnccl.so"
     PLUGIN_PATH="/opt/amazon/ofi-nccl/lib/x86_64-linux-gnu/libnccl-net.so"
-<<<<<<< HEAD
-    
-    CHUNK_SIZE=524288
-    BUFFSIZE=8388608
-
-    # NVLINK disable
-    COPY_CHANNELS=-1
-    CHANNELS_NET_PEER=-1
-    
-    # NVLINK allreduce
-    COPY_CHANNELS=8
-    CHANNELS_NET_PEER=-1
-
-    # multi-all-to-all
-    COPY_CHANNELS=4
-    CHANNELS_NET_PEER=1
-
-    # multi-allreduce
-    COPY_CHANNELS=4
-    CHANNELS_NET_PEER=1
-
-    # allreduce with nvlink across 32 GPUs
-    COPY_CHANNELS=8
-    CHANNELS_NET_PEER=1
-=======
     COPY_CHANNELS=16
     CHANNELS_NET_PEER=1
     CHUNK_SIZE=524288
@@ -142,14 +78,9 @@
     # COPY_CHANNELS=4
     # CHANNELS_NET_PEER=-1
 
->>>>>>> e8974007
 fi
 
-# For allreduce with nvlink, use larger buffer to catch up with NCCL-SRD with larger buffers, and avoid performance outliers.
-# CHUNK_SIZE=524288
-# BUFFSIZE=8388608
-
-mpirun --bind-to none -np 32 -N 8 --hostfile hostname \
+mpirun --bind-to none -np 4 -N 1 --host ${NODES} \
     --tag-output --merge-stderr-to-stdout \
     --mca plm_rsh_args "-o StrictHostKeyChecking=no" \
     --mca orte_base_help_aggregate 0 \
@@ -166,11 +97,8 @@
     -x NCCL_BUFFSIZE=${BUFFSIZE} \
     -x NCCL_TESTS_SPLIT_MASK=${MULTI_GROUP} \
     -x NCCL_NCHANNELS_PER_NET_PEER=${CHANNELS_NET_PEER} \
-<<<<<<< HEAD
-=======
     -x NCCL_NET_GDR_LEVEL=SYS \
     -x NCCL_PXN_DISABLE=${PXN_DISABLE} \
->>>>>>> e8974007
     -x GLOG_logtostderr=0 \
     -x NCCL_NET_GDR_LEVEL=SYS \
     -x NCCL_TOPO_FILE=/opt/uccl_rdma/efa/p4d-24xl-topo.xml \
