import re
import os
from setuptools import setup, find_packages, Extension


def get_version():
    """Parse version from uccl/__init__.py without importing."""
    with open("uccl/__init__.py", "r") as f:
        content = f.read()
    match = re.search(
        r'^__version__\s*=\s*["\']([^"\']+)["\']', content, re.MULTILINE
    )
    if match:
        return match.group(1)
    raise RuntimeError("Unable to find version string in uccl/__init__.py")


setup(
    name="uccl",
    version=get_version(),
    author="UCCL Team",
    description="UCCL: Ultra and Unified CCL",
    long_description=open("README.md").read(),
    long_description_content_type="text/markdown",
    url="https://github.com/uccl-project/uccl",
    packages=find_packages(),
    package_data={
<<<<<<< HEAD
        "uccl": ["lib/*.so", "p2p*.so", "gpu_driven*.so", "uccl_ep*.so", "collective.py", "utils.py"],
=======
        "uccl": ["lib/*.so", "p2p*.so", "ep*.so", "collective.py"],
>>>>>>> 1056da20
    },
    license="Apache-2.0",
    install_requires=[],
    classifiers=[
        "Programming Language :: Python :: 3",
    ],
    python_requires=">=3.8",
    extras_require={
        "cuda": [],
        "rocm": [],
    },
)<|MERGE_RESOLUTION|>--- conflicted
+++ resolved
@@ -25,11 +25,7 @@
     url="https://github.com/uccl-project/uccl",
     packages=find_packages(),
     package_data={
-<<<<<<< HEAD
-        "uccl": ["lib/*.so", "p2p*.so", "gpu_driven*.so", "uccl_ep*.so", "collective.py", "utils.py"],
-=======
-        "uccl": ["lib/*.so", "p2p*.so", "ep*.so", "collective.py"],
->>>>>>> 1056da20
+        "uccl": ["lib/*.so", "p2p*.so", "ep*.so", "collective.py", "utils.py"],
     },
     license="Apache-2.0",
     install_requires=[],
