--- conflicted
+++ resolved
@@ -86,9 +86,4 @@
 uccl.egg-info/
 dist/
 wheelhouse-*/
-<<<<<<< HEAD
-
-build
-=======
-build/
->>>>>>> bbbbde53
+build/