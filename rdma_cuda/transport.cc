#include "transport.h"
#include "transport_config.h"
#include "util.h"
#include "util_list.h"
#include "util_rdma.h"
#include "util_timer.h"
#include <infiniband/verbs.h>
#include <cerrno>
#include <cstdint>
#include <cstdlib>
#include <string>
#include <utility>
#include <cuda_runtime.h>
#include <endian.h>

namespace uccl {

void UcclFlow::poll_flow_cq(void) {
  if (!flow_cq_cnt_) return;

  auto comm_base = &recv_comm_.base;
  auto cq = comm_base->flow_cq;
  struct ibv_wc wcs[kMaxBatchCQ];

  int nb_cqe = ibv_poll_cq(cq, kMaxBatchCQ, wcs);
  for (auto i = 0; i < nb_cqe; i++) {
    auto opcode = wcs[i].opcode;
    if (opcode == IBV_WC_RDMA_WRITE) {
      // RC send completion.
      if (wcs[i].qp_num == comm_base->rc_qp->qp_num) {
        auto* rc_or_flush_done = (uint64_t*)wcs[i].wr_id;
        *rc_or_flush_done = true;
      }
    } else if (opcode == IBV_WC_RECV_RDMA_WITH_IMM) {
      // RC recv completion.
      auto ureq = (struct ucclRequest*)wcs[i].wr_id;
      ureq->recv.data_len[0] = ntohl(wcs[i].imm_data);
      ureq->rc_or_flush_done = true;
      if (ureq->recv.data_len[0] <= NCCL_MIN_POST_RECV) {
        auto* flow = (UcclFlow*)ureq->context;
        flow->set_last_rc_size(ureq->recv.data_len[0]);
      }
    } else if (opcode == IBV_WC_RDMA_READ) {
      // GPU flush completion.
      auto* rc_or_flush_done = (uint64_t*)wcs[i].wr_id;
      *rc_or_flush_done = true;
    }
  }
  flow_cq_cnt_ -= nb_cqe;
}

void UcclFlow::post_flush(struct Mhandle** mhandles, void** data, int* size,
                          int n, uint64_t* flush_done, int last) {
  struct ibv_send_wr wr = {};
  wr.wr_id = (uint64_t)flush_done;
  wr.wr.rdma.remote_addr = reinterpret_cast<uint64_t>(data[last]);
  wr.wr.rdma.rkey = mhandles[last]->mr->rkey;
  wr.sg_list = &recv_comm_.gpu_flush_sge;
  wr.num_sge = 1;
  wr.opcode = IBV_WR_RDMA_READ;
  wr.send_flags = IBV_SEND_SIGNALED;

  struct ibv_send_wr* bad_wr;
  DCHECK(ibv_post_send(recv_comm_.gpu_flush_qp, &wr, &bad_wr) == 0);

  flow_cq_cnt_++;

  UCCL_LOG_EP << "Post flush: addr: " << wr.wr.rdma.remote_addr
              << ", rkey: " << wr.wr.rdma.rkey;
}

void UcclFlow::rc_recv(void* data, int size, struct Mhandle* mhandle,
                       struct ibv_send_wr* wr, struct ibv_sge* sge,
                       struct ucclRequest* ureq) {
  auto* comm_base = &recv_comm_.base;
  struct RemFifo* rem_fifo = comm_base->fifo;
  int slot = rem_fifo->fifo_tail % kMaxReq;
  auto elems = rem_fifo->elems[slot];
  auto qp = comm_base->fifo_qp;

  elems[0].addr = reinterpret_cast<uint64_t>(data);
  elems[0].rkey = mhandle->mr->rkey;
  elems[0].nmsgs = 1;
  // For sender to check if the receiver is ready.
  elems[0].idx = rem_fifo->fifo_tail + 1;
  elems[0].size = size;
  // For sender to know we are using RC.
  elems[0].engine_offset = RDMAEndpoint::RC_MAGIC;

  UCCL_LOG_EP << "rc_recv: posted recv addr: " << elems[0].addr
              << ", rkey: " << elems[0].rkey << ", size: " << elems[0].size;

  memset(wr, 0, sizeof(*wr));
  // Figure out the remote address to write.
  wr->wr.rdma.remote_addr =
      comm_base->remote_fifo_addr + slot * kMaxRecv * sizeof(struct FifoItem);
  wr->wr.rdma.rkey = comm_base->remote_fifo_rkey;

  sge->lkey = comm_base->fifo_mr->lkey;
  sge->addr = (uint64_t)elems;
  sge->length = 1 * sizeof(struct FifoItem);

  wr->sg_list = sge;
  wr->num_sge = 1;

  wr->opcode = IBV_WR_RDMA_WRITE;
  wr->send_flags = IBV_SEND_INLINE;

  // Occasionally post a request with the IBV_SEND_SIGNALED flag.
  if (slot == 0) {
    wr->send_flags |= IBV_SEND_SIGNALED;
    flow_cq_cnt_++;
  }

  struct ibv_send_wr* bad_wr;
  DCHECK(ibv_post_send(qp, wr, &bad_wr) == 0);

  // Post a recv buffer for consuming immedate data.
  struct ibv_recv_wr recv_wr = {};
  recv_wr.wr_id = (uint64_t)ureq;
  recv_wr.sg_list = nullptr;
  recv_wr.num_sge = 0;
  recv_wr.next = nullptr;
  struct ibv_recv_wr* bad_recv_wr;
  DCHECK(ibv_post_recv(comm_base->rc_qp, &recv_wr, &bad_recv_wr) == 0);
  flow_cq_cnt_++;

  UCCL_LOG_EP << "rc_recv: provided buffer at recv slot" << slot;

  rem_fifo->fifo_tail++;
}

struct FifoItem* UcclFlow::post_fifo(uint32_t engine_idx, void** data,
                                     int* size, int n, struct Mhandle** mhandle,
                                     struct ibv_send_wr* wr,
                                     struct ibv_sge* sge) {
  auto* comm_base = &recv_comm_.base;
  memset(wr, 0, sizeof(*wr));
  struct RemFifo* rem_fifo = comm_base->fifo;
  int slot = rem_fifo->fifo_tail % kMaxReq;
  auto elems = rem_fifo->elems[slot];

  for (int i = 0; i < n; i++) {
    elems[i].addr = reinterpret_cast<uint64_t>(data[i]);
    elems[i].rkey = mhandle[i]->mr->rkey;
    elems[i].nmsgs = n;
    // For sender to check if the receiver is ready.
    elems[i].idx = rem_fifo->fifo_tail + 1;
    elems[i].size = size[i];
    // For sender to decide the engine.
    elems[i].engine_offset = engine_idx % ep_->num_engines_per_dev_;

    // elems[i].rid is filled by engine. See supply_rx_buff.

    UCCL_LOG_EP << "recv_async: posted recv addr: " << elems[i].addr
                << ", rkey: " << elems[i].rkey << ", size: " << elems[i].size;
  }

  // Figure out the remote address to write.
  wr->wr.rdma.remote_addr =
      comm_base->remote_fifo_addr + slot * kMaxRecv * sizeof(struct FifoItem);
  wr->wr.rdma.rkey = comm_base->remote_fifo_rkey;

  sge->lkey = comm_base->fifo_mr->lkey;
  sge->addr = (uint64_t)elems;
  sge->length = n * sizeof(struct FifoItem);

  wr->sg_list = sge;
  wr->num_sge = 1;

  wr->opcode = IBV_WR_RDMA_WRITE;
  wr->send_flags = IBV_SEND_INLINE;

  // Occasionally post a request with the IBV_SEND_SIGNALED flag.
  if (slot == 0) {
    wr->send_flags |= IBV_SEND_SIGNALED;
    flow_cq_cnt_++;
  }

  UCCL_LOG_EP << "recv_async: provided buffer at recv slot: " << slot;

  rem_fifo->fifo_tail++;

  return elems;
}

void UcclRDMAEngine::rc_handle_completion(void) {
  int work = 0;
  for (auto& it : rdma_ctx_map_) {
    // Update ratio and offset
    it.second->update_clock(ratio_, offset_);

    // Poll the CQ for data path QPs.
    work += it.second->poll_rc_cq();

    if constexpr (kReceiverCCA == RECEIVER_CCA_EQDS) {
      work += it.second->poll_credit_cq();
      it.second->check_credit_rq(!work);
    }

    // Foce check when there is no work.
    it.second->check_srq(!work);
  }
}

void UcclRDMAEngine::uc_handle_completion(void) {
  int work = 0;
  // First, poll the CQ for Ctrl QPs and Credit QPs.
  for (auto& it : rdma_ctx_map_) {
    // Update ratio and offset
    it.second->update_clock(ratio_, offset_);

    work += it.second->poll_ctrl_cq();

    if constexpr (kReceiverCCA == RECEIVER_CCA_EQDS)
      work += it.second->poll_credit_cq();
  }

  for (auto& it : rdma_ctx_map_) {
    // Poll the CQ for data path QPs.
    work += it.second->poll_uc_cq();
    // Foce check when there is no work.
    it.second->check_srq(!work);
    it.second->check_ctrl_rq(!work);

    it.second->poll_ctrl_cq();

    if constexpr (kReceiverCCA == RECEIVER_CCA_EQDS)
      it.second->check_credit_rq(!work);
  }
}

void UcclRDMAEngine::handle_rx_work(void) {
  Channel::Msg rx_work;
  int budget = kMaxRxWork;

  while (!pending_rx_works_.empty() && budget--) {
    // Process pending rx works.
    auto it = pending_rx_works_.front();
    auto rdma_ctx = it.first;
    auto ureq = it.second;

    UCCL_LOG_ENGINE << "Process rx work.";
    if (rdma_ctx->supply_rx_buff(rx_work.ureq) == 0) {
      pending_rx_works_.pop_front();
    } else {
      UCCL_LOG_ENGINE << "Too many inflight recv requests.";
      return;
    }
  }

  if (budget < 0) return;

  while (budget--) {
    if (jring_sc_dequeue_bulk(channel_->rx_cmdq_, &rx_work, 1, nullptr) == 0)
      break;
    // Make data written by the app thread visible to the engine.
    std::ignore = std::atomic_load_explicit(&rx_work.poll_ctx->fence,
                                            std::memory_order_relaxed);
    std::atomic_thread_fence(std::memory_order_acquire);

    auto peer_id = rx_work.peer_id;
    auto it = rdma_ctx_map_.find(peer_id);
    DCHECK(it != rdma_ctx_map_.end());
    auto rdma_ctx = it->second;

    UCCL_LOG_ENGINE << "Process rx work.";
    if (rdma_ctx->supply_rx_buff(rx_work.ureq)) {
      pending_rx_works_.push_back(std::make_pair(rdma_ctx, rx_work.ureq));
    }
  }
}

void UcclRDMAEngine::handle_tx_work(void) {
  Channel::Msg tx_work;
  int budget;
  uint32_t bytes = 0;

  // Process pending tx works.
  budget = pending_tx_works_.size();
  while (!pending_tx_works_.empty() && budget--) {
    auto it = pending_tx_works_.front();
    pending_tx_works_.pop_front();
    auto rdma_ctx = it.first;
    auto ureq = it.second;
    UCCL_LOG_ENGINE << "Process tx work.";
    if (!rdma_ctx->tx_message(ureq)) {
      // Push the message to the pending transmit queue.
      pending_tx_works_.push_back(std::make_pair(rdma_ctx, ureq));
    }
  }

  budget = kMaxTxWork;
  while (budget--) {
    if (jring_sc_dequeue_bulk(channel_->tx_cmdq_, &tx_work, 1, nullptr) == 0)
      break;
    // Make data written by the app thread visible to the engine.
    std::ignore = std::atomic_load_explicit(&tx_work.poll_ctx->fence,
                                            std::memory_order_relaxed);
    std::atomic_thread_fence(std::memory_order_acquire);

    auto peer_id = tx_work.peer_id;
    auto it = rdma_ctx_map_.find(peer_id);
    DCHECK(it != rdma_ctx_map_.end());
    auto rdma_ctx = it->second;

    UCCL_LOG_ENGINE << "Process tx work.";
    if (!rdma_ctx->tx_message(tx_work.ureq)) {
      // Push the message to the pending transmit queue.
      pending_tx_works_.push_back(std::make_pair(rdma_ctx, tx_work.ureq));
    }

    bytes += tx_work.ureq->send.data_len;

    if (bytes >= kMaxTxBytesThres) break;
  }
}

void UcclRDMAEngine::handle_timing_wheel(void) {
  if constexpr (kBypassPacing) return;
  for (auto& it : rdma_ctx_map_) {
    it.second->burst_timing_wheel();
  }
}

void UcclRDMAEngine::run() {
  while (!shutdown_) {
    // Calculate the cycles elapsed since last periodic processing.
    auto now_tsc = rdtsc();
    auto const elapsed_tsc = now_tsc - last_periodic_tsc_;

    if (elapsed_tsc >= kSlowTimerIntervalTsc_) {
      // Perform periodic processing.
      periodic_process();
      last_periodic_tsc_ = now_tsc;
    }

    handle_clock_synchronization();

    handle_rx_work();

    handle_tx_work();

    handle_timing_wheel();

    handle_completion();
  }
  UCCL_LOG_ENGINE << "Engine " << engine_idx_ << " shutdown";
}

/**
 * @brief Method to perform periodic processing. This is called by the
 * main engine cycle (see method `Run`).
 */
void UcclRDMAEngine::periodic_process() {
  // Handle RTOs for all UC QPs.
  if constexpr (!kRCMode) handle_rto();

  // Handle control plane requests.
  process_ctl_reqs();
}

void UcclRDMAEngine::handle_rto() {
  if constexpr (kTestNoRTO) return;

  auto expired_qp_vec = rto_tm_.check_expired();

  for (auto data : expired_qp_vec) {
    auto* rdma_ctx = reinterpret_cast<struct RDMAContext*>(data.rdma_ctx);
    auto* subflow = reinterpret_cast<struct SubUcclFlow*>(data.flow);

    DCHECK(rdma_ctx && subflow);

    rdma_ctx->mark_flow_timeout(subflow);

    rdma_ctx->rto_retransmit_for_flow(subflow);
  }
}

/// TODO: handle error case
void UcclRDMAEngine::process_ctl_reqs() {
  Channel::CtrlMsg ctrl_work;
  while (jring_sc_dequeue_bulk(channel_->ctrl_cmdq_, &ctrl_work, 1, nullptr) ==
         1) {
    switch (ctrl_work.opcode) {
      case Channel::CtrlMsg::kInstallCtx:
        UCCL_LOG_ENGINE << "[Engine#" << engine_idx_ << "] "
                        << "kInstallCtx";
        handle_install_ctx_on_engine(ctrl_work);
        break;
      case Channel::CtrlMsg::kInstallFlow:
        UCCL_LOG_ENGINE << "[Engine#" << engine_idx_ << "] "
                        << "kInstallFlow";
        handle_install_flow_on_engine(ctrl_work);
        break;
      default:
        break;
    }
  }
}

void UcclRDMAEngine::handle_install_flow_on_engine(
    Channel::CtrlMsg& ctrl_work) {
  DCHECK(rdma_ctx_map_.find(ctrl_work.peer_id) != rdma_ctx_map_.end());

  auto* rdma_ctx = rdma_ctx_map_[ctrl_work.peer_id];
  auto* poll_ctx = ctrl_work.poll_ctx;
  auto flow_id = ctrl_work.meta.install_flow.flow_id;
  auto* flow = reinterpret_cast<UcclFlow*>(ctrl_work.meta.install_flow.context);
  auto is_send = ctrl_work.meta.install_flow.is_send;

  DCHECK(flow_id < MAX_FLOW);

  if (is_send)
    rdma_ctx->sender_flow_tbl_[flow_id] = flow;
  else {
    rdma_ctx->receiver_flow_tbl_[flow_id] = flow;
    if constexpr (kReceiverCCA == RECEIVER_CCA_EQDS) {
      auto* subflow = flow->sub_flows_[engine_idx_ % NUM_ENGINES];

      subflow->pcb.eqds_cc.set_fid(flow_id);
      // All subflows belong to the same RDMAContext share the same
      // PacerCreditQPWrapper.
      subflow->pcb.eqds_cc.set_pacer_credit_qpw(&rdma_ctx->pc_qpw_);

      subflow->pcb.eqds_cc.init_active_item();
      subflow->pcb.eqds_cc.init_idle_item();

      subflow->pcb.eqds_cc.highest_pull_target_.store(
          eqds::EQDSCC::INIT_PULL_QUANTA);
      subflow->pcb.eqds_cc.latest_pull_ = eqds::EQDSCC::INIT_PULL_QUANTA;

      eqds_->request_pull(&subflow->pcb.eqds_cc);
    }
  }

  rdma_ctx->flow_cnt_++;

  UCCL_LOG_ENGINE << "Installed flow: " << flow_id
                  << ", peerid: " << ctrl_work.peer_id
                  << " on engine: " << engine_idx_
                  << (is_send ? " (send)" : " (recv)")
                  << ", RDMAContext: " << rdma_ctx;

  uccl_wakeup(poll_ctx);
}

void UcclRDMAEngine::handle_install_ctx_on_engine(Channel::CtrlMsg& ctrl_work) {
  int ret;
  auto meta = ctrl_work.meta;
  auto info = &meta.install_ctx;

  int bootstrap_fd = info->bootstrap_fd;
  auto dev = dev_;

  RDMAContext* rdma_ctx;

  {
    DCHECK(rdma_ctx_map_.find(ctrl_work.peer_id) == rdma_ctx_map_.end());
    rdma_ctx = RDMAFactory::CreateContext(ctrl_work.peer_id, &rto_tm_,
                                          &engine_outstanding_bytes_, eqds_,
                                          dev, engine_idx_ % NUM_ENGINES, meta);
    std::tie(std::ignore, ret) =
        rdma_ctx_map_.insert({ctrl_work.peer_id, rdma_ctx});
    DCHECK(ret);
  }

  // Create a thread to handle the QP setup to avoid blocking the engine.
  std::thread qp_setup_thread([this, ctrl_work, rdma_ctx, bootstrap_fd, dev]() {
    auto meta = ctrl_work.meta;
    auto info = &meta.install_ctx;
    auto* poll_ctx = ctrl_work.poll_ctx;
    // Send PSN, QPN to remote peer.
    const int size = sizeof(uint32_t) + sizeof(uint32_t);
    char buf[kTotalQP * size];
    for (auto i = 0; i < kPortEntropy; i++) {
      memcpy(buf + i * size, &rdma_ctx->dp_qps_[i].local_psn, sizeof(uint32_t));
      memcpy(buf + i * size + sizeof(uint32_t),
             &rdma_ctx->dp_qps_[i].qp->qp_num, sizeof(uint32_t));
    }

    memcpy(buf + kPortEntropy * size, &rdma_ctx->credit_local_psn_,
           sizeof(uint32_t));
    memcpy(buf + kPortEntropy * size + sizeof(uint32_t),
           &rdma_ctx->credit_qp_->qp_num, sizeof(uint32_t));

    if constexpr (!kRCMode) {
      memcpy(buf + (kPortEntropy + 1) * size, &rdma_ctx->ctrl_local_psn_,
             sizeof(uint32_t));
      memcpy(buf + (kPortEntropy + 1) * size + sizeof(uint32_t),
             &rdma_ctx->ctrl_qp_->qp_num, sizeof(uint32_t));
    }

    int ret = send_message(bootstrap_fd, buf, kTotalQP * size);
    DCHECK(ret == kTotalQP * size);

    // Receive PSN, QPN from remote peer.
    ret = receive_message(bootstrap_fd, buf, kTotalQP * size);
    DCHECK(ret == kTotalQP * size);

    // Modify QPs to RTR and RTS.
    for (auto i = 0; i < kPortEntropy; i++) {
      auto remote_psn = *reinterpret_cast<uint32_t*>(buf + i * size);
      auto remote_qpn =
          *reinterpret_cast<uint32_t*>(buf + i * size + sizeof(uint32_t));
      auto qp = rdma_ctx->dp_qps_[i].qp;

      ret = modify_qp_rtr(qp, dev, &rdma_ctx->remote_ctx_, remote_qpn,
                          remote_psn);
      DCHECK(ret == 0) << "Failed to modify data path QP to RTR";

      ret = modify_qp_rts(qp, rdma_ctx->dp_qps_[i].local_psn, kRCMode);
      DCHECK(ret == 0) << "Failed to modify data path QP to RTS";
    }

    auto credit_rpsn = *reinterpret_cast<uint32_t*>(buf + kPortEntropy * size);
    auto credit_rqpn = *reinterpret_cast<uint32_t*>(buf + kPortEntropy * size +
                                                    sizeof(uint32_t));
    auto credit_qp = rdma_ctx->credit_qp_;

    ret = modify_qp_rtr(credit_qp, dev, &rdma_ctx->remote_ctx_, credit_rqpn,
                        credit_rpsn);
    DCHECK(ret == 0) << "Failed to modify Ctrl QP to RTR";

    ret = modify_qp_rts(credit_qp, rdma_ctx->credit_local_psn_, false);

    if constexpr (!kRCMode) {
      auto ctrl_rpsn =
          *reinterpret_cast<uint32_t*>(buf + (kPortEntropy + 1) * size);
      auto ctrl_rqpn = *reinterpret_cast<uint32_t*>(
          buf + (kPortEntropy + 1) * size + sizeof(uint32_t));
      auto ctrl_qp = rdma_ctx->ctrl_qp_;

      ret = modify_qp_rtr(ctrl_qp, dev, &rdma_ctx->remote_ctx_, ctrl_rqpn,
                          ctrl_rpsn);
      DCHECK(ret == 0) << "Failed to modify Ctrl QP to RTR";

      ret = modify_qp_rts(ctrl_qp, rdma_ctx->ctrl_local_psn_, false);
    }

    uccl_wakeup(poll_ctx);
  });

  // Detach the thread to allow it to run independently.
  qp_setup_thread.detach();
}

RDMAEndpoint::RDMAEndpoint(uint8_t const* devname_suffix_list, int num_devices,
                           int num_engines_per_dev)
    : num_devices_(num_devices),
      num_engines_per_dev_(num_engines_per_dev),
      stats_thread_([this]() { stats_thread_fn(); }) {
  // Initialize all RDMA devices.
  static std::once_flag flag_once;
  std::call_once(flag_once, [&]() {
    for (int i = 0; i < num_devices; i++) {
      RDMAFactory::init_dev(devname_suffix_list[i]);
    }
  });

  rdma_ctl_ = rdma_ctl;

  int total_num_engines = num_devices * num_engines_per_dev;

  // Create multiple engines. Each engine has its own thread and channel to
  // let the endpoint communicate with.
  for (int i = 0; i < total_num_engines; i++) channel_vec_[i] = new Channel();

  if constexpr (kReceiverCCA == RECEIVER_CCA_EQDS) {
    // Receiver-driven congestion control per device.
    for (int i = 0; i < num_devices; i++) eqds_[i] = new eqds::EQDS(i);
  }

  for (int engine_id = 0, engine_cpu_id; engine_id < total_num_engines;
       engine_id++) {
    auto dev = engine_id / num_engines_per_dev;

    engine_cpu_id =
        ENGINE_CPU_START_LIST[dev] + engine_id % num_engines_per_dev;
    DCHECK(engine_cpu_id < NUM_CPUS) << engine_cpu_id << ", " << NUM_CPUS;

    engine_vec_.emplace_back(std::make_unique<UcclRDMAEngine>(
        dev, engine_id, channel_vec_[engine_id], eqds_[dev]));

    engine_th_vec_.emplace_back(std::make_unique<std::thread>(
        [engine_ptr = engine_vec_.back().get(), engine_id, engine_cpu_id]() {
          UCCL_LOG_ENGINE << "[Engine#" << engine_id << "] "
                          << "running on CPU " << engine_cpu_id;
          pin_thread_to_cpu(engine_cpu_id);
          engine_ptr->run();
        }));
  }

  ctx_pool_ = new SharedPool<PollCtx*, true>(kMaxInflightMsg);
  ctx_pool_buf_ = new uint8_t[kMaxInflightMsg * sizeof(PollCtx)];
  for (int i = 0; i < kMaxInflightMsg; i++) {
    ctx_pool_->push(new (ctx_pool_buf_ + i * sizeof(PollCtx)) PollCtx());
  }

  for (int i = 0; i < num_devices; i++) {
    // Create listening sockets
    create_listen_socket(&test_listen_fds_[i], kTestListenPort + i);
  }
}

inline uint32_t RDMAEndpoint::find_pot_load_engine_idx(int dev) {
  auto c1 = find_oblivious_engine_idx(dev);
  auto c2 = find_least_loaded_engine_idx(dev);
  return engine_load_vec_[c1].load() < engine_load_vec_[c2].load() ? c1 : c2;
}

inline uint32_t RDMAEndpoint::find_least_loaded_engine_idx(int dev) {
  auto first_engine_idx = find_first_engine_idx_on_dev(dev);
  auto last_engine_idx = first_engine_idx + num_engines_per_dev_ - 1;

  uint32_t min_load = std::numeric_limits<uint32_t>::max();
  uint32_t candidate = 0;
  for (uint32_t i = first_engine_idx; i <= last_engine_idx; i++) {
    uint32_t load = engine_load_vec_[i].load();
    if (load < min_load) {
      min_load = load;
      candidate = i;
    }
  }
  return candidate;
}

inline uint32_t RDMAEndpoint::find_oblivious_engine_idx(int dev) {
  return find_first_engine_idx_on_dev(dev) + std::rand() % num_engines_per_dev_;
}

inline uint32_t RDMAEndpoint::find_rr_engine_idx(int dev,
                                                 uint32_t* next_candidate) {
  uint32_t candidate = find_first_engine_idx_on_dev(dev) + *next_candidate;
  *next_candidate = (*next_candidate + 1) % num_engines_per_dev_;
  return candidate;
}

void UcclRDMAEngine::release() {
  for (auto& it : rdma_ctx_map_) {
    delete it.second;
  }
  rdma_ctx_map_.clear();
}

RDMAEndpoint::~RDMAEndpoint() {
  for (auto& engine : engine_vec_) engine->shutdown();
  for (auto& engine_th : engine_th_vec_) engine_th->join();
  for (auto& engine : engine_vec_) engine->release();

  for (int dev = 0; dev < num_devices_; dev++) {
    for (auto& flow : active_flows_vec_[dev]) {
      delete flow;
    }
    active_flows_vec_[dev].clear();

    peer_map_[dev].clear();

    close(test_listen_fds_[dev]);
  }

  for (int i = 0; i < num_devices_ * num_engines_per_dev_; i++)
    delete channel_vec_[i];

  delete ctx_pool_;
  delete[] ctx_pool_buf_;

  for (auto& boostrap_fd : fd_vec_) {
    close(boostrap_fd);
  }
  fd_vec_.clear();

  {
    std::lock_guard<std::mutex> lock(stats_mu_);
    shutdown_ = true;
    stats_cv_.notify_all();
  }

  stats_thread_.join();
}

PollCtx* RDMAEndpoint::install_flow_on_engine(uint32_t engine_idx,
                                              PeerID peer_id,
                                              union CtrlMeta meta) {
  auto* cmdq = channel_vec_[engine_idx]->ctrl_cmdq_;

  auto* poll_ctx = ctx_pool_->pop();
  Channel::CtrlMsg ctrl_msg = {
      .opcode = Channel::CtrlMsg::Op::kInstallFlow,
      .peer_id = peer_id,
      .meta = meta,
      .poll_ctx = poll_ctx,
  };

  while (jring_mp_enqueue_bulk(cmdq, &ctrl_msg, 1, nullptr) != 1) {
  }

  return poll_ctx;
}

PollCtx* RDMAEndpoint::install_ctx_on_engine(uint32_t engine_idx,
                                             PeerID peer_id,
                                             union CtrlMeta meta) {
  auto* cmdq = channel_vec_[engine_idx]->ctrl_cmdq_;

  auto* poll_ctx = ctx_pool_->pop();
  Channel::CtrlMsg ctrl_msg = {
      .opcode = Channel::CtrlMsg::Op::kInstallCtx,
      .peer_id = peer_id,
      .meta = meta,
      .poll_ctx = poll_ctx,
  };

  while (jring_mp_enqueue_bulk(cmdq, &ctrl_msg, 1, nullptr) != 1) {
  }

  return poll_ctx;
}

void RDMAEndpoint::same_dev_install_ctx(int dev, int bootstrap_fd,
                                        bool local_lock_first, bool is_send,
                                        std::string& remote_ip, int remote_dev,
                                        PeerID* peer_id,
                                        struct RemoteRDMAContext* remote_ctx) {
  auto* first_map = &peer_same_dev_map_[dev][0];
  auto* first_lock = &peer_same_dev_map_mu_[dev][0];
  auto* second_map = &peer_same_dev_map_[dev][1];
  auto* second_lock = &peer_same_dev_map_mu_[dev][1];

  if (local_lock_first) {
    first_lock->lock();
    auto it = first_map->find({remote_ip, remote_dev});
    if (it == first_map->end()) {  // This device has not connected to
                                   // the remote device yet.
      // Tell remote side we have already held the lock.
      send_ready(bootstrap_fd);
      // Wait until remote side holds its lock.
      wait_ready(bootstrap_fd);
      *peer_id = alloc_peer_id(dev);
      // Install RDMAContexts on all engines.
      UCCL_LOG_EP << "(Same device)Install ctx on all engines for dev:" << dev
                  << ", remote_dev:" << remote_dev << ", peerid: " << *peer_id;
      install_ctx_on_engines(bootstrap_fd, dev, *peer_id, remote_ctx);
      first_map->insert({{remote_ip, remote_dev},
                         {*peer_id, remote_ctx->remote_gid,
                          remote_ctx->remote_port_attr, 1}});
      // Wait until remote side releases its lock.
      wait_ready(bootstrap_fd);
      // Release the lock and tell remote side we have released the lock.
      first_lock->unlock();
      send_ready(bootstrap_fd);
    } else {
      // This device has connected to the remote device.
      *peer_id = it->second.peer_id;
      remote_ctx->remote_gid = it->second.remote_gid;
      remote_ctx->remote_port_attr = it->second.remote_port_attr;
      it->second.flow_cnt++;
      // Release the lock and tell remote side we have released the lock.
      first_lock->unlock();
      send_abort(bootstrap_fd);
    }
  } else {
    bool installed = !wait_sync(bootstrap_fd);
    if (installed) {
      // Remote side tell us that this device has connected to the remote
      // device.
      second_lock->lock();
      auto it = second_map->find({remote_ip, remote_dev});
      DCHECK(it != second_map->end());
      *peer_id = it->second.peer_id;
      remote_ctx->remote_gid = it->second.remote_gid;
      remote_ctx->remote_port_attr = it->second.remote_port_attr;
      it->second.flow_cnt++;
      second_lock->unlock();
    } else {
      // Hold the lock and tell remote side we have already held the lock.
      second_lock->lock();
      auto it = second_map->find({remote_ip, remote_dev});
      DCHECK(it == second_map->end());
      send_ready(bootstrap_fd);
      *peer_id = alloc_peer_id(dev);
      // Install RDMAContexts on all engines.
      UCCL_LOG_EP << "(Same device)Install ctx on all engines for dev:" << dev
                  << ", remote_dev:" << remote_dev << ", peerid: " << *peer_id;
      install_ctx_on_engines(bootstrap_fd, dev, *peer_id, remote_ctx);
      second_map->insert({{remote_ip, remote_dev},
                          {*peer_id, remote_ctx->remote_gid,
                           remote_ctx->remote_port_attr, 1}});
      // Release the lock and tell remote side we have released the lock.
      second_lock->unlock();
      send_ready(bootstrap_fd);
      // Wait until remote side releases its lock.
      wait_ready(bootstrap_fd);
    }
  }

  // Adjust used peer according to flow direction.
  if (is_send) {
    first_lock->lock();
    auto it = first_map->find({remote_ip, remote_dev});
    DCHECK(it != first_map->end());
    *peer_id = it->second.peer_id;
    remote_ctx->remote_gid = it->second.remote_gid;
    remote_ctx->remote_port_attr = it->second.remote_port_attr;
    first_lock->unlock();
  } else {
    second_lock->lock();
    auto it = second_map->find({remote_ip, remote_dev});
    DCHECK(it != second_map->end());
    *peer_id = it->second.peer_id;
    remote_ctx->remote_gid = it->second.remote_gid;
    remote_ctx->remote_port_attr = it->second.remote_port_attr;
    second_lock->unlock();
  }
}

void RDMAEndpoint::safe_install_ctx(int dev, int bootstrap_fd,
                                    bool local_lock_first,
                                    std::string& remote_ip, int remote_dev,
                                    PeerID* peer_id,
                                    struct RemoteRDMAContext* remote_ctx) {
  if (local_lock_first) {
    peer_map_mu_[dev].lock();
    auto it = peer_map_[dev].find({remote_ip, remote_dev});
    if (it == peer_map_[dev].end()) {  // This device has not connected to
                                       // the remote device yet.
      // Tell remote side we have already held the lock.
      send_ready(bootstrap_fd);
      // Wait until remote side holds its lock.
      wait_ready(bootstrap_fd);
      *peer_id = alloc_peer_id(dev);
      // Install RDMAContexts on all engines.
      UCCL_LOG_EP << "Install ctx on all engines for dev:" << dev
                  << ", remote_dev:" << remote_dev;
      install_ctx_on_engines(bootstrap_fd, dev, *peer_id, remote_ctx);
      peer_map_[dev].insert({{remote_ip, remote_dev},
                             {*peer_id, remote_ctx->remote_gid,
                              remote_ctx->remote_port_attr, 1}});
      // Wait until remote side releases its lock.
      wait_ready(bootstrap_fd);
      // Release the lock and tell remote side we have released the lock.
      peer_map_mu_[dev].unlock();
      send_ready(bootstrap_fd);
    } else {
      // This device has connected to the remote device.
      *peer_id = it->second.peer_id;
      remote_ctx->remote_gid = it->second.remote_gid;
      remote_ctx->remote_port_attr = it->second.remote_port_attr;
      it->second.flow_cnt++;
      // Release the lock and tell remote side we have released the lock.
      peer_map_mu_[dev].unlock();
      send_abort(bootstrap_fd);
    }
  } else {
    bool installed = !wait_sync(bootstrap_fd);
    if (installed) {
      // Remote side tell us that this device has connected to the remote
      // device.
      peer_map_mu_[dev].lock();
      auto it = peer_map_[dev].find({remote_ip, remote_dev});
      DCHECK(it != peer_map_[dev].end());
      *peer_id = it->second.peer_id;
      remote_ctx->remote_gid = it->second.remote_gid;
      remote_ctx->remote_port_attr = it->second.remote_port_attr;
      it->second.flow_cnt++;
      peer_map_mu_[dev].unlock();
    } else {
      // Hold the lock and tell remote side we have already held the lock.
      peer_map_mu_[dev].lock();
      auto it = peer_map_[dev].find({remote_ip, remote_dev});
      DCHECK(it == peer_map_[dev].end());
      send_ready(bootstrap_fd);
      *peer_id = alloc_peer_id(dev);
      // Install RDMAContexts on all engines.
      UCCL_LOG_EP << "Install ctx on all engines for dev:" << dev
                  << ", remote_dev:" << remote_dev;
      install_ctx_on_engines(bootstrap_fd, dev, *peer_id, remote_ctx);
      peer_map_[dev].insert({{remote_ip, remote_dev},
                             {*peer_id, remote_ctx->remote_gid,
                              remote_ctx->remote_port_attr, 1}});
      // Release the lock and tell remote side we have released the lock.
      peer_map_mu_[dev].unlock();
      send_ready(bootstrap_fd);
      // Wait until remote side releases its lock.
      wait_ready(bootstrap_fd);
    }
  }
}

void RDMAEndpoint::install_flow_on_engines(int dev, PeerID peer_id,
                                           FlowID flow_id, UcclFlow* flow,
                                           bool is_send) {
  union CtrlMeta meta = {};
  auto* info = &meta.install_flow;

  info->flow_id = flow_id;
  info->context = flow;
  info->is_send = is_send;

<<<<<<< HEAD
  std::vector<PollCtx*> poll_ctx_vec;
=======
    std::vector<PollCtx *> poll_ctx_vec;

    for (int i = 0; i < num_engines_per_dev_; i++) {
        auto engine_idx = find_first_engine_idx_on_dev(dev) + i;
        auto *poll_ctx = install_flow_on_engine(engine_idx, peer_id, meta);
        poll_ctx_vec.push_back(poll_ctx);
    }
    for (auto *poll_ctx : poll_ctx_vec) {
        uccl_poll(poll_ctx);
    }
>>>>>>> 843dd91f

  for (int i = 0; i < num_engines_per_dev_; i++) {
    auto engine_idx = find_first_engine_idx_on_dev(dev) + i;
    auto* poll_ctx = install_flow_on_engine(engine_idx, peer_id, meta);
    poll_ctx_vec.push_back(poll_ctx);
  }
  for (auto* poll_ctx : poll_ctx_vec) {
    uccl_poll(poll_ctx);
  }

  UCCL_LOG_EP << "Installed flow " << flow_id << " on all engines";
}

void RDMAEndpoint::install_ctx_on_engines(
    int fd, int dev, PeerID peer_id, struct RemoteRDMAContext* remote_ctx) {
  union CtrlMeta meta = {};
  auto* info = &meta.install_ctx;

  // synchronize GID and PortAttr with remote peer.
  int ret;
  auto factory_dev = RDMAFactory::get_factory_dev(dev);

  ret = send_message(fd, &factory_dev->gid.raw, 16);
  DCHECK(ret == 16) << "Failed to send GID";
  ret = receive_message(fd, &info->remote_gid.raw, 16);
  DCHECK(ret == 16) << "Failed to receive GID";

  ret = send_message(fd, &factory_dev->port_attr, sizeof(ibv_port_attr));
  DCHECK(ret == sizeof(ibv_port_attr)) << "Failed to send PortAttr";
  ret = receive_message(fd, &info->remote_port_attr, sizeof(ibv_port_attr));
  DCHECK(ret == sizeof(ibv_port_attr)) << "Failed to receive PortAttr";

  info->bootstrap_fd = fd;

  for (int i = 0; i < num_engines_per_dev_; i++) {
    auto engine_idx = find_first_engine_idx_on_dev(dev) + i;
    auto* poll_ctx = install_ctx_on_engine(engine_idx, peer_id, meta);
    uccl_poll(poll_ctx);
  }

  remote_ctx->remote_gid = info->remote_gid;
  remote_ctx->remote_port_attr = info->remote_port_attr;
}

ConnID RDMAEndpoint::uccl_connect(int dev, int local_gpuidx, int remote_dev,
                                  int remote_gpuidx, std::string remote_ip,
                                  uint16_t remote_port) {
  struct sockaddr_in serv_addr = {};
  struct hostent* server;
  int ret;
  int bootstrap_fd;
  bool local_lock_first = false;
  PeerID peer_id;
  struct RemoteRDMAContext remote_ctx;
  FlowID flow_id;

  bool same_dev = false;

  bootstrap_fd = socket(AF_INET, SOCK_STREAM, 0);
  DCHECK(bootstrap_fd >= 0) << "uccl_connect: socket()";

  server = gethostbyname(remote_ip.c_str());
  DCHECK(server) << "uccl_connect: gethostbyname() " << remote_ip;

  // Force the socket to bind to the local IP address.
  sockaddr_in localaddr = {};
  localaddr.sin_family = AF_INET;
  auto* factory_dev = RDMAFactory::get_factory_dev(dev);
  localaddr.sin_addr.s_addr = str_to_ip(factory_dev->local_ip_str.c_str());
  ret = bind(bootstrap_fd, (sockaddr*)&localaddr, sizeof(localaddr));
  DCHECK(ret == 0) << "uccl_connect: bind()";

  serv_addr.sin_family = AF_INET;
  serv_addr.sin_addr.s_addr = str_to_ip(remote_ip.c_str());
  serv_addr.sin_port = htons(remote_port);

  UCCL_LOG_EP << "connecting to "
              << "<" << remote_ip << ", " << remote_dev << ">:" << remote_port
              << "local/remote gpuidx: " << local_gpuidx << "/"
              << remote_gpuidx;

  // Connect and set nonblocking and nodelay
  while (
      connect(bootstrap_fd, (struct sockaddr*)&serv_addr, sizeof(serv_addr))) {
    UCCL_LOG_EP << "connecting... Make sure the server is up.";
    std::this_thread::sleep_for(std::chrono::milliseconds(1));
  }

  fcntl(bootstrap_fd, F_SETFL, O_NONBLOCK);
  int flag = 1;
  setsockopt(bootstrap_fd, IPPROTO_TCP, TCP_NODELAY, (void*)&flag, sizeof(int));

  // Step1: send our device ID and thread ID to the server.
  ret = send_message(bootstrap_fd, &dev, sizeof(int));
  DCHECK(ret == sizeof(int)) << "uccl_connect: send_message()";

  ret = send_message(bootstrap_fd, &local_gpuidx, sizeof(int));
  DCHECK(ret == sizeof(int)) << "uccl_connect: send_message()";

  // Step2: determine the lock order.
  if (str_to_ip(factory_dev->local_ip_str.c_str()) <
      str_to_ip(remote_ip.c_str())) {
    local_lock_first = true;
  } else if (str_to_ip(factory_dev->local_ip_str.c_str()) ==
             str_to_ip(remote_ip.c_str())) {
    // Handle the intra-node case.
    if (dev < remote_dev)
      local_lock_first = true;
    else if (dev == remote_dev) {
      same_dev = true;
      // Handle the shared NIC case.
      if (local_gpuidx < remote_gpuidx) local_lock_first = true;
    }
  }

  // Step3: install RDMAContexts on both sides if needed.
  if (same_dev) {
    same_dev_install_ctx(dev, bootstrap_fd, local_lock_first, true, remote_ip,
                         remote_dev, &peer_id, &remote_ctx);
  } else {
    safe_install_ctx(dev, bootstrap_fd, local_lock_first, remote_ip, remote_dev,
                     &peer_id, &remote_ctx);
  }

  CHECK(peer_id < MAX_PEER);

  {
    std::lock_guard<std::mutex> lock(fd_vec_mu_);
    fd_vec_.push_back(bootstrap_fd);
  }

  // Step4: negotiate FlowID with server.
  ret = receive_message(bootstrap_fd, &flow_id, sizeof(FlowID));
  DCHECK(ret == sizeof(FlowID)) << "uccl_connect: receive_message()";

  UCCL_LOG_EP << "connect: receive proposed FlowID: " << std::hex << "0x"
              << flow_id << " for dev/peer: " << dev << "/" << peer_id;

  // Step5: create a new UcclFlow.
  auto* flow = new UcclFlow(this, bootstrap_fd, dev, peer_id, flow_id,
                            remote_ctx, remote_ip, remote_dev, true);
  DCHECK(flow);
  active_flows_spin_[dev].Lock();
  active_flows_vec_[dev].push_back(flow);
  active_flows_spin_[dev].Unlock();

  install_flow_on_engines(dev, peer_id, flow_id, flow, true);

  return ConnID{
      .context = flow, .flow_id = flow_id, .peer_id = peer_id, .dev = dev};
}

ConnID RDMAEndpoint::uccl_accept(int dev, int listen_fd, int local_gpuidx,
                                 std::string& remote_ip, int* remote_dev) {
  struct sockaddr_in cli_addr;
  socklen_t clien = sizeof(cli_addr);
  int bootstrap_fd;
  int ret;
  bool local_lock_first = false;
  PeerID peer_id;
  struct RemoteRDMAContext remote_ctx;
  FlowID flow_id;

  bool same_dev = false;

  int remote_gpuidx;

  bootstrap_fd = accept(listen_fd, (struct sockaddr*)&cli_addr, &clien);
  DCHECK(bootstrap_fd >= 0) << "uccl_accept: accept()";
  remote_ip = ip_to_str(cli_addr.sin_addr.s_addr);

  UCCL_LOG_EP << "accept from " << remote_ip << ":" << cli_addr.sin_port;

  fcntl(bootstrap_fd, F_SETFL, O_NONBLOCK);
  int flag = 1;
  setsockopt(bootstrap_fd, IPPROTO_TCP, TCP_NODELAY, (void*)&flag, sizeof(int));

  // Step1: receive the remote_dev and remote_gpuidx from client.
  ret = receive_message(bootstrap_fd, remote_dev, sizeof(int));
  DCHECK(ret == sizeof(int));

  ret = receive_message(bootstrap_fd, &remote_gpuidx, sizeof(int));
  DCHECK(ret == sizeof(int));

  // Step2: determine the lock order.
  auto factory_dev = RDMAFactory::get_factory_dev(dev);
  if (str_to_ip(factory_dev->local_ip_str.c_str()) <
      str_to_ip(remote_ip.c_str())) {
    local_lock_first = true;
  } else if (str_to_ip(factory_dev->local_ip_str.c_str()) ==
             str_to_ip(remote_ip.c_str())) {
    // Handle the intra-node case.
    if (dev < *remote_dev)
      local_lock_first = true;
    else if (dev == *remote_dev) {
      same_dev = true;
      // Handle the shared NIC case.
      if (local_gpuidx < remote_gpuidx) local_lock_first = true;
    }
  }

  // Step3: install RDMAContexts on both sides if needed.
  if (same_dev) {
    same_dev_install_ctx(dev, bootstrap_fd, local_lock_first, false, remote_ip,
                         *remote_dev, &peer_id, &remote_ctx);
  } else {
    safe_install_ctx(dev, bootstrap_fd, local_lock_first, remote_ip,
                     *remote_dev, &peer_id, &remote_ctx);
  }

  CHECK(peer_id < MAX_PEER);

  // Step4: negotiate FlowID with client.
  flow_id_spin_[dev][peer_id].Lock();
  flow_id = next_flow_id_[dev][peer_id]++;
  flow_id_spin_[dev][peer_id].Unlock();
  {
    std::lock_guard<std::mutex> lock(fd_vec_mu_);
    fd_vec_.push_back(bootstrap_fd);
  }
  ret = send_message(bootstrap_fd, &flow_id, sizeof(FlowID));
  DCHECK(ret == sizeof(FlowID));

  UCCL_LOG_EP << "accept: propose FlowID: " << std::hex << "0x" << flow_id
              << " for dev/peer: " << dev << "/" << peer_id;

  // Step5: create a new UcclFlow.
  auto* flow = new UcclFlow(this, bootstrap_fd, dev, peer_id, flow_id,
                            remote_ctx, remote_ip, *remote_dev, false);
  DCHECK(flow);
  active_flows_spin_[dev].Lock();
  active_flows_vec_[dev].push_back(flow);
  active_flows_spin_[dev].Unlock();

  install_flow_on_engines(dev, peer_id, flow_id, flow, false);

  return ConnID{
      .context = flow, .flow_id = flow_id, .peer_id = peer_id, .dev = dev};
}

bool UcclFlow::check_fifo_ready(int* ret_slot, int* ret_nmsgs) {
  int slot = send_comm_.fifo_head % kMaxReq;
  auto rem_fifo = send_comm_.base.fifo;
  volatile struct FifoItem* slots = rem_fifo->elems[slot];

  auto idx = send_comm_.fifo_head + 1;
  if (slots[0].idx != idx) return false;

  // Wait until all slots are ready
  auto nmsgs = slots[0].nmsgs;
  for (int i = 1; i < nmsgs; i++)
    while (slots[i].idx != idx) {
    }

  UCCL_LOG_EP << "send_async: found that receiver is ready to receive";

  __sync_synchronize();

  *ret_slot = slot;
  *ret_nmsgs = nmsgs;

  return true;
}

void UcclFlow::rc_send(struct ucclRequest* ureq) {
  auto* qp = send_comm_.base.rc_qp;
  auto size = ureq->send.data_len;
  auto laddr = ureq->send.laddr;
  auto raddr = ureq->send.raddr;
  auto lkey = ureq->send.lkey;
  auto rkey = ureq->send.rkey;

  struct ibv_sge sge;
  struct ibv_send_wr wr, *bad_wr = nullptr;

  sge.addr = laddr;
  sge.lkey = lkey;
  sge.length = size;

  wr.sg_list = &sge;
  wr.num_sge = 1;
  wr.next = nullptr;

  wr.opcode = IBV_WR_RDMA_WRITE_WITH_IMM;
  wr.imm_data = htonl(size);
  wr.wr.rdma.remote_addr = raddr;
  wr.wr.rdma.rkey = rkey;

  wr.send_flags = IBV_SEND_SIGNALED;

  wr.wr_id = (uint64_t)&ureq->rc_or_flush_done;

  DCHECK(ibv_post_send(qp, &wr, &bad_wr) == 0) << "Failed to post send";
  flow_cq_cnt_++;
}

void UcclFlow::post_multi_send(struct ucclRequest** ureqs,
                               uint32_t engine_offset) {
  if (engine_offset == RDMAEndpoint::RC_MAGIC) {
    ureqs[0]->type = ReqTxRC;
    rc_send(ureqs[0]);
    return;
  }

  DCHECK(engine_offset < NUM_ENGINES) << engine_offset;

  uint32_t engine_idx = ep_->find_first_engine_idx_on_dev(dev_) + engine_offset;
  auto txq = ep_->channel_vec_[engine_idx]->tx_cmdq_;
  auto n = ureqs[0]->n;
  Channel::Msg msgs[kMaxRecv];
  for (int i = 0; i < n; i++) {
    msgs[i].opcode = Channel::Msg::Op::kTx;
    msgs[i].peer_id = peer_id_;
    ureqs[i]->mid = i;
    msgs[i].ureq = ureqs[i];
    msgs[i].poll_ctx = ureqs[i]->poll_ctx;
  }

  while (jring_mp_enqueue_bulk(txq, msgs, n, nullptr) != n) {
  }

  UCCL_LOG_EP << "Enqueue tx work to engine " << engine_idx;
}

int RDMAEndpoint::uccl_send_async(UcclFlow* flow, struct Mhandle* mhandle,
                                  void const* data, const size_t size,
                                  struct ucclRequest* ureq) {
  ureq->type = ReqTx;
  ureq->send.data_len = size;

  int slot, nmsg;

  if (!flow->check_fifo_ready(&slot, &nmsg)) return -1;
  DCHECK(slot < kMaxReq && nmsg <= kMaxRecv) << slot << ", nmsg" << nmsg;
  auto send_comm = &flow->send_comm_;
  auto ureqs = send_comm->fifo_ureqs[slot];
  auto rem_fifo = send_comm->base.fifo;
  volatile struct FifoItem* slots = rem_fifo->elems[slot];

  for (int i = 0; i < nmsg; i++) {
    if (ureqs[i] != nullptr) continue;
    DCHECK(!(slots[i].size < 0 || slots[i].addr == 0 || slots[i].rkey == 0))
        << slots[i].size << ", " << slots[i].addr << ", " << slots[i].rkey;

    if (size > slots[i].size) {
      // Can't send more than what the receiver can receive.
      // Adjust data_len to the actual size sent.
      ureq->send.data_len = slots[i].size;
    }

    ureq->send.laddr = (uint64_t)data;
    ureq->send.lkey = mhandle->mr->lkey;
    ureq->send.raddr = slots[i].addr;
    ureq->send.rkey = slots[i].rkey;
    ureq->n = nmsg;
    ureq->send.rid = slots[i].rid;
    ureq->send.sent_offset = 0;
    ureq->send.acked_bytes = 0;
    if (slots[i].engine_offset == RDMAEndpoint::RC_MAGIC)
      ureq->rc_or_flush_done = false;
    else {
      ureq->poll_ctx = ctx_pool_->pop();
      if constexpr (kEngineLBPolicy >= ENGINE_POLICY_LOAD) {
        ureq->engine_idx = slots[i].engine_offset;
        inc_load_on_engine(ureq->engine_idx);
      }
    }
    ureq->context = flow;
    ureq->send.inc_backlog = 0;
    // Track this request.
    ureqs[i] = ureq;

    // If this is a multi-recv, send only when all requests have matched.
    for (int i = 0; i < nmsg; i++) {
      if (ureqs[i] == nullptr) return 0;
    }

    // All requests have matched. Post works to the engine.
    flow->post_multi_send(ureqs, slots[i].engine_offset);

    // Move the head of the FIFO.
    send_comm->fifo_head++;

    memset((void*)slots, 0, sizeof(struct FifoItem));
    memset(ureqs, 0, kMaxRecv * sizeof(struct ucclRequest*));

    UCCL_LOG_EP << "send_async: posted " << nmsg << " requests"
                << " on engine " << slots[i].engine_offset << " size: " << size
                << " slot: " << slot << ", flow " << flow << ", flow->dev "
                << flow->dev_;

    return 0;
  }

  return 0;
}

bool RDMAEndpoint::uccl_poll_ureq_once(struct ucclRequest* ureq) {
  bool ret;
  UcclFlow* flow = reinterpret_cast<UcclFlow*>(ureq->context);
  if (ureq->type == ReqTxRC || ureq->type == ReqRxRC ||
      ureq->type == ReqFlush) {
    flow->poll_flow_cq();
    ret = ureq->rc_or_flush_done;
  } else {
    ret = uccl_poll_once(ureq->poll_ctx);
  }
  if ((ureq->type == ReqRx || ureq->type == ReqRxRC) && ret) {
    flow->dec_outstanding_reqs();

    if (ureq->recv.data_len[0] <= kRCSize && ureq->n == 1) {
      // This message should have used RC.
      // Give subsequent messages a chance to use RC.
      flow->set_last_rc_size(0);
    }
  }

  if constexpr (kEngineLBPolicy >= ENGINE_POLICY_LOAD) {
    if (ureq->type == ReqTx || ureq->type == ReqRx)
      dec_load_on_engine(ureq->engine_idx);
  }

  return ret;
}

int RDMAEndpoint::uccl_flush(UcclFlow* flow, struct Mhandle** mhandles,
                             void** data, int* size, int n,
                             struct ucclRequest* ureq) {
  flow->poll_flow_cq();

  int last = flow->check_need_flush(size, n);
  if (last == -1) return 0;

  flow->post_flush(mhandles, data, size, n, &ureq->rc_or_flush_done, last);

  ureq->type = ReqFlush;

  return 0;
}

int RDMAEndpoint::uccl_recv_async(UcclFlow* flow, struct Mhandle** mhandles,
                                  void** data, int* size, int n,
                                  struct ucclRequest* ureq) {
  uint32_t candidate;
  auto dev = flow->dev_;
  PollCtx* pacer_ctx;

  // Limit the maximum inflight requests for each flow.
  if (!flow->check_room()) return -1;

  flow->inc_outstanding_reqs();

  if (size[0] <= NCCL_MIN_POST_RECV && n == 1 &&
      flow->get_last_rc_size() <= kRCSize) {
    // set/get_last_rc_size is a workaround for NCCL using 65536 as the
    // minimum post recv size. Therefore, the receiver cannot determine in
    // advance whether the actual size of the message is <= kRCSize (and
    // thus use RC for the message). This workaround is based on the fact
    // that if a message <= kRCSize was sent previously, then the subsequent
    // message with post recv size == 65536 is also likely to be <= kRCSize.
    flow->rc_recv(data[0], size[0], mhandles[0], &ureq->recv.wr,
                  &ureq->recv.sge, ureq);
    ureq->type = ReqRxRC;
    ureq->context = flow;
    ureq->rc_or_flush_done = false;
    ureq->n = 1;

    flow->poll_flow_cq();
    return 0;
  }

  // Select a engine to serve this request.
  if constexpr (kEngineLBPolicy == ENGINE_POLICY_BIND) {
    candidate = find_first_engine_idx_on_dev(dev) + flow->next_engine_offset_;
  } else if constexpr (kEngineLBPolicy == ENGINE_POLICY_RR) {
    candidate = find_rr_engine_idx(dev, &flow->next_engine_offset_);
  } else if constexpr (kEngineLBPolicy == ENGINE_POLICY_OBLIVIOUS) {
    candidate = find_oblivious_engine_idx(dev);
  } else if constexpr (kEngineLBPolicy == ENGINE_POLICY_LOAD_POT) {
    candidate = find_pot_load_engine_idx(dev);
    inc_load_on_engine(candidate);
    ureq->engine_idx = candidate;
  } else if constexpr (kEngineLBPolicy == ENGINE_POLICY_LOAD) {
    candidate = find_least_loaded_engine_idx(dev);
    inc_load_on_engine(candidate);
    ureq->engine_idx = candidate;
  }

  // Prepare to send recv buffer to sender.
  // Note that the real transmission is triggered by engine.
  auto elems = flow->post_fifo(candidate, data, size, n, mhandles,
                               &ureq->recv.wr, &ureq->recv.sge);
  ureq->type = ReqRx;
  ureq->context = flow;
  ureq->n = n;
  for (int i = 0; i < n; i++) ureq->recv.data_len[i] = size[i];
  ureq->poll_ctx = ctx_pool_->pop();
  ureq->recv.elems = elems;
  ureq->recv.qp = flow->recv_comm_.base.fifo_qp;

  Channel::Msg msg = {
      .opcode = Channel::Msg::Op::kRx,
      .peer_id = flow->peer_id_,
      .ureq = ureq,
      .poll_ctx = ureq->poll_ctx,
  };

  auto rxq = channel_vec_[candidate]->rx_cmdq_;
  while (jring_mp_enqueue_bulk(rxq, &msg, 1, nullptr) != 1) {
  }

  UCCL_LOG_EP << "recv_async: posted " << n << " requests"
              << " on engine " << candidate << " size: " << size[0];

  flow->poll_flow_cq();

  return 0;
}

void RDMAEndpoint::stats_thread_fn() {
  if (GetEnvVar("UCCL_ENGINE_QUIET") == "1") return;

  while (!shutdown_) {
    {
      std::unique_lock<std::mutex> lock(stats_mu_);
      bool shutdown =
          stats_cv_.wait_for(lock, std::chrono::seconds(kStatsTimerIntervalSec),
                             [this] { return shutdown_.load(); });
      if (shutdown) break;
    }

    if (engine_vec_.empty()) continue;
    std::string s;
    uint32_t eidx = 0;
    for (auto& engine : engine_vec_) {
#ifdef STATS
      s = engine->status_to_string();
      if (!s.empty()) {
        std::cout << "[Engine#" << std::to_string(eidx++) << "]\n";
        std::cout << s;
      }
#endif
    }
  }
}

int RDMAEndpoint::uccl_regmr_dmabuf(UcclFlow* flow, void* addr, size_t len,
                                    int type, int offset, int fd,
                                    struct Mhandle** mhandle) {
  auto factory_dev = RDMAFactory::get_factory_dev(flow->dev_);
  *mhandle = new Mhandle();

  (*mhandle)->mr =
      ibv_reg_dmabuf_mr(factory_dev->pd, offset, len, (uint64_t)addr, fd,
                        IBV_ACCESS_LOCAL_WRITE | IBV_ACCESS_REMOTE_WRITE |
                            IBV_ACCESS_REMOTE_READ);

  return 0;
}

int RDMAEndpoint::uccl_regmr(UcclFlow* flow, void* addr, size_t len,
                             int type /*unsed for now*/,
                             struct Mhandle** mhandle) {
  auto factory_dev = RDMAFactory::get_factory_dev(flow->dev_);

  *mhandle = new Mhandle();
  (*mhandle)->mr = ibv_reg_mr(factory_dev->pd, addr, len,
                              IBV_ACCESS_LOCAL_WRITE | IBV_ACCESS_REMOTE_WRITE |
                                  IBV_ACCESS_REMOTE_READ);

  return 0;
}

void RDMAEndpoint::uccl_deregmr(struct Mhandle* mhandle) {
  ibv_dereg_mr(mhandle->mr);
  delete mhandle;
}

std::string UcclRDMAEngine::status_to_string() {
  std::string s;

  for (auto rdma_ctx : rdma_ctx_map_) {
    s += "    [Context#" + std::to_string(rdma_ctx.first) + "]";
    s += rdma_ctx.second->to_string();
    s += "    # of active timers:" + std::to_string(rto_tm_.size()) + "\n";
  }

  return s;
}

}  // namespace uccl<|MERGE_RESOLUTION|>--- conflicted
+++ resolved
@@ -897,20 +897,16 @@
   info->context = flow;
   info->is_send = is_send;
 
-<<<<<<< HEAD
   std::vector<PollCtx*> poll_ctx_vec;
-=======
-    std::vector<PollCtx *> poll_ctx_vec;
-
-    for (int i = 0; i < num_engines_per_dev_; i++) {
-        auto engine_idx = find_first_engine_idx_on_dev(dev) + i;
-        auto *poll_ctx = install_flow_on_engine(engine_idx, peer_id, meta);
-        poll_ctx_vec.push_back(poll_ctx);
-    }
-    for (auto *poll_ctx : poll_ctx_vec) {
-        uccl_poll(poll_ctx);
-    }
->>>>>>> 843dd91f
+
+  for (int i = 0; i < num_engines_per_dev_; i++) {
+    auto engine_idx = find_first_engine_idx_on_dev(dev) + i;
+    auto* poll_ctx = install_flow_on_engine(engine_idx, peer_id, meta);
+    poll_ctx_vec.push_back(poll_ctx);
+  }
+  for (auto* poll_ctx : poll_ctx_vec) {
+    uccl_poll(poll_ctx);
+  }
 
   for (int i = 0; i < num_engines_per_dev_; i++) {
     auto engine_idx = find_first_engine_idx_on_dev(dev) + i;
