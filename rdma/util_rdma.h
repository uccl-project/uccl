--- conflicted
+++ resolved
@@ -199,10 +199,6 @@
 
 class RetrChunkBuffPool : public BuffPool {
  public:
-<<<<<<< HEAD
-  static constexpr size_t kRetrChunkSize = kChunkSize + sizeof(retr_chunk_hdr);
-=======
->>>>>>> b24991e3
   static constexpr uint32_t kNumChunk = 4096;
   static_assert((kNumChunk & (kNumChunk - 1)) == 0,
                 "kNumChunk must be power of 2");
@@ -1132,13 +1128,6 @@
 // Shared IO context for each UCCL engine.
 class SharedIOContext {
  public:
-<<<<<<< HEAD
-  constexpr static size_t kRetrMRSize =
-      RetrChunkBuffPool::kRetrChunkSize * RetrChunkBuffPool::kNumChunk;
-  constexpr static size_t kCtrlMRSize =
-      CtrlChunkBuffPool::kChunkSize * CtrlChunkBuffPool::kNumChunk;
-=======
->>>>>>> b24991e3
   SharedIOContext(int dev) {
     rc_mode_ = ucclParamRCMode();
     bypass_pacing_ = ucclParamBypassPacing();
