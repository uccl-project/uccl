--- conflicted
+++ resolved
@@ -55,6 +55,33 @@
     ((kChunkSize + 4096) / 4096) * IB_HDR_OVERHEAD;
 
 static int num_devices = 0;
+
+static int ibvWidths[] = {1, 4, 8, 12, 2};
+static int ibvSpeeds[] = {2500,  /* SDR */
+                          5000,  /* DDR */
+                          10000, /* QDR */
+                          10000, /* QDR */
+                          14000, /* FDR */
+                          25000, /* EDR */
+                          50000, /* HDR */
+                          100000 /* NDR */};
+
+static int firstBitSet(int val, int max) {
+  int i = 0;
+  while (i < max && ((val & (1 << i)) == 0)) i++;
+  return i;
+}
+static int ncclIbWidth(int width) {
+  return ibvWidths[firstBitSet(width, sizeof(ibvWidths) / sizeof(int) - 1)];
+}
+static int ncclIbSpeed(int speed) {
+  return ibvSpeeds[firstBitSet(speed, sizeof(ibvSpeeds) / sizeof(int) - 1)];
+}
+
+static inline int util_rdma_get_link_speed_from_ibv_speed(int active_speed,
+                                                          int active_width) {
+  return (ncclIbSpeed(active_speed) * ncclIbWidth(active_width)) * 1e6 / 8;
+}
 
 /**
  * @brief Buffer pool for work request extension.
@@ -577,583 +604,10 @@
 
 class UcclEngine;
 
-<<<<<<< HEAD
-/**
- * @brief RDMA context for a remote peer on an engine, which is produced by
- * RDMAFactory. It contains:
- *   - (Data path QP): Multiple UC/RC QPs and a shared CQ. All data path QPs
- * share the same SRQ.
- *   - (Ctrl QP): A high-priority QP for control messages and a dedicated CQ,
- * PD, and MR.
- */
-class RDMAContext {
- public:
-  constexpr static int kCtrlMRSize =
-      CtrlChunkBuffPool::kChunkSize * CtrlChunkBuffPool::kNumChunk;
-  /// TODO: How to determine the size of retransmission MR?
-  constexpr static int kRetrMRSize =
-      RetrChunkBuffPool::kRetrChunkSize * RetrChunkBuffPool::kNumChunk;
-  // 256-bit SACK bitmask => we can track up to 256 packets
-  static constexpr std::size_t kReassemblyMaxSeqnoDistance = kSackBitmapSize;
-
-  uint32_t engine_offset_;
-
-  uint32_t flow_cnt_ = 0;
-
-  double link_speed = 0;
-
-  void* sender_flow_tbl_[MAX_FLOW] = {};
-  void* receiver_flow_tbl_[MAX_FLOW] = {};
-
-  // Track outstanding RECV requests.
-  struct RecvRequest reqs_[kMaxReq];
-
-  inline uint64_t get_recvreq_id(struct RecvRequest* req) {
-    return req - reqs_;
-  }
-
-  inline struct RecvRequest* get_recvreq_by_id(int id) { return &reqs_[id]; }
-
-  inline void free_recvreq(struct RecvRequest* req) {
-    VLOG(4) << "free_recvreq: " << req;
-    memset(req, 0, sizeof(struct RecvRequest));
-  }
-
-  /**
-   * @brief Get an unused request, if no request is available, return nullptr.
-   * @return struct RecvRequest*
-   */
-  inline struct RecvRequest* alloc_recvreq(void) {
-    for (int i = 0; i < kMaxReq; i++) {
-      auto* req = &reqs_[i];
-      if (req->type == RecvRequest::UNUSED) {
-        VLOG(4) << "alloc_recvreq: " << req;
-        return req;
-      }
-    }
-    VLOG(4) << "alloc_recvreq: nullptr";
-    return nullptr;
-  }
-
-  PeerID peer_id_;
-
-  TimerManager* rto_;
-
-  eqds::EQDS* eqds_;
-
-  // Try to arm a timer for the given flow. If the timer is already armed, do
-  // nothing.
-  void arm_timer_for_flow(void* context);
-
-  // Try to rearm a timer for the given flow. If the timer is not armed, arm
-  // it. If the timer is already armed, rearm it.
-  void rearm_timer_for_flow(void* context);
-
-  void mark_flow_timeout(void* context);
-
-  void disarm_timer_for_flow(void* context);
-
-  // Remote RDMA context.
-  struct RemoteRDMAContext remote_ctx_;
-
-  // Protection domain for all RDMA resources.
-  struct ibv_pd* pd_ = nullptr;
-
-  // QPs for data transfer based on UC or RC.
-  struct UCQPWrapper dp_qps_[kPortEntropy];
-
-  // Data path QPN to index mapping.
-  std::unordered_map<uint32_t, int> qpn2idx_;
-
-  // Shared CQ for all data path QPs.
-  struct ibv_cq_ex* send_cq_ex_;
-  struct ibv_cq_ex* recv_cq_ex_;
-  struct ibv_srq* srq_;
-
-  // (high-priority) QP for credit messages (e.g., pull of EQDS).
-  struct ibv_qp* credit_qp_;
-  // Local PSN for credit messages.
-  uint32_t credit_local_psn_;
-  // Remote PSN for credit messages.
-  uint32_t credit_remote_psn_;
-  // (Engine only) Dedicated CQ for credit messages.
-  struct ibv_cq_ex* engine_credit_cq_ex_;
-  // (Engine only) Memory region for credit messages.
-  struct ibv_mr* engine_credit_mr_;
-  // (Pacer only) Dedicated CQ for credit messages.
-  struct ibv_cq_ex* pacer_credit_cq_ex_;
-  // (Pacer only) Memory region for credit messages.
-  struct ibv_mr* pacer_credit_mr_;
-
-  eqds::PacerCreditQPWrapper pc_qpw_;
-
-  // (high-priority) QP for control messages (e.g., ACK).
-  struct ibv_qp* ctrl_qp_;
-  // Local PSN for control messages.
-  uint32_t ctrl_local_psn_;
-  // Remote PSN for control messages.
-  uint32_t ctrl_remote_psn_;
-  // Dedicated CQ for control messages.
-  struct ibv_cq_ex* ctrl_cq_ex_;
-  // Memory region for control messages.
-  struct ibv_mr* ctrl_mr_;
-
-  // Memory region for retransmission.
-  struct ibv_mr* retr_mr_;
-  struct ibv_mr* retr_hdr_mr_;
-
-  // Global timing wheel for all data path QPs.
-  TimingWheel wheel_;
-
-  // The device index that this context belongs to.
-  int dev_;
-
-  // RDMA device context per device.
-  struct ibv_context* context_;
-  // MTU of this device.
-  ibv_mtu mtu_;
-  uint32_t mtu_bytes_;
-  // GID index of this device.
-  uint8_t sgid_index_;
-
-  // (Engine) Buffer pool for credit chunks.
-  std::optional<eqds::CreditChunkBuffPool> engine_credit_chunk_pool_;
-
-  // (Pacer) Buffer pool for credit chunks.
-  std::optional<eqds::CreditChunkBuffPool> pacer_credit_chunk_pool_;
-
-  // Buffer pool for control chunks.
-  std::optional<CtrlChunkBuffPool> ctrl_chunk_pool_;
-
-  // Buffer pool for retransmission headers.
-  std::optional<RetrHdrBuffPool> retr_hdr_pool_;
-
-  // Buffer pool for retransmission chunks.
-  std::optional<RetrChunkBuffPool> retr_chunk_pool_;
-
-  // Buffer pool for work request extension items.
-  std::optional<WrExBuffPool> wr_ex_pool_;
-
-  // Pre-allocated WQEs for consuming retransmission chunks.
-  struct ibv_recv_wr retr_wrs_[kMaxBatchCQ];
-
-  // WQE for sending ACKs.
-  struct ibv_send_wr tx_ack_wr_;
-
-  // Pre-allocated WQEs/SGEs for receiving credits.
-  struct ibv_recv_wr rx_credit_wrs_[kPostRQThreshold];
-  struct ibv_sge rx_credit_sges_[kPostRQThreshold];
-  uint32_t post_credit_rq_cnt_ = 0;
-
-  // Pre-allocated WQEs/SGEs for receiving ACKs.
-  struct ibv_recv_wr rx_ack_wrs_[kPostRQThreshold];
-  struct ibv_sge rx_ack_sges_[kPostRQThreshold];
-  uint32_t post_ctrl_rq_cnt_ = 0;
-
-  // Pre-allocated WQEs for consuming immediate data.
-  struct ibv_recv_wr imm_wrs_[kPostRQThreshold];
-  uint32_t post_srq_cnt_ = 0;
-
-  double ratio_;
-  double offset_;
-
-  // Pending signals need to be polled.
-  uint32_t pending_signal_poll_ = 0;
-
-  uint32_t consecutive_same_choice_bytes_ = 0;
-  uint32_t last_qp_choice_ = 0;
-
-  uint32_t* engine_unacked_bytes_;
-
-  inline bool is_roce() { return (sgid_index_ == ROCE_GID_IDX); }
-
-  inline void update_clock(double ratio, double offset) {
-    ratio_ = ratio;
-    offset_ = offset;
-  }
-
-  // Convert NIC clock to host clock (TSC).
-  inline uint64_t convert_nic_to_host(uint64_t nic_clock) {
-    return ratio_ * nic_clock + offset_;
-  }
-
-  inline bool can_use_last_choice(uint32_t msize) {
-    bool cond1 = msize <= kMAXUseCacheQPSize;
-    bool cond2 = consecutive_same_choice_bytes_ + msize <=
-                 kMAXConsecutiveSameChoiceBytes;
-    if (cond1 && cond2) {
-      consecutive_same_choice_bytes_ += msize;
-      return true;
-    }
-    consecutive_same_choice_bytes_ = 0;
-    return false;
-  }
-
-  // Select a QP index in a round-robin manner.
-  inline uint32_t select_qpidx_rr(void) {
-    static uint32_t next_qp_idx = 0;
-    return next_qp_idx++ % kPortEntropy;
-  }
-
-  // Select a QP index randomly.
-  inline uint32_t select_qpidx_rand() {
-    static thread_local std::mt19937 generator(std::random_device{}());
-    std::uniform_int_distribution<uint32_t> distribution(0, kPortEntropy - 1);
-    return distribution(generator);
-  }
-
-  // Select a QP index in a power-of-two manner.
-  uint32_t select_qpidx_pot(uint32_t msize, void* subflow_context);
-
-  /**
-   * @brief Poll the completion queues for all UC QPs.
-   * SQ and RQ use separate completion queues.
-   */
-  inline int poll_uc_cq(void) {
-    int work = 0;
-    work += sender_poll_uc_cq();
-    work += receiver_poll_uc_cq();
-    return work;
-  }
-  int sender_poll_uc_cq(void);
-  int receiver_poll_uc_cq(void);
-
-  /**
-   * @brief Poll the completion queues for all RC QPs.
-   * SQ and RQ use separate completion queues.
-   */
-  inline int poll_rc_cq(void) {
-    int work = 0;
-    work += sender_poll_rc_cq();
-    work += receiver_poll_rc_cq();
-    return work;
-  }
-  int sender_poll_rc_cq(void);
-  int receiver_poll_rc_cq(void);
-
-  /**
-   * @brief Poll the completion queue for the Ctrl QP.
-   * SQ and RQ use the same completion queue.
-   */
-  int poll_ctrl_cq(void);
-
-  /**
-   * @brief Poll the completion queue for the Credit QP.
-   * SQ and RQ use different completion queues.
-   */
-  int poll_credit_cq(void);
-
-  /**
-   * @brief Check if we need to post enough recv WQEs to the Credit QP.
-   * @param force Force to post WQEs.
-   */
-  void check_credit_rq(bool force = false);
-
-  /**
-   * @brief Check if we need to post enough recv WQEs to the Ctrl QP.
-   * @param force Force to post WQEs.
-   */
-  void check_ctrl_rq(bool force = false);
-
-  /**
-   * @brief Check if we need to post enough recv WQEs to the SRQ.
-   * @param force Force to post WQEs.
-   */
-  void check_srq(bool force = false);
-
-  /**
-   * @brief Retransmit a chunk for the given subUcclFlow.
-   *
-   * @param subflow
-   * @param wr_ex
-   * @return true Retransmission is successful.
-   * @return false Retransmission is failed due to maximum outstanding
-   * retransmission chunks or lack of credits (Receiver-driven CC).
-   */
-  bool try_retransmit_chunk(SubUcclFlow* subflow, struct wr_ex* wr_ex);
-
-  /**
-   * @brief Try to drain the retransmission queue for the given subUcclFlow.
-   * @param subflow
-   */
-  void drain_rtx_queue(SubUcclFlow* subflow);
-
-  /**
-   * @brief Receive a chunk. Flow infromation is embedded in the immediate
-   * data.
-   * @param ack_list If this QP needs ACK, add it to the list.
-   * @return true If the chunk is received successfully.
-   */
-  void rx_data(struct list_head* ack_list);
-
-  /**
-   * @brief Rceive an ACK from the Ctrl QP.
-   * @param pkt_addr The position of the ACK packet in the ACK chunk.
-   */
-  void rx_ack(uint64_t pkt_addr);
-
-  /**
-   * @brief Receive a retransmitted chunk. Flow infromation is embedded in the
-   * immediate data.
-   * @param ack_list If this QP needs ACK, add it to the list.
-   * @return true If the chunk is received successfully.
-   */
-  void rx_rtx_data(struct list_head* ack_list);
-
-  /**
-   * @brief Receive a credit.
-   * @param pkt_addr The position of the Credit packet in the Credit chunk.
-   */
-  void rx_credit(uint64_t pkt_addr);
-
-  /**
-   * @brief Supply buffers for receiving data.
-   * @param ureq
-   * @return 0 success
-   * @return -1 fail
-   */
-  int supply_rx_buff(struct ucclRequest* ureq);
-
-  /**
-   * @brief Transmit a message.
-   * @param ureq
-   * @return true message is transmitted successfully.
-   * @return false message is not transmitted successfully.
-   */
-  bool tx_message(struct ucclRequest* ureq) {
-    if constexpr (kReceiverCCA != RECEIVER_CCA_NONE) {
-      return receiverCC_tx_message(ureq);
-    } else {
-      return senderCC_tx_message(ureq);
-    }
-  }
-  bool receiverCC_tx_message(struct ucclRequest* ureq);
-  bool senderCC_tx_message(struct ucclRequest* ureq);
-
-  virtual uint32_t EventOnSelectPath(SubUcclFlow* subflow,
-                                     uint32_t chunk_size) = 0;
-
-  virtual uint32_t EventOnChunkSize(SubUcclFlow* subflow,
-                                    uint32_t remaining_bytes) = 0;
-
-  virtual bool EventOnQueueData(SubUcclFlow* subflow, struct wr_ex* wr_ex,
-                                uint32_t full_chunk_size, uint64_t now) = 0;
-
-  virtual bool EventOnTxRTXData(SubUcclFlow* subflow, struct wr_ex* wr_ex) = 0;
-
-  virtual void EventOnRxRTXData(SubUcclFlow* subflow, IMMData* imm_data) = 0;
-
-  virtual void EventOnRxData(SubUcclFlow* subflow, IMMData* imm_data) = 0;
-
-  virtual void EventOnRxNACK(SubUcclFlow* subflow, UcclSackHdr* sack_hdr) = 0;
-
-  virtual void EventOnRxACK(SubUcclFlow* subflow, UcclSackHdr* sack_hdr) = 0;
-
-  virtual void EventOnRxCredit(SubUcclFlow* subflow,
-                               eqds::PullQuanta pullno) = 0;
-
-  /**
-   * @brief Craft an ACK for a subUcclFlow using the given WR index.
-   *
-   * @param chunk_addr
-   * @param num_sge
-   */
-  void craft_ack(SubUcclFlow* subflow, uint64_t chunk_addr, int num_sge);
-
-  /**
-   * @brief Flush all ACKs in the batch.
-   *
-   * @param num_ack
-   * @param chunk_addr
-   */
-  void flush_acks(int num_ack, uint64_t chunk_addr);
-
-  /**
-   * @brief Transmit a batch of chunks queued in the timing wheel.
-   */
-  void burst_timing_wheel(void);
-
-  /**
-   * @brief Try to update the CSN for the given data path QP.
-   * @param qpw
-   */
-  void try_update_csn(SubUcclFlow* subflow);
-
-  /**
-   * @brief Retransmit chunks for the given subUcclFlow.
-   * @param rto triggered by RTO or not.
-   */
-  void __retransmit_for_flow(void* context, bool rto);
-  inline void fast_retransmit_for_flow(void* context) {
-    if (is_roce() || kTestLoss) {
-      __retransmit_for_flow(context, false);
-    }
-  }
-  inline void rto_retransmit_for_flow(void* context) {
-    if (is_roce() || kTestLoss) {
-      __retransmit_for_flow(context, true);
-    }
-  }
-
-  void rc_rx_ack(void);
-
-  void rc_rx_data(void);
-
-  std::string to_string();
-
-  RDMAContext(PeerID peer_id, TimerManager* rto, uint32_t* ob, eqds::EQDS* eqds,
-              int dev, uint32_t engine_offset, union CtrlMeta meta);
-
-  ~RDMAContext(void);
-
-  friend class RDMAFactory;
-};
-
-class EQDSRDMAContext : public RDMAContext {
- public:
-  using RDMAContext::RDMAContext;
-
-  uint32_t EventOnSelectPath(SubUcclFlow* subflow,
-                             uint32_t chunk_size) override {
-    return select_qpidx_pot(chunk_size, subflow);
-  }
-
-  uint32_t EventOnChunkSize(SubUcclFlow* subflow,
-                            uint32_t remaining_bytes) override {
-    uint32_t chunk_size;
-
-    if constexpr (kSenderCCA != SENDER_CCA_NONE) {
-      if (subflow->unacked_bytes_ >= subflow->pcb.timely_cc.get_wnd()) return 0;
-    }
-
-    chunk_size = std::min(kChunkSize, subflow->pcb.eqds_cc.credit());
-    chunk_size = std::min(chunk_size, remaining_bytes);
-    if (!subflow->pcb.eqds_cc.spend_credit(chunk_size)) chunk_size = 0;
-
-    return chunk_size;
-  }
-
-  bool EventOnQueueData(SubUcclFlow* subflow, struct wr_ex* wr_ex,
-                        uint32_t full_chunk_size, uint64_t now) override {
-    return false;
-  }
-
-  void EventOnRxData(SubUcclFlow* subflow, IMMData* imm_data) override {
-    auto* imm = reinterpret_cast<IMMDataEQDS*>(imm_data);
-    if (subflow->pcb.eqds_cc.handle_pull_target(imm->GetTarget())) {
-      VLOG(5) << "Request pull for new target: " << (uint32_t)imm->GetTarget();
-      eqds_->request_pull(&subflow->pcb.eqds_cc);
-    }
-  }
-
-  bool EventOnTxRTXData(SubUcclFlow* subflow, struct wr_ex* wr_ex) override {
-    // We can't retransmit the chunk unless we have enough credits.
-    auto permitted_bytes = subflow->pcb.eqds_cc.credit();
-    if (permitted_bytes < wr_ex->sge.length ||
-        !subflow->pcb.eqds_cc.spend_credit(wr_ex->sge.length)) {
-      subflow->in_rtx = true;
-      VLOG(5) << "Cannot retransmit chunk due to insufficient credits";
-      return false;
-    }
-    // Re-compute pull target.
-    auto pull_target =
-        subflow->pcb.eqds_cc.compute_pull_target(subflow, wr_ex->sge.length);
-    auto imm_data = IMMDataEQDS(ntohl(wr_ex->wr.imm_data));
-    imm_data.SetTarget(pull_target);
-    wr_ex->wr.imm_data = htonl(imm_data.GetImmData());
-    return true;
-  }
-
-  void EventOnRxRTXData(SubUcclFlow* subflow, IMMData* imm_data) override {
-    EventOnRxData(subflow, imm_data);
-  }
-
-  void EventOnRxACK(SubUcclFlow* subflow, UcclSackHdr* sack_hdr) override {
-    // After receiving a valid ACK, we can exit the pending retransmission
-    // state.
-    subflow->in_rtx = false;
-    subflow->pcb.eqds_cc.stop_speculating();
-  }
-
-  void EventOnRxNACK(SubUcclFlow* subflow, UcclSackHdr* sack_hdr) override {}
-
-  void EventOnRxCredit(SubUcclFlow* subflow, eqds::PullQuanta pullno) override {
-    subflow->pcb.eqds_cc.stop_speculating();
-
-    VLOG(5) << "Received credit: " << (uint32_t)pullno;
-    if (subflow->pcb.eqds_cc.handle_pull(pullno)) {
-      // TODO: trigger transmission for this subflow immediately.
-    }
-
-    if (subflow->in_rtx) {
-      // We have pending retransmission chunks due to lack of credits.
-      // Try to drain the retransmission queue.
-      drain_rtx_queue(subflow);
-    }
-  }
-};
-
-class SwiftRDMAContext : public RDMAContext {
- public:
-  using RDMAContext::RDMAContext;
-
-  uint32_t EventOnSelectPath(SubUcclFlow* subflow,
-                             uint32_t chunk_size) override {
-    return select_qpidx_pot(chunk_size, subflow);
-  }
-
-  uint32_t EventOnChunkSize(SubUcclFlow* subflow,
-                            uint32_t remaining_bytes) override {
-    if (remaining_bytes <= kChunkSize) return remaining_bytes;
-
-    auto hard_budget = kMaxUnAckedBytesPerEngineHigh - *engine_unacked_bytes_;
-    auto soft_budget = kMaxUnAckedBytesPerEngineLow - *engine_unacked_bytes_;
-    auto flow_budget = kMaxUnAckedBytesPerFlow - subflow->unacked_bytes_;
-
-    auto cc_budget = subflow->pcb.swift_cc.get_wnd() - subflow->unacked_bytes_;
-
-    // Enforce swift congestion control window.
-    auto ready_bytes = std::min(remaining_bytes, cc_budget);
-
-    // Chunking to kChunkSize.
-    ready_bytes = std::min(ready_bytes, kChunkSize);
-
-    // First, check if we have touched the hard budget.
-    if (ready_bytes > hard_budget) return 0;
-
-    // Second, check if we have touched the soft budget.
-    // If we havent touched our per-flow budget, we can ignore the soft budget.
-    if (ready_bytes <= soft_budget || ready_bytes <= flow_budget)
-      return ready_bytes;
-
-    return 0;
-  }
-
-  bool EventOnQueueData(SubUcclFlow* subflow, struct wr_ex* wr_ex,
-                        uint32_t full_chunk_size, uint64_t now) override {
-    return false;
-  }
-
-  void EventOnRxData(SubUcclFlow* subflow, IMMData* imm_data) override {}
-
-  bool EventOnTxRTXData(SubUcclFlow* subflow, struct wr_ex* wr_ex) override {
-    return true;
-  }
-
-  void EventOnRxRTXData(SubUcclFlow* subflow, IMMData* imm_data) override {}
-
-  void EventOnRxACK(SubUcclFlow* subflow, UcclSackHdr* sack_hdr) override {}
-
-  void EventOnRxNACK(SubUcclFlow* subflow, UcclSackHdr* sack_hdr) override {}
-
-  void EventOnRxCredit(SubUcclFlow* subflow, eqds::PullQuanta pullno) override {
-  }
-=======
 struct RecvWRs {
   struct ibv_recv_wr recv_wrs[kPostRQThreshold];
   struct ibv_sge recv_sges[kPostRQThreshold];
   uint32_t post_rq_cnt = 0;
->>>>>>> 990ee670
 };
 
 class SharedIOContext;
@@ -1192,22 +646,8 @@
   /**
    * @brief Initialize all eligible RDMA devices.
    */
-<<<<<<< HEAD
   static int init_devs();
-  /**
-   * @brief Create a Context object for the given device using the given meta.
-   * @param dev
-   * @param meta
-   * @return RDMAContext*
-   */
-  static RDMAContext* CreateContext(PeerID peer_id, TimerManager* rto,
-                                    uint32_t* engine_unacked_bytes,
-                                    eqds::EQDS* eqds, int dev,
-                                    uint32_t engine_offset_,
-                                    union CtrlMeta meta);
-
-=======
-  static void init_dev(int devname_suffix);
+
 
   static RDMAContext* CreateContext(TimerManager* rto,
                                     uint32_t* engine_unacked_bytes,
@@ -1215,7 +655,7 @@
                                     uint32_t engine_offset_,
                                     union CtrlMeta meta,
                                     SharedIOContext* io_ctx);
->>>>>>> 990ee670
+
   static inline struct FactoryDevice* get_factory_dev(int dev) {
     DCHECK(dev >= 0 && dev < rdma_ctl->devices_.size());
     return &rdma_ctl->devices_[dev];
@@ -1534,12 +974,12 @@
   return srq;
 }
 
-static inline struct ibv_ah* create_ah(struct ibv_pd* pd,
+static inline struct ibv_ah* create_ah(struct ibv_pd* pd, int dev, uint8_t port,  
                                        union ibv_gid remote_gid,
                                        struct ibv_port_attr remote_port_attr) {
   struct ibv_ah_attr ah_attr = {};
 
-  if (ROCE_NET) {
+  if (RDMAFactory::is_roce(dev)) {
     ah_attr.is_global = 1;
     ah_attr.grh.dgid = remote_gid;
     ah_attr.grh.traffic_class = kTrafficClass;
@@ -1551,7 +991,7 @@
     ah_attr.dlid = remote_port_attr.lid;
   }
 
-  ah_attr.port_num = IB_PORT_NUM;
+  ah_attr.port_num = port;
   ah_attr.sl = kServiceLevel;
 
   struct ibv_ah* ah = ibv_create_ah(pd, &ah_attr);
@@ -1669,34 +1109,6 @@
   }
 }
 
-<<<<<<< HEAD
-static int ibvWidths[] = {1, 4, 8, 12, 2};
-static int ibvSpeeds[] = {2500,  /* SDR */
-                          5000,  /* DDR */
-                          10000, /* QDR */
-                          10000, /* QDR */
-                          14000, /* FDR */
-                          25000, /* EDR */
-                          50000, /* HDR */
-                          100000 /* NDR */};
-
-static int firstBitSet(int val, int max) {
-  int i = 0;
-  while (i < max && ((val & (1 << i)) == 0)) i++;
-  return i;
-}
-static int ncclIbWidth(int width) {
-  return ibvWidths[firstBitSet(width, sizeof(ibvWidths) / sizeof(int) - 1)];
-}
-static int ncclIbSpeed(int speed) {
-  return ibvSpeeds[firstBitSet(speed, sizeof(ibvSpeeds) / sizeof(int) - 1)];
-}
-
-static inline int util_rdma_get_link_speed_from_ibv_speed(int active_speed,
-                                                          int active_width) {
-  return (ncclIbSpeed(active_speed) * ncclIbWidth(active_width)) * 1e6 / 8;
-}
-=======
 struct pair_hash {
   template <class T1, class T2>
   std::size_t operator()(std::pair<T1, T2> const& p) const {
@@ -1945,7 +1357,6 @@
   friend class UcclRDMAEngine;
   friend class RDMAContext;
 };
->>>>>>> 990ee670
 
 }  // namespace uccl
 
