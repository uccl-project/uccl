#pragma once

#include <cstdint>
#include <string>
#include <thread>
#include <unistd.h>

// #define STATS
#ifndef LAZY_CREATE_ENGINE
#define LAZY_CREATE_ENGINE
#endif

// TODO : Convert them to user definable configs
#define ROCE_TRAFFIC_CLASS 3

#define ROCE_SERVICE_LEVEL 135
#define IB_SERVICE_LEVEL 0

<<<<<<< HEAD
// #define USE_CQ_EX
#define PIN_TO_NUMA

/// Interface configuration.
static char const* IB_DEVICE_NAME_PREFIX = "rdma";
=======
// DupAckThres equals to 1 means all duplicate acks are caused by
// packet loss. This is true for flow-level ECMP, which is the common case. When
// the network supports adaptive routing, duplicate acks may be caused by
// adaptive routing. In this case, DupAckThres should be set to a
// value greater than 0.
#define ROCE_DUP_ACK_THRES 32
>>>>>>> 035e7081

#ifndef __HIP_PLATFORM_AMD__
// # of engines per device.
static constexpr uint32_t NUM_ENGINES = 4;
// Path/QP per engine. The total number is NUM_ENGINES * kPortEntropy.
static constexpr uint32_t kPortEntropy = 32;
// Maximum chunk size (Bytes) for each WQE.
static constexpr uint32_t kChunkSize = 32 << 10;
#else
<<<<<<< HEAD
/*********** FOR AMD HPC CLUSTER ***********/
// static constexpr bool ROCE_NET = false;
// static std::string SINGLE_CTRL_NIC("eth0");
// static constexpr uint8_t NUM_DEVICES = 1;
// static constexpr uint8_t DEVNAME_SUFFIX_LIST[NUM_DEVICES] = {0};
// static constexpr double LINK_BANDWIDTH = 200.0 * 1e9 / 8;  // 200Gbps
// static constexpr uint32_t NUM_ENGINES = 1;
// static constexpr uint32_t kPortEntropy = 256;
// static constexpr uint32_t kChunkSize = 128 << 10;

/*********** FOR AMD MI300x CLUSTER ***********/
static constexpr bool ROCE_NET = true;
static std::string SINGLE_CTRL_NIC("cni0");
static constexpr uint8_t NUM_DEVICES = 4;
static constexpr uint8_t DEVNAME_SUFFIX_LIST[NUM_DEVICES] = {0, 2, 3, 4};
// static constexpr uint8_t DEVNAME_SUFFIX_LIST[NUM_DEVICES] = {0};
static constexpr double LINK_BANDWIDTH = 400.0 * 1e9 / 8;  // 400Gbps
static constexpr uint32_t NUM_ENGINES = 4;
static constexpr uint32_t kPortEntropy = 32;
static constexpr uint32_t kChunkSize = 32 << 10;
=======
static constexpr uint32_t NUM_ENGINES = 1;
static constexpr uint32_t kPortEntropy = 256;
static constexpr uint32_t kChunkSize = 128 << 10;
>>>>>>> 035e7081
#endif

static constexpr uint32_t MAX_PEER = 256;
// Maximum number of flows (one-way) on each engine.
static constexpr uint32_t MAX_FLOW = 256;

static uint32_t NUM_CPUS = std::thread::hardware_concurrency();
// Each dev use [ENGINE_CPU_START_LIST[dev], ENGINE_CPU_START_LIST[dev] +
// NUM_ENGINES)
static uint32_t ENGINE_CPU_START_LIST[8] = {
    16, 16 + NUM_ENGINES, 16 + 2 * NUM_ENGINES, 16 + 3 * NUM_ENGINES,
    96, 96 + NUM_ENGINES, 96 + 2 * NUM_ENGINES, 96 + 3 * NUM_ENGINES,
};

static constexpr uint32_t kMaxAckWRs = 8;
static constexpr uint32_t UD_ADDITION = 40;
static constexpr uint32_t kMaxCtrlWRs = 2048;

// Use RC rather than UC.
static constexpr bool kRCMode = true;
// Bypass the pacing stage.
static constexpr bool kBypassPacing = true;

// Limit the per-flow outstanding bytes on each engine.
static constexpr uint32_t kMaxUnAckedBytesPerFlow =
    2 * std::max(kChunkSize, 32768u);
// Limit the outstanding bytes on each engine.
// Low means if a flow exceeds its own budget but doesn't exceed the Low
// threshold, it can send until Low threshold.
static constexpr uint32_t kMaxUnAckedBytesPerEngineLowForRoCE =
    (8) * std::max(kChunkSize, 32768u);
static constexpr uint32_t kMaxUnAckedBytesPerEngineLowForIB =
    (18) * std::max(kChunkSize, 32768u);
// High means if all flows reach this threshold, all flows can't send any bytes.
static constexpr uint32_t kMaxUnAckedBytesPerEngineHighForRoCE =
    (12) * std::max(kChunkSize, 32768u);
static constexpr uint32_t kMaxUnAckedBytesPerEngineHighForIB =
    (24) * std::max(kChunkSize, 32768u);
// Congestion control algorithm.
enum SenderCCA {
  SENDER_CCA_NONE,
  // Timely [SIGCOMM'15]
  SENDER_CCA_TIMELY,
  // Swift [SIGCOMM'20]
  SENDER_CCA_SWIFT,
};
enum ReceiverCCA {
  RECEIVER_CCA_NONE,
  // EQDS [NSDI'22]
  RECEIVER_CCA_EQDS,
};
static constexpr enum SenderCCA kSenderCCA = SENDER_CCA_TIMELY;
static constexpr enum ReceiverCCA kReceiverCCA = RECEIVER_CCA_NONE;
static_assert(kSenderCCA != SENDER_CCA_NONE ||
                  kReceiverCCA != RECEIVER_CCA_NONE,
              "At least one of the sender and receiver must have a congestion "
              "control algorithm.");

// Note that load-based policy shoud >= ENGINE_POLICY_LOAD.
enum engine_lb_policy {
  // Bind each flow to one engine.
  ENGINE_POLICY_BIND,
  // Round-robin among engines.
  ENGINE_POLICY_RR,
  // Choose obliviously.
  ENGINE_POLICY_OBLIVIOUS,
  // Load balancing based on the load of each engine.
  ENGINE_POLICY_LOAD,
  // Variant of ENGINE_POLICY_LOAD, which uses power of two.
  ENGINE_POLICY_LOAD_POT,
};
static constexpr enum engine_lb_policy kEngineLBPolicy = ENGINE_POLICY_RR;

static uint32_t const PACER_CPU_START = 3 * NUM_CPUS / 4;

constexpr static int kTotalQP =
    kPortEntropy + (kReceiverCCA == RECEIVER_CCA_EQDS ? 1 : 0) /* Credit QP */;
// Recv buffer size smaller than kRCSize will be handled by RC directly.
// static constexpr uint32_t kRCSize = 8192;
static constexpr uint32_t kRCSize = 0;
// fallback to nccl
// static constexpr uint32_t kRCSize = 4000000;
// Minimum post receive size in NCCL.
static constexpr uint32_t NCCL_MIN_POST_RECV = 65536;
// fallback to nccl
// static constexpr uint32_t NCCL_MIN_POST_RECV = 4000000;

// Limit the bytes of consecutive cached QP uses.
static constexpr uint32_t kMAXConsecutiveSameChoiceBytes = 16384;
// Message size threshold for allowing using cached QP.
static constexpr uint32_t kMAXUseCacheQPSize = 8192;
// Message size threshold for bypassing the timing wheel.
static constexpr uint32_t kBypassTimingWheelThres = 9000;

// # of Tx work handled in one loop.
static constexpr uint32_t kMaxTxWork = 4;
// Maximum number of Tx bytes to be transmitted in one loop.
static constexpr uint32_t kMaxTxBytesThres = 32 * std::max(kChunkSize, 32768u);
// # of Rx work handled in one loop.
static constexpr uint32_t kMaxRxWork = 8;
// Completion queue (CQ) size.
static constexpr int kCQSize = 16384;
// Interval for posting a signal WQE.
// static constexpr uint32_t kSignalInterval = kCQSize >> 1;
static constexpr uint32_t kSignalInterval = 1;
// Interval for syncing the clock with NIC.
static constexpr uint32_t kSyncClockIntervalNS = 100000;
// Maximum number of CQEs to retrieve in one loop.
static constexpr uint32_t kMaxBatchCQ = 16;
// CQ moderation count.
static constexpr uint32_t kCQMODCount = 32;
// CQ moderation period in microsecond.
static constexpr uint32_t kCQMODPeriod = 100;
// Maximum size of inline data.
static constexpr uint32_t kMaxInline = 128;
// Maximum number of SGEs in one WQE.
static constexpr uint32_t kMaxSge = 2;
// Maximum number of outstanding receive messages in one recv request.
static constexpr uint32_t kMaxRecv = 1;
// Maximum number of outstanding receive requests in one engine.
static constexpr uint32_t kMaxReq = 128;
// Maximum number of WQEs in SRQ (Shared Receive Queue).
static constexpr uint32_t kMaxSRQ = 16 * kMaxReq;
// Maximum number of chunks can be transmitted from timing wheel in one loop.
static constexpr uint32_t kMaxBurstTW = 8;
// Posting recv WQEs every kPostRQThreshold.
static constexpr uint32_t kPostRQThreshold = kMaxBatchCQ;
// When CQEs from one QP reach kMAXCumWQE, send immediate ack.
// 1 means always send immediate ack.
static constexpr uint32_t kMAXCumWQE = 4;
// When the cumulative bytes reach kMAXCumBytes, send immediate ack.
static constexpr uint32_t kMAXCumBytes = kMAXCumWQE * kChunkSize;
// Before reaching it, the receiver will not consider that it has encountered
// OOO, and thus there is no immediate ack. This is to tolerate the OOO caused
// by the sender's qp scheduling.
static constexpr uint32_t kMAXRXOOO = 8;

// Sack bitmap size in bits.
// Note that kSackBitmapSize must be <= half the maximum value of UINT_CSN.
// E.g., UINT_CSN = 8bit, kSacBitmapSize <= 128.
static constexpr std::size_t kSackBitmapSize = 64 << 1;

// Maximum number of Retransmission Timeout (RTO) before aborting the flow.
static constexpr uint32_t kRTOAbortThreshold = 50;

static constexpr uint32_t kMAXRTTUS = 10000;
// Constant/Dynamic RTO.
static constexpr bool kConstRTO = true;
// kConstRTO == true: Constant retransmission timeout in microseconds.
static constexpr double kRTOUSec = 1000;
// kConstRTO == false: Minimum retransmission timeout in microseconds.
static constexpr double kMinRTOUsec = 1000;
static constexpr uint32_t kRTORTT = 4;  // RTO = kRTORTT RTTs

// Slow timer (periodic processing) interval in microseconds.
static constexpr size_t kSlowTimerIntervalUs = 1000;

/// Debugging and testing.
// Disable hardware timestamp.
static constexpr bool kTestNoHWTimestamp = false;
// Use constant(maximum) rate for transmission.
static constexpr bool kTestConstantRate = false;
// Test lossy network.
static constexpr bool kTestLoss = false;
static constexpr double kTestLossRate = 0.0;<|MERGE_RESOLUTION|>--- conflicted
+++ resolved
@@ -10,26 +10,21 @@
 #define LAZY_CREATE_ENGINE
 #endif
 
+// #define USE_CQ_EX
+#define PIN_TO_NUMA
+
 // TODO : Convert them to user definable configs
 #define ROCE_TRAFFIC_CLASS 3
 
 #define ROCE_SERVICE_LEVEL 135
 #define IB_SERVICE_LEVEL 0
 
-<<<<<<< HEAD
-// #define USE_CQ_EX
-#define PIN_TO_NUMA
-
-/// Interface configuration.
-static char const* IB_DEVICE_NAME_PREFIX = "rdma";
-=======
 // DupAckThres equals to 1 means all duplicate acks are caused by
 // packet loss. This is true for flow-level ECMP, which is the common case. When
 // the network supports adaptive routing, duplicate acks may be caused by
 // adaptive routing. In this case, DupAckThres should be set to a
 // value greater than 0.
 #define ROCE_DUP_ACK_THRES 32
->>>>>>> 035e7081
 
 #ifndef __HIP_PLATFORM_AMD__
 // # of engines per device.
@@ -39,32 +34,9 @@
 // Maximum chunk size (Bytes) for each WQE.
 static constexpr uint32_t kChunkSize = 32 << 10;
 #else
-<<<<<<< HEAD
-/*********** FOR AMD HPC CLUSTER ***********/
-// static constexpr bool ROCE_NET = false;
-// static std::string SINGLE_CTRL_NIC("eth0");
-// static constexpr uint8_t NUM_DEVICES = 1;
-// static constexpr uint8_t DEVNAME_SUFFIX_LIST[NUM_DEVICES] = {0};
-// static constexpr double LINK_BANDWIDTH = 200.0 * 1e9 / 8;  // 200Gbps
-// static constexpr uint32_t NUM_ENGINES = 1;
-// static constexpr uint32_t kPortEntropy = 256;
-// static constexpr uint32_t kChunkSize = 128 << 10;
-
-/*********** FOR AMD MI300x CLUSTER ***********/
-static constexpr bool ROCE_NET = true;
-static std::string SINGLE_CTRL_NIC("cni0");
-static constexpr uint8_t NUM_DEVICES = 4;
-static constexpr uint8_t DEVNAME_SUFFIX_LIST[NUM_DEVICES] = {0, 2, 3, 4};
-// static constexpr uint8_t DEVNAME_SUFFIX_LIST[NUM_DEVICES] = {0};
-static constexpr double LINK_BANDWIDTH = 400.0 * 1e9 / 8;  // 400Gbps
-static constexpr uint32_t NUM_ENGINES = 4;
-static constexpr uint32_t kPortEntropy = 32;
-static constexpr uint32_t kChunkSize = 32 << 10;
-=======
 static constexpr uint32_t NUM_ENGINES = 1;
 static constexpr uint32_t kPortEntropy = 256;
 static constexpr uint32_t kChunkSize = 128 << 10;
->>>>>>> 035e7081
 #endif
 
 static constexpr uint32_t MAX_PEER = 256;
