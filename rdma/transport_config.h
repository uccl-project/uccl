#pragma once

#include "param.h"
#include <cstdint>
#include <string>
#include <thread>
#include <unistd.h>

// #define STATS
#ifndef LAZY_CREATE_ENGINE
#define LAZY_CREATE_ENGINE
#endif

<<<<<<< HEAD
UCCL_PARAM(ROCE_TRAFFIC_CLASS, "ROCE_TRAFFIC_CLASS", 3);
UCCL_PARAM(ROCE_SERVICE_LEVEL, "ROCE_SERVICE_LEVEL", 135);
UCCL_PARAM(IB_SERVICE_LEVEL, "IB_SERVICE_LEVEL", 0);
UCCL_PARAM(IB_GID_IDX, "IB_GID_IDX", 0);
UCCL_PARAM(ROCE_GID_IDX, "ROCE_GID_IDX", 3);
=======
#define PIN_TO_NUMA

// TODO : Convert them to user definable configs
#define ROCE_TRAFFIC_CLASS 3

#define ROCE_SERVICE_LEVEL 135
#define IB_SERVICE_LEVEL 0

// DupAckThres equals to 1 means all duplicate acks are caused by
// packet loss. This is true for flow-level ECMP, which is the common case. When
// the network supports adaptive routing, duplicate acks may be caused by
// adaptive routing. In this case, DupAckThres should be set to a
// value greater than 0.
#define ROCE_DUP_ACK_THRES 32
>>>>>>> d7b1104b

#ifndef __HIP_PLATFORM_AMD__
// # of engines per device.
UCCL_PARAM(NUM_ENGINES, "NUM_ENGINES", 4);
// Path/QP per engine. The total number is NUM_ENGINES * PORT_ENTROPY.
UCCL_PARAM(PORT_ENTROPY, "PORT_ENTROPY", 32);
// Maximum chunk size (Bytes) for each WQE.
static constexpr uint32_t kChunkSize = 32 << 10;
#else
<<<<<<< HEAD
UCCL_PARAM(NUM_ENGINES, "NUM_ENGINES", 1);
UCCL_PARAM(PORT_ENTROPY, "PORT_ENTROPY", 256);
=======
#ifdef HPC_FUND_CLUSTER
// This cluster has low PCIe-CPU interconnect bw, therefore we use larger chunk
// size to reduce the number of WQEs.
static constexpr uint32_t NUM_ENGINES = 1;
static constexpr uint32_t kPortEntropy = 256;
>>>>>>> d7b1104b
static constexpr uint32_t kChunkSize = 128 << 10;
#else
static constexpr uint32_t NUM_ENGINES = 4;
static constexpr uint32_t kPortEntropy = 32;
static constexpr uint32_t kChunkSize = 32 << 10;
#endif
#endif

// Broadcom NICs do not support ibv_cq_ex.
#ifndef BROADCOM_NIC
#define USE_CQ_EX
#endif

static constexpr uint32_t MAX_PEER = 256;
// Maximum number of flows (one-way) on each engine.
static constexpr uint32_t MAX_FLOW = 256;

static uint32_t NUM_CPUS = std::thread::hardware_concurrency();
// Each dev use [ENGINE_CPU_START_LIST[dev], ENGINE_CPU_START_LIST[dev] +
// NUM_ENGINES)
static int64_t ENGINE_CPU_START_LIST[8] = {
    16,
    16 + ucclParamNUM_ENGINES(),
    16 + 2 * ucclParamNUM_ENGINES(),
    16 + 3 * ucclParamNUM_ENGINES(),
    96,
    96 + ucclParamNUM_ENGINES(),
    96 + 2 * ucclParamNUM_ENGINES(),
    96 + 3 * ucclParamNUM_ENGINES(),
};

static constexpr uint32_t kMaxAckWRs = 8;
static constexpr uint32_t UD_ADDITION = 40;
static constexpr uint32_t kMaxCtrlWRs = 2048;

// Use RC rather than UC.
static constexpr bool kRCMode = true;
// Bypass the pacing stage.
static constexpr bool kBypassPacing = true;

// Limit the per-flow outstanding bytes on each engine.
static constexpr uint32_t kMaxUnAckedBytesPerFlow =
    2 * std::max(kChunkSize, 32768u);
// Limit the outstanding bytes on each engine.
// Low means if a flow exceeds its own budget but doesn't exceed the Low
// threshold, it can send until Low threshold.
static constexpr uint32_t kMaxUnAckedBytesPerEngineLowForRoCE =
    (8) * std::max(kChunkSize, 32768u);
static constexpr uint32_t kMaxUnAckedBytesPerEngineLowForIB =
    (18) * std::max(kChunkSize, 32768u);
// High means if all flows reach this threshold, all flows can't send any bytes.
static constexpr uint32_t kMaxUnAckedBytesPerEngineHighForRoCE =
    (12) * std::max(kChunkSize, 32768u);
static constexpr uint32_t kMaxUnAckedBytesPerEngineHighForIB =
    (24) * std::max(kChunkSize, 32768u);
// Congestion control algorithm.
enum SenderCCA {
  SENDER_CCA_NONE,
  // Timely [SIGCOMM'15]
  SENDER_CCA_TIMELY,
  // Swift [SIGCOMM'20]
  SENDER_CCA_SWIFT,
};
enum ReceiverCCA {
  RECEIVER_CCA_NONE,
  // EQDS [NSDI'22]
  RECEIVER_CCA_EQDS,
};
static constexpr enum SenderCCA kSenderCCA = SENDER_CCA_TIMELY;
static constexpr enum ReceiverCCA kReceiverCCA = RECEIVER_CCA_NONE;
static_assert(kSenderCCA != SENDER_CCA_NONE ||
                  kReceiverCCA != RECEIVER_CCA_NONE,
              "At least one of the sender and receiver must have a congestion "
              "control algorithm.");

// Note that load-based policy shoud >= ENGINE_POLICY_LOAD.
enum engine_lb_policy {
  // Bind each flow to one engine.
  ENGINE_POLICY_BIND,
  // Round-robin among engines.
  ENGINE_POLICY_RR,
  // Choose obliviously.
  ENGINE_POLICY_OBLIVIOUS,
  // Load balancing based on the load of each engine.
  ENGINE_POLICY_LOAD,
  // Variant of ENGINE_POLICY_LOAD, which uses power of two.
  ENGINE_POLICY_LOAD_POT,
};
static constexpr enum engine_lb_policy kEngineLBPolicy = ENGINE_POLICY_RR;

static uint32_t const PACER_CPU_START = 3 * NUM_CPUS / 4;

static int const kTotalQP =
    ucclParamPORT_ENTROPY() +
    (kReceiverCCA == RECEIVER_CCA_EQDS ? 1 : 0) /* Credit QP */;
// Recv buffer size smaller than kRCSize will be handled by RC directly.
// static constexpr uint32_t kRCSize = 8192;
static constexpr uint32_t kRCSize = 0;
// fallback to nccl
// static constexpr uint32_t kRCSize = 4000000;
// Minimum post receive size in NCCL.
static constexpr uint32_t NCCL_MIN_POST_RECV = 65536;
// fallback to nccl
// static constexpr uint32_t NCCL_MIN_POST_RECV = 4000000;

// Limit the bytes of consecutive cached QP uses.
static constexpr uint32_t kMAXConsecutiveSameChoiceBytes = 16384;
// Message size threshold for allowing using cached QP.
static constexpr uint32_t kMAXUseCacheQPSize = 8192;
// Message size threshold for bypassing the timing wheel.
static constexpr uint32_t kBypassTimingWheelThres = 9000;

// DupAckThres equals to 1 means all duplicate acks are caused by
// packet loss. This is true for flow-level ECMP, which is the common case. When
// the network supports adaptive routing, duplicate acks may be caused by
// adaptive routing. In this case, DupAckThres should be set to a
// value greater than 0.
static constexpr uint32_t ROCE_DUP_ACK_THRES = 32;

// # of Tx work handled in one loop.
static constexpr uint32_t kMaxTxWork = 4;
// Maximum number of Tx bytes to be transmitted in one loop.
static constexpr uint32_t kMaxTxBytesThres = 32 * std::max(kChunkSize, 32768u);
// # of Rx work handled in one loop.
static constexpr uint32_t kMaxRxWork = 8;
// Completion queue (CQ) size.
static constexpr int kCQSize = 16384;
// Interval for posting a signal WQE.
// static constexpr uint32_t kSignalInterval = kCQSize >> 1;
static constexpr uint32_t kSignalInterval = 1;
// Interval for syncing the clock with NIC.
static constexpr uint32_t kSyncClockIntervalNS = 100000;
// Maximum number of CQEs to retrieve in one loop.
static constexpr uint32_t kMaxBatchCQ = 16;
// CQ moderation count.
static constexpr uint32_t kCQMODCount = 32;
// CQ moderation period in microsecond.
static constexpr uint32_t kCQMODPeriod = 100;
// Maximum size of inline data.
static constexpr uint32_t kMaxInline = 128;
// Maximum number of SGEs in one WQE.
static constexpr uint32_t kMaxSge = 2;
// Maximum number of outstanding receive messages in one recv request.
static constexpr uint32_t kMaxRecv = 1;
// Maximum number of outstanding receive requests in one engine.
static constexpr uint32_t kMaxReq = 128;
// Maximum number of WQEs in SRQ (Shared Receive Queue).
static constexpr uint32_t kMaxSRQ = 16 * kMaxReq;
// Maximum number of chunks can be transmitted from timing wheel in one loop.
static constexpr uint32_t kMaxBurstTW = 8;
// Posting recv WQEs every kPostRQThreshold.
static constexpr uint32_t kPostRQThreshold = kMaxBatchCQ;
// When CQEs from one QP reach kMAXCumWQE, send immediate ack.
// 1 means always send immediate ack.
static constexpr uint32_t kMAXCumWQE = 4;
// When the cumulative bytes reach kMAXCumBytes, send immediate ack.
static constexpr uint32_t kMAXCumBytes = kMAXCumWQE * kChunkSize;
// Before reaching it, the receiver will not consider that it has encountered
// OOO, and thus there is no immediate ack. This is to tolerate the OOO caused
// by the sender's qp scheduling.
static constexpr uint32_t kMAXRXOOO = 8;

// Sack bitmap size in bits.
// Note that kSackBitmapSize must be <= half the maximum value of UINT_CSN.
// E.g., UINT_CSN = 8bit, kSacBitmapSize <= 128.
static constexpr std::size_t kSackBitmapSize = 64 << 1;

// Maximum number of Retransmission Timeout (RTO) before aborting the flow.
static constexpr uint32_t kRTOAbortThreshold = 50;

static constexpr uint32_t kMAXRTTUS = 10000;
// Constant/Dynamic RTO.
static constexpr bool kConstRTO = true;
// kConstRTO == true: Constant retransmission timeout in microseconds.
static constexpr double kRTOUSec = 1000;
// kConstRTO == false: Minimum retransmission timeout in microseconds.
static constexpr double kMinRTOUsec = 1000;
static constexpr uint32_t kRTORTT = 4;  // RTO = kRTORTT RTTs

// Slow timer (periodic processing) interval in microseconds.
static constexpr size_t kSlowTimerIntervalUs = 1000;

/// Debugging and testing.
// Disable hardware timestamp.
static constexpr bool kTestNoHWTimestamp = false;
// Use constant(maximum) rate for transmission.
static constexpr bool kTestConstantRate = false;
// Test lossy network.
static constexpr bool kTestLoss = false;
static constexpr double kTestLossRate = 0.0;<|MERGE_RESOLUTION|>--- conflicted
+++ resolved
@@ -11,28 +11,13 @@
 #define LAZY_CREATE_ENGINE
 #endif
 
-<<<<<<< HEAD
+#define PIN_TO_NUMA
+
 UCCL_PARAM(ROCE_TRAFFIC_CLASS, "ROCE_TRAFFIC_CLASS", 3);
 UCCL_PARAM(ROCE_SERVICE_LEVEL, "ROCE_SERVICE_LEVEL", 135);
 UCCL_PARAM(IB_SERVICE_LEVEL, "IB_SERVICE_LEVEL", 0);
 UCCL_PARAM(IB_GID_IDX, "IB_GID_IDX", 0);
 UCCL_PARAM(ROCE_GID_IDX, "ROCE_GID_IDX", 3);
-=======
-#define PIN_TO_NUMA
-
-// TODO : Convert them to user definable configs
-#define ROCE_TRAFFIC_CLASS 3
-
-#define ROCE_SERVICE_LEVEL 135
-#define IB_SERVICE_LEVEL 0
-
-// DupAckThres equals to 1 means all duplicate acks are caused by
-// packet loss. This is true for flow-level ECMP, which is the common case. When
-// the network supports adaptive routing, duplicate acks may be caused by
-// adaptive routing. In this case, DupAckThres should be set to a
-// value greater than 0.
-#define ROCE_DUP_ACK_THRES 32
->>>>>>> d7b1104b
 
 #ifndef __HIP_PLATFORM_AMD__
 // # of engines per device.
@@ -42,16 +27,8 @@
 // Maximum chunk size (Bytes) for each WQE.
 static constexpr uint32_t kChunkSize = 32 << 10;
 #else
-<<<<<<< HEAD
 UCCL_PARAM(NUM_ENGINES, "NUM_ENGINES", 1);
 UCCL_PARAM(PORT_ENTROPY, "PORT_ENTROPY", 256);
-=======
-#ifdef HPC_FUND_CLUSTER
-// This cluster has low PCIe-CPU interconnect bw, therefore we use larger chunk
-// size to reduce the number of WQEs.
-static constexpr uint32_t NUM_ENGINES = 1;
-static constexpr uint32_t kPortEntropy = 256;
->>>>>>> d7b1104b
 static constexpr uint32_t kChunkSize = 128 << 10;
 #else
 static constexpr uint32_t NUM_ENGINES = 4;
