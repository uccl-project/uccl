--- conflicted
+++ resolved
@@ -42,16 +42,9 @@
 // Maximum chunk size for each WQE.
 UCCL_PARAM(CHUNK_SIZE_KB, "CHUNK_SIZE_KB", 64);
 #else
-<<<<<<< HEAD
-static constexpr uint32_t NUM_ENGINES = 4;
-static constexpr uint32_t kPortEntropy = 4;
-static constexpr uint32_t kChunkSize = 128 << 10;
-#endif
-=======
 UCCL_PARAM(NUM_ENGINES, "NUM_ENGINES", 1);
 UCCL_PARAM(PORT_ENTROPY, "PORT_ENTROPY", 256);
 UCCL_PARAM(CHUNK_SIZE_KB, "CHUNK_SIZE_KB", 128);
->>>>>>> b24991e3
 #endif
 
 // Broadcom NICs do not support ibv_cq_ex.
