#include "util_rdma.h"
#include "eqds.h"
#include "transport.h"
#include "transport_config.h"
#include "util/util.h"
#include "util_timer.h"
#include <glog/logging.h>
#include <infiniband/verbs.h>
#include <cstdint>
#include <cstdio>
#include <cstdlib>
#include <iostream>
#include <vector>
#include <sys/mman.h>

namespace uccl {

// RDMAFactory rdma_ctl;
std::shared_ptr<RDMAFactory> rdma_ctl;

int RDMAFactory::init_devs() {
  int num_devs;
  struct ibv_device** devices;

  static std::once_flag init_flag;
  std::call_once(init_flag,
                 []() { rdma_ctl = std::make_shared<RDMAFactory>(); });

  // TODO: Move env vars to a unified place
  char* ib_hca = getenv("NCCL_IB_HCA");
  char* if_name = getenv("NCCL_SOCKET_IFNAME");

  struct ib_dev user_ifs[MAX_IB_DEVS];
  bool searchNot = ib_hca && ib_hca[0] == '^';
  if (searchNot) ib_hca++;

  bool searchExact = ib_hca && ib_hca[0] == '=';
  if (searchExact) ib_hca++;

  int num_ifs = parse_interfaces(ib_hca, user_ifs, MAX_IB_DEVS);
  devices = ibv_get_device_list(&num_devs);
  if (devices == nullptr || num_devs == 0) {
    perror("ibv_get_device_list");
    goto error;
  }

  for (int d = 0; d < num_devs && num_devices < MAX_IB_DEVS; d++) {
    struct ibv_context* context = ibv_open_device(devices[d]);
    if (context == nullptr) {
      printf("NET/IB : Unable to open device %s", devices[d]->name);
      continue;
    }

    struct ibv_device_attr dev_attr;
    memset(&dev_attr, 0, sizeof(dev_attr));
    if (ibv_query_device(context, &dev_attr)) {
      ibv_close_device(context);
      continue;
    }

    for (int port_num = 1; port_num <= dev_attr.phys_port_cnt; port_num++) {
      struct ibv_port_attr port_attr;
      if (ibv_query_port(context, port_num, &port_attr)) {
        printf("NET/IB : Unable to query port_num %d", port_num);
        ibv_close_device(context);
        continue;
      }

      // Check against user specified HCAs/ports
      if (!(match_if_list(devices[d]->name, port_num, user_ifs, num_ifs,
                          searchExact) ^
            searchNot)) {
        ibv_close_device(context);
        continue;
      }

      if (port_attr.state != IBV_PORT_ACTIVE) {
        ibv_close_device(context);
        continue;
      }

      // Initialize Dev
      struct FactoryDevice dev;
      strncpy(dev.ib_name, devices[d]->name, sizeof(devices[d]->name));

      if (if_name) {
        // TODO: For now support a single control nic through configuration
        char* first_intf = strtok(if_name, ",");
        if (first_intf) {
          dev.local_ip_str = get_dev_ip(first_intf);
        } else {
          dev.local_ip_str = get_dev_ip(if_name);
        }
      } else {
        DCHECK(util_rdma_get_ip_from_ib_name(dev.ib_name, &dev.local_ip_str) ==
               0);
      }

      dev.dev_attr = dev_attr;
      dev.port_attr = port_attr;
      dev.ib_port_num = port_num;

      double link_bw = (ncclIbSpeed(port_attr.active_speed) *
                        ncclIbWidth(port_attr.active_width)) *
                       1e6 / 8;
      dev.link_bw = link_bw;

      if (port_attr.link_layer == IBV_LINK_LAYER_ETHERNET) {
        dev.gid_idx = ROCE_GID_IDX;
      } else if (port_attr.link_layer == IBV_LINK_LAYER_INFINIBAND) {
        dev.gid_idx = IB_GID_IDX;
      } else {
        printf("Unknown link layer: %d\n", port_attr.link_layer);
        ibv_close_device(context);
        continue;
      }

      dev.context = context;

      if (ibv_query_gid(context, port_num, dev.gid_idx, &dev.gid)) {
        perror("ibv_query_gid");
        ibv_close_device(context);
        continue;
      }

      // Allocate a PD for this device
      dev.pd = ibv_alloc_pd(context);
      if (dev.pd == nullptr) {
        perror("ibv_alloc_pd");
        ibv_close_device(context);
        continue;
      }

      // Detect DMA-BUF support
      {
        struct ibv_pd* pd = ibv_alloc_pd(context);
        if (pd == nullptr) {
          perror("ibv_alloc_pd");
          ibv_close_device(context);
          continue;
        }

        // Test kernel DMA-BUF support with a dummy call (fd=-1)
        (void)ibv_reg_dmabuf_mr(pd, 0ULL /*offset*/, 0ULL /*len*/,
                                0ULL /*iova*/, -1 /*fd*/, 0 /*flags*/);
        dev.dma_buf_support =
            !((errno == EOPNOTSUPP) || (errno == EPROTONOSUPPORT));
        ibv_dealloc_pd(pd);

        UCCL_LOG_RE << "DMA-BUF support: " << dev.dma_buf_support;
      }

      rdma_ctl->devices_.push_back(dev);
      printf("Initialized %s\n", devices[d]->name);
      num_devices++;
    }
  }
  ibv_free_device_list(devices);
  return num_devices;

error:
  throw std::runtime_error("Failed to initialize RDMAFactory");
}

/**
 * @brief Create a new RDMA context for a given device running on a specific
 * engine.
 *
 * @param dev
 * @param meta
 * @return RDMAContext*
 */
RDMAContext* RDMAFactory::CreateContext(TimerManager* rto,
                                        uint32_t* engine_unacked_bytes,
                                        eqds::EQDS* eqds, int dev,
                                        uint32_t engine_offset,
                                        union CtrlMeta meta,
                                        SharedIOContext* io_ctx) {
  RDMAContext* ctx = nullptr;

  if constexpr (kReceiverCCA == RECEIVER_CCA_EQDS)
    ctx = new EQDSRDMAContext(rto, engine_unacked_bytes, eqds, dev,
                              engine_offset, meta, io_ctx);
  else if constexpr (kSenderCCA == SENDER_CCA_TIMELY)
    ctx = new TimelyRDMAContext(rto, engine_unacked_bytes, eqds, dev,
                                engine_offset, meta, io_ctx);
  else if constexpr (kSenderCCA == SENDER_CCA_SWIFT)
    ctx = new SwiftRDMAContext(rto, engine_unacked_bytes, eqds, dev,
                               engine_offset, meta, io_ctx);

  CHECK(ctx != nullptr);
  return ctx;
}

<<<<<<< HEAD
RDMAContext::RDMAContext(PeerID peer_id, TimerManager* rto,
                         uint32_t* engine_unacked_bytes, eqds::EQDS* eqds,
                         int dev, uint32_t engine_offset, union CtrlMeta meta)
    : peer_id_(peer_id),
      rto_(rto),
      engine_unacked_bytes_(engine_unacked_bytes),
      eqds_(eqds),
      dev_(dev),
      engine_offset_(engine_offset),
      wheel_({freq_ghz, us_to_cycles(kWheelSlotWidthUs, freq_ghz),
              us_to_cycles(kWheelHorizonUs, freq_ghz), kBktPoolSize}) {
  auto* factory_dev = RDMAFactory::get_factory_dev(dev);

  context_ = factory_dev->context;

  remote_ctx_.remote_gid = meta.install_ctx.remote_gid;
  remote_ctx_.remote_port_attr = meta.install_ctx.remote_port_attr;

  mtu_bytes_ =
      util_rdma_get_mtu_from_ibv_mtu(factory_dev->port_attr.active_mtu);

  link_speed = util_rdma_get_link_speed_from_ibv_speed(
      factory_dev->port_attr.active_speed, factory_dev->port_attr.active_width);

  sgid_index_ = factory_dev->gid_idx;
  // Create PD.
  pd_ = factory_dev->pd;

  // Create a SRQ for all data path QPs.
  struct ibv_srq_init_attr srq_init_attr;
  memset(&srq_init_attr, 0, sizeof(srq_init_attr));
  srq_init_attr.attr.max_sge = 1;
  srq_init_attr.attr.max_wr = kMaxSRQ;
  srq_init_attr.attr.srq_limit = 0;
  srq_ = ibv_create_srq(pd_, &srq_init_attr);
  UCCL_INIT_CHECK(srq_ != nullptr, "ibv_create_srq failed");

  // Create seperate send/recv CQ for data path QPs.
  struct ibv_cq_init_attr_ex cq_ex_attr;
  cq_ex_attr.cqe = kCQSize;
  cq_ex_attr.cq_context = nullptr;
  cq_ex_attr.channel = nullptr;
  cq_ex_attr.comp_vector = 0;
  cq_ex_attr.wc_flags =
      IBV_WC_EX_WITH_BYTE_LEN | IBV_WC_EX_WITH_IMM | IBV_WC_EX_WITH_QP_NUM |
      IBV_WC_EX_WITH_SRC_QP |
      IBV_WC_EX_WITH_COMPLETION_TIMESTAMP;  // Timestamp support.
  cq_ex_attr.comp_mask = IBV_CQ_INIT_ATTR_MASK_FLAGS;
  cq_ex_attr.flags =
      IBV_CREATE_CQ_ATTR_SINGLE_THREADED | IBV_CREATE_CQ_ATTR_IGNORE_OVERRUN;

  if constexpr (kTestNoHWTimestamp)
    cq_ex_attr.wc_flags &= ~IBV_WC_EX_WITH_COMPLETION_TIMESTAMP;

  send_cq_ex_ = ibv_create_cq_ex(context_, &cq_ex_attr);
  UCCL_INIT_CHECK(send_cq_ex_ != nullptr, "ibv_create_cq_ex failed");

  recv_cq_ex_ = ibv_create_cq_ex(context_, &cq_ex_attr);
  UCCL_INIT_CHECK(recv_cq_ex_ != nullptr, "ibv_create_cq_ex failed");

  // Configure CQ moderation.
  struct ibv_modify_cq_attr cq_attr;
  cq_attr.attr_mask = IBV_CQ_ATTR_MODERATE;
  cq_attr.moderate.cq_count = kCQMODCount;
  cq_attr.moderate.cq_period = kCQMODPeriod;

  UCCL_INIT_CHECK(ibv_modify_cq(ibv_cq_ex_to_cq(send_cq_ex_), &cq_attr) == 0,
                  "ibv_modify_cq failed");
  UCCL_INIT_CHECK(ibv_modify_cq(ibv_cq_ex_to_cq(recv_cq_ex_), &cq_attr) == 0,
                  "ibv_modify_cq failed");

  // Create data path QPs. (UC/RC)
  struct ibv_qp_init_attr qp_init_attr;
  memset(&qp_init_attr, 0, sizeof(qp_init_attr));
  qp_init_attr.qp_context = this;
  qp_init_attr.send_cq = ibv_cq_ex_to_cq(send_cq_ex_);
  qp_init_attr.recv_cq = ibv_cq_ex_to_cq(recv_cq_ex_);
  if constexpr (!kRCMode)
    qp_init_attr.qp_type = IBV_QPT_UC;
  else
    qp_init_attr.qp_type = IBV_QPT_RC;
  qp_init_attr.cap.max_send_wr = 2 * kMaxReq * kMaxRecv;
  qp_init_attr.cap.max_send_sge = kMaxSge;
  qp_init_attr.cap.max_inline_data = 0;
  qp_init_attr.srq = srq_;

  struct ibv_qp_attr qpAttr;
  memset(&qpAttr, 0, sizeof(qpAttr));
  qpAttr.qp_state = IBV_QPS_INIT;
  qpAttr.pkey_index = 0;
  qpAttr.port_num = factory_dev->ib_port_num;
  qpAttr.qp_access_flags = IBV_ACCESS_REMOTE_WRITE;

  for (int i = 0; i < kPortEntropy; i++) {
    struct ibv_qp* qp = ibv_create_qp(pd_, &qp_init_attr);
    UCCL_INIT_CHECK(qp != nullptr, "ibv_create_qp failed for data path QP");

    // Modify QP state to INIT.
    UCCL_INIT_CHECK(ibv_modify_qp(qp, &qpAttr,
                                  IBV_QP_STATE | IBV_QP_PKEY_INDEX |
                                      IBV_QP_PORT | IBV_QP_ACCESS_FLAGS) == 0,
                    "ibv_modify_qp failed");

    dp_qps_[i].local_psn = BASE_PSN;
    dp_qps_[i].qp = qp;
    qpn2idx_.insert({qp->qp_num, i});
  }

  // Initialize work request extension buffer pool.
  wr_ex_pool_.emplace();

  struct ibv_recv_wr wr;
  memset(&wr, 0, sizeof(wr));

  // Create Credit QP, SCQ/RCQ and MR for engine or pacer.
  credit_local_psn_ = BASE_PSN;
  util_rdma_create_qp_seperate_cq(context_, &credit_qp_, IBV_QPT_UC, true,
                                  false, (struct ibv_cq**)&pacer_credit_cq_ex_,
                                  (struct ibv_cq**)&engine_credit_cq_ex_, false,
                                  kCQSize, pd_, factory_dev->ib_port_num,
                                  eqds::CreditChunkBuffPool::kNumChunk,
                                  eqds::CreditChunkBuffPool::kNumChunk, 1, 1);

  auto addr = mmap(nullptr, eqds::CreditChunkBuffPool::kCreditMRSize,
                   PROT_READ | PROT_WRITE, MAP_ANONYMOUS | MAP_PRIVATE, -1, 0);
  UCCL_INIT_CHECK(addr != MAP_FAILED, "mmap failed");
  engine_credit_mr_ =
      ibv_reg_mr(pd_, addr, eqds::CreditChunkBuffPool::kCreditMRSize,
                 IBV_ACCESS_LOCAL_WRITE | IBV_ACCESS_REMOTE_WRITE);
  UCCL_INIT_CHECK(engine_credit_mr_ != nullptr,
                  "ibv_reg_mr failed for engine credit MR");

  addr = mmap(nullptr, eqds::CreditChunkBuffPool::kCreditMRSize,
              PROT_READ | PROT_WRITE, MAP_ANONYMOUS | MAP_PRIVATE, -1, 0);
  UCCL_INIT_CHECK(addr != MAP_FAILED, "mmap failed");
  pacer_credit_mr_ =
      ibv_reg_mr(pd_, addr, eqds::CreditChunkBuffPool::kCreditMRSize,
                 IBV_ACCESS_LOCAL_WRITE | IBV_ACCESS_REMOTE_WRITE);
  UCCL_INIT_CHECK(pacer_credit_mr_ != nullptr,
                  "ibv_reg_mr failed for pacer credit MR");

  // Initialize Credit packet buffer pool for engine and pacer, respectively.
  engine_credit_chunk_pool_.emplace(engine_credit_mr_);
  pacer_credit_chunk_pool_.emplace(pacer_credit_mr_);

  pc_qpw_.credit_qp_ = credit_qp_;
  pc_qpw_.pacer_credit_cq_ = pacer_credit_cq_ex_;
  pc_qpw_.pacer_credit_chunk_pool_ = &(*pacer_credit_chunk_pool_);

  INIT_LIST_HEAD(&pc_qpw_.poll_item.poll_link);
  pc_qpw_.poll_item.pc_qpw = &pc_qpw_;

  // Populate recv work requests on Credit QP for consuming credit packets.
  {
    struct ibv_sge sge;
    for (int i = 0; i < (eqds::CreditChunkBuffPool::kNumChunk - 1) / 2; i++) {
      uint64_t chunk_addr;
      if (engine_credit_chunk_pool_->alloc_buff(&chunk_addr))
        throw std::runtime_error("Failed to allocate buffer for credit packet");
      sge.addr = chunk_addr;
      sge.length = eqds::CreditChunkBuffPool::kChunkSize;
      sge.lkey = engine_credit_chunk_pool_->get_lkey();
      wr.wr_id = chunk_addr;
      wr.next = nullptr;
      wr.sg_list = &sge;
      wr.num_sge = 1;
      struct ibv_recv_wr* bad_wr;
      if (ibv_post_recv(credit_qp_, &wr, &bad_wr))
        throw std::runtime_error("ibv_post_recv failed");
    }
  }

  // Initialize resources needed when using UC.
  if constexpr (!kRCMode) {
    // Create Ctrl QP, CQ, and MR.
    ctrl_local_psn_ = BASE_PSN;
    util_rdma_create_qp(context_, &ctrl_qp_, IBV_QPT_UC, true, true,
                        (struct ibv_cq**)&ctrl_cq_ex_, false, kCQSize, pd_,
                        factory_dev->ib_port_num, &ctrl_mr_, nullptr,
                        kCtrlMRSize, CtrlChunkBuffPool::kNumChunk,
                        CtrlChunkBuffPool::kNumChunk, 1, 1);

    // Initialize Control packet buffer pool.
    ctrl_chunk_pool_.emplace(ctrl_mr_);

    // Create Retr hdr/chunk MR.
    void* retr_mr_addr = mmap(nullptr, kRetrMRSize, PROT_READ | PROT_WRITE,
                              MAP_ANONYMOUS | MAP_PRIVATE, -1, 0);
    if (retr_mr_addr == MAP_FAILED) throw std::runtime_error("mmap failed");
    retr_mr_ = ibv_reg_mr(pd_, retr_mr_addr, kRetrMRSize,
                          IBV_ACCESS_LOCAL_WRITE | IBV_ACCESS_REMOTE_WRITE);
    if (retr_mr_ == nullptr) throw std::runtime_error("ibv_reg_mr failed");

    void* retr_hdr =
        mmap(nullptr, RetrHdrBuffPool::kNumHdr * RetrHdrBuffPool::kHdrSize,
             PROT_READ | PROT_WRITE, MAP_ANONYMOUS | MAP_PRIVATE, -1, 0);
    if (retr_hdr == MAP_FAILED) throw std::runtime_error("mmap failed");
    retr_hdr_mr_ = ibv_reg_mr(
        pd_, retr_hdr, RetrHdrBuffPool::kNumHdr * RetrHdrBuffPool::kHdrSize,
        IBV_ACCESS_LOCAL_WRITE | IBV_ACCESS_REMOTE_WRITE);
    if (retr_hdr_mr_ == nullptr) throw std::runtime_error("ibv_reg_mr failed");

    // Initialize retransmission chunk and header buffer pool.
    {
      retr_chunk_pool_.emplace(retr_mr_);
      retr_hdr_pool_.emplace(retr_hdr_mr_);
    }

    // Populate recv work requests on Ctrl QP for consuming control packets.
    {
      struct ibv_sge sge;
      for (int i = 0; i < (CtrlChunkBuffPool::kNumChunk - 1) / 2; i++) {
        uint64_t chunk_addr;
        if (ctrl_chunk_pool_->alloc_buff(&chunk_addr))
          throw std::runtime_error(
              "Failed to allocate buffer for control packet");
        sge.addr = chunk_addr;
        sge.length = CtrlChunkBuffPool::kChunkSize;
        sge.lkey = ctrl_chunk_pool_->get_lkey();
        wr.wr_id = chunk_addr;
        wr.next = nullptr;
        wr.sg_list = &sge;
        wr.num_sge = 1;
        struct ibv_recv_wr* bad_wr;
        if (ibv_post_recv(ctrl_qp_, &wr, &bad_wr))
          throw std::runtime_error("ibv_post_recv failed");
      }
    }

    for (int i = 0; i < kMaxBatchCQ; i++) {
      retr_wrs_[i].num_sge = 1;
      retr_wrs_[i].sg_list = nullptr;
      retr_wrs_[i].next = (i == kMaxBatchCQ - 1) ? nullptr : &retr_wrs_[i + 1];
    }

    for (int i = 0; i < kPostRQThreshold; i++) {
      rx_ack_sges_[i].lkey = ctrl_chunk_pool_->get_lkey();
      rx_ack_sges_[i].length = CtrlChunkBuffPool::kChunkSize;
      rx_ack_wrs_[i].sg_list = &rx_ack_sges_[i];
      rx_ack_wrs_[i].num_sge = 1;
      rx_ack_wrs_[i].next =
          (i == kPostRQThreshold - 1) ? nullptr : &rx_ack_wrs_[i + 1];
    }

    tx_ack_wr_.num_sge = 1;
    tx_ack_wr_.next = nullptr;
    tx_ack_wr_.opcode = IBV_WR_SEND_WITH_IMM;
    tx_ack_wr_.send_flags = IBV_SEND_SIGNALED;
  }

  for (int i = 0; i < kPostRQThreshold; i++) {
    imm_wrs_[i].num_sge = 0;
    imm_wrs_[i].sg_list = nullptr;
    imm_wrs_[i].next = (i == kPostRQThreshold - 1) ? nullptr : &imm_wrs_[i + 1];

    rx_credit_sges_[i].lkey = engine_credit_chunk_pool_->get_lkey();
    rx_credit_sges_[i].length = eqds::CreditChunkBuffPool::kChunkSize;
    rx_credit_wrs_[i].sg_list = &rx_credit_sges_[i];
    rx_credit_wrs_[i].num_sge = 1;
    rx_credit_wrs_[i].next =
        (i == kPostRQThreshold - 1) ? nullptr : &rx_credit_wrs_[i + 1];
  }

  // Populate recv work requests to SRQ for consuming immediate data.
  for (int i = 0; i < kMaxSRQ; i++) {
    struct ibv_recv_wr* bad_wr;
    struct ibv_sge sge;
    if constexpr (!kRCMode) {
      uint64_t chunk_addr;
      if (retr_chunk_pool_->alloc_buff(&chunk_addr))
        throw std::runtime_error(
            "Failed to allocate buffer for retransmission chunk");
      sge.addr = chunk_addr;
      sge.length = RetrChunkBuffPool::kRetrChunkSize;
      sge.lkey = retr_chunk_pool_->get_lkey();
      wr.wr_id = chunk_addr;
      wr.next = nullptr;
      wr.sg_list = &sge;
      wr.num_sge = 1;
    }
    DCHECK(ibv_post_srq_recv(srq_, &wr, &bad_wr) == 0);
  }

  // Timing wheel.
  wheel_.catchup();
}

RDMAContext::~RDMAContext() {
  if constexpr (!kRCMode) {
    if (ctrl_mr_ != nullptr) {
      munmap(ctrl_mr_->addr, ctrl_mr_->length);
      ibv_dereg_mr(ctrl_mr_);
    }
    if (ibv_cq_ex_to_cq(ctrl_cq_ex_) != nullptr) {
      ibv_destroy_cq(ibv_cq_ex_to_cq(ctrl_cq_ex_));
    }
    if (credit_qp_ != nullptr) {
      ibv_destroy_qp(credit_qp_);
    }
    if (engine_credit_mr_ != nullptr) {
      munmap(engine_credit_mr_->addr, engine_credit_mr_->length);
      ibv_dereg_mr(engine_credit_mr_);
    }
    if (pacer_credit_mr_ != nullptr) {
      munmap(pacer_credit_mr_->addr, pacer_credit_mr_->length);
      ibv_dereg_mr(pacer_credit_mr_);
    }
    if (ctrl_qp_ != nullptr) {
      ibv_destroy_qp(ctrl_qp_);
    }
    if (retr_mr_ != nullptr) {
      munmap(retr_mr_->addr, retr_mr_->length);
      ibv_dereg_mr(retr_mr_);
    }
    if (retr_hdr_mr_ != nullptr) {
      munmap(retr_hdr_mr_->addr, retr_hdr_mr_->length);
      ibv_dereg_mr(retr_hdr_mr_);
    }
  }

  for (int i = 0; i < kPortEntropy; i++) {
    ibv_destroy_qp(dp_qps_[i].qp);
  }
  if (srq_ != nullptr) {
    ibv_destroy_srq(srq_);
  }
  if (ibv_cq_ex_to_cq(send_cq_ex_) != nullptr) {
    ibv_destroy_cq(ibv_cq_ex_to_cq(send_cq_ex_));
  }
  if (ibv_cq_ex_to_cq(recv_cq_ex_) != nullptr) {
    ibv_destroy_cq(ibv_cq_ex_to_cq(recv_cq_ex_));
  }

  if (pd_ != nullptr) {
    ibv_dealloc_pd(pd_);
  }

  UCCL_LOG_RE << "RDMAContext destroyed";
}

int RDMAContext::supply_rx_buff(struct ucclRequest* ureq) {
  DCHECK(ureq);
  auto* elems = ureq->recv.elems;
  DCHECK(elems);

  auto req = alloc_recvreq();
  if (req == nullptr) return -1;
  DCHECK(ureq->n == 1);
  for (int i = 0; i < ureq->n; i++) {
    // For sender to encode the request id in the immediate data.
    elems[i].rid = get_recvreq_id(req);
  }

  struct ibv_send_wr* bad_wr;
  DCHECK(ibv_post_send(ureq->recv.qp, &ureq->recv.wr, &bad_wr) == 0);

  req->type = RecvRequest::RECV;
  req->ureq = ureq;
  memset(req->received_bytes, 0, sizeof(uint32_t) * kMaxRecv);
  req->fin_msg = 0;

  UCCL_LOG_IO << "Really supply rx buff by posting buffers to FIFO QP.";

  return 0;
}

bool RDMAContext::receiverCC_tx_message(struct ucclRequest* ureq) {
  auto* flow = reinterpret_cast<UcclFlow*>(ureq->context);
  auto* subflow = flow->sub_flows_[engine_offset_];
  auto* eqds = &subflow->pcb.eqds_cc;

  auto size = ureq->send.data_len;
  auto laddr = ureq->send.laddr;
  auto raddr = ureq->send.raddr;
  auto lkey = ureq->send.lkey;
  auto rkey = ureq->send.rkey;
  auto* sent_offset = &ureq->send.sent_offset;
  uint64_t wr_addr;
  bool queued = false;
  uint32_t chunk_size;

  auto now = rdtsc();

  if (ureq->send.inc_backlog == 0) {
    ureq->send.inc_backlog = 1;
    subflow->backlog_bytes_ += size;
  }

  if (subflow->in_rtx) {
    // We have to wait for the retransmission to finish.
    // Drain the retransmission queue.
    drain_rtx_queue(subflow);
    return false;
  }

  while (*sent_offset < size || size == 0 /* zero-length message */) {
    chunk_size = EventOnChunkSize(subflow, size - *sent_offset);

    if (chunk_size == 0 && size) return false;

    subflow->backlog_bytes_ -= chunk_size;

    auto pull_target = eqds->compute_pull_target(subflow, chunk_size);

    DCHECK(wr_ex_pool_->alloc_buff(&wr_addr) == 0);
    struct wr_ex* wr_ex = reinterpret_cast<struct wr_ex*>(wr_addr);
    auto wr = &wr_ex->wr;

    wr_ex->sge.addr = laddr + *sent_offset;
    wr_ex->sge.lkey = lkey;
    wr_ex->sge.length = chunk_size;

    wr->wr.rdma.remote_addr = raddr + *sent_offset;
    wr->wr.rdma.rkey = rkey;

    IMMDataEQDS imm_data(0);

    imm_data.SetTarget(pull_target);

    imm_data.SetFID(flow->flowid());
    if ((*sent_offset + chunk_size == size)) {
      // Last chunk of the message.
      imm_data.SetHINT(1);
    }
    imm_data.SetRID(ureq->send.rid);

    imm_data.SetCSN(subflow->pcb.get_snd_nxt().to_uint32());

    wr->imm_data = htonl(imm_data.GetImmData());

    // We use high 8 bits of wr_id to store CSN.
    // Lower 56 bits to store subflow pointer.
    if constexpr (kRCMode)
      wr->wr_id = (1ULL * imm_data.GetCSN()) << 56 | (uint64_t)subflow;
    else
      wr->wr_id = 0;

    // Select QP.
    auto qpidx = EventOnSelectPath(subflow, chunk_size);
    auto qpw = &dp_qps_[qpidx];

    wr->send_flags = 0;
    if (qpw->signal_cnt_++ % kSignalInterval == 0) {
      wr->send_flags = IBV_SEND_SIGNALED;
      pending_signal_poll_++;
    }
    wr_ex->qpidx = qpidx;

    struct ibv_send_wr* bad_wr;
    DCHECK(ibv_post_send(qpw->qp, wr, &bad_wr) == 0);

    // Track this chunk.
    subflow->txtracking.track_chunk(ureq, wr_ex, now, imm_data.GetCSN(),
                                    imm_data.GetHINT());
    if constexpr (!kRCMode) {
      // Arm timer for TX
      arm_timer_for_flow(subflow);
    }

    *sent_offset += chunk_size;

    UCCL_LOG_IO << "Tx: flow#" << flow->flowid() << ", req id#"
                << ureq->send.rid << ", msg id#" << ureq->mid
                << ", csn:" << imm_data.GetCSN()
                << ", remaining bytes:" << size - *sent_offset
                << ", pull target:" << (uint32_t)pull_target << " with QP#"
                << qpidx;

    subflow->unacked_bytes_ += chunk_size;
    *engine_unacked_bytes_ += chunk_size;

    /* zero-length message */
    if (size == 0) break;
  }

  return true;
}

bool RDMAContext::senderCC_tx_message(struct ucclRequest* ureq) {
  auto* flow = reinterpret_cast<UcclFlow*>(ureq->context);
  DCHECK(flow);
  auto* subflow = flow->sub_flows_[engine_offset_];

  auto size = ureq->send.data_len;
  auto laddr = ureq->send.laddr;
  auto raddr = ureq->send.raddr;
  auto lkey = ureq->send.lkey;
  auto rkey = ureq->send.rkey;
  auto* sent_offset = &ureq->send.sent_offset;
  uint64_t wr_addr;
  bool queued = false;
  uint32_t chunk_size;
  uint32_t qpidx;

  auto now = rdtsc();

  while (*sent_offset < size || size == 0 /* zero-length message */) {
    chunk_size = EventOnChunkSize(subflow, size - *sent_offset);

    if (chunk_size == 0 && size) return false;

    if constexpr (kBypassPacing) {
      DCHECK(wr_ex_pool_->alloc_buff(&wr_addr) == 0);
      struct wr_ex* wr_ex = reinterpret_cast<struct wr_ex*>(wr_addr);
      auto wr = &wr_ex->wr;

      wr_ex->sge.addr = laddr + *sent_offset;
      wr_ex->sge.lkey = lkey;
      wr_ex->sge.length = chunk_size;

      wr->wr.rdma.remote_addr = raddr + *sent_offset;
      wr->wr.rdma.rkey = rkey;

      IMMData imm_data(0);

      imm_data.SetFID(flow->flowid());
      if ((*sent_offset + chunk_size == size)) {
        // Last chunk of the message.
        imm_data.SetHINT(1);
      }
      imm_data.SetRID(ureq->send.rid);

      imm_data.SetCSN(subflow->pcb.get_snd_nxt().to_uint32());

      wr->imm_data = htonl(imm_data.GetImmData());

      // We use high 8 bits of wr_id to store CSN.
      // Lower 56 bits to store subflow pointer.
      if constexpr (kRCMode)
        wr->wr_id = (1ULL * imm_data.GetCSN()) << 56 | (uint64_t)subflow;
      else
        wr->wr_id = 0;

      // Select QP.
      qpidx = select_qpidx_pot(chunk_size, subflow);
      auto qpw = &dp_qps_[qpidx];

      wr->send_flags = 0;
      if (qpw->signal_cnt_++ % kSignalInterval == 0) {
        wr->send_flags = IBV_SEND_SIGNALED;
        pending_signal_poll_++;
      }
      wr_ex->qpidx = qpidx;

      struct ibv_send_wr* bad_wr;
      DCHECK(ibv_post_send(qpw->qp, wr, &bad_wr) == 0);

      // Track this chunk.
      subflow->txtracking.track_chunk(ureq, wr_ex, now, imm_data.GetCSN(),
                                      imm_data.GetHINT());
      if constexpr (!kRCMode) {
        // Arm timer for TX
        arm_timer_for_flow(subflow);
      }

      *sent_offset += chunk_size;

      UCCL_LOG_IO << "Tx: flow#" << flow->flowid() << ", req id#"
                  << ureq->send.rid << ", msg id#" << ureq->mid
                  << ", csn:" << imm_data.GetCSN()
                  << ", remaining bytes:" << size - *sent_offset << " with QP#"
                  << qpidx;

      subflow->unacked_bytes_ += chunk_size;
      *engine_unacked_bytes_ += chunk_size;
      /* zero-length message */
      if (size == 0) break;

      continue;
    }

    // Prepare SGE.
    DCHECK(wr_ex_pool_->alloc_buff(&wr_addr) == 0);
    struct wr_ex* wr_ex = reinterpret_cast<struct wr_ex*>(wr_addr);
    auto wr = &wr_ex->wr;
    wr_ex->sge.addr = laddr + *sent_offset;
    wr_ex->sge.lkey = lkey;
    wr_ex->sge.length = chunk_size;

    // wr->sg_list/num_sge/next/opcode are already set.

    wr->wr.rdma.remote_addr = raddr + *sent_offset;
    wr->wr.rdma.rkey = rkey;

    UCCL_LOG_IO << "remote_addr: " << wr->wr.rdma.remote_addr
                << ", rkey: " << wr->wr.rdma.rkey;

    IMMData imm_data(0);

    imm_data.SetFID(flow->flowid());
    if ((*sent_offset + chunk_size == size)) {
      // Last chunk of the message.
      imm_data.SetHINT(1);
    }
    imm_data.SetRID(ureq->send.rid);

    imm_data.SetCSN(subflow->pcb.get_snd_nxt().to_uint32());

    wr->imm_data = htonl(imm_data.GetImmData());

    // We use high 8 bits of wr_id to store CSN.
    // Lower 56 bits to store subflow pointer.
    if constexpr (kRCMode)
      wr->wr_id = (1ULL * imm_data.GetCSN()) << 56 | (uint64_t)subflow;
    else
      wr->wr_id = 0;
    bool roce = is_roce();
    {
      auto wheel = &wheel_;
      uint32_t hdr_overhead;
      if (likely(chunk_size == kChunkSize && mtu_bytes_ == 4096)) {
        hdr_overhead = (roce) ? MAX_CHUNK_IB_4096_HDR_OVERHEAD
                              : MAX_CHUNK_ROCE_IPV4_4096_HDR_OVERHEAD;
      } else {
        auto num_mtu = (chunk_size + mtu_bytes_) / mtu_bytes_;
        hdr_overhead =
            num_mtu * (roce ? ROCE_IPV4_HDR_OVERHEAD : IB_HDR_OVERHEAD);
      }

      // Enforce global cwnd.
      queued = EventOnQueueData(subflow, wr_ex, chunk_size + hdr_overhead, now);

      if (queued) {
        // Queue the SGE on the timing wheel.
        subflow->in_wheel_cnt_++;
        // For future tracking.
        wr_ex->ureq = ureq;
        UCCL_LOG_IO << "Queued " << chunk_size
                    << " bytes to timing wheel for flow#" << flow->flowid();
      } else {
        // Transmit this chunk directly.
        // Select QP.
        auto qpidx = select_qpidx_pot(chunk_size, subflow);
        auto qpw = &dp_qps_[qpidx];
        // There is no need to signal every WQE since we don't handle TX
        // completions. But we still need occasionally post a request
        // with the IBV_SEND_SIGNALED flag. See
        // https://www.rdmamojo.com/2014/06/30/working-unsignaled-completions/.
        wr_ex->wr.send_flags = 0;
        if (qpw->signal_cnt_++ % kSignalInterval == 0) {
          wr_ex->wr.send_flags = IBV_SEND_SIGNALED;
          pending_signal_poll_++;
        }
        wr_ex->qpidx = qpidx;
        struct ibv_send_wr* bad_wr;
        auto ret = ibv_post_send(qpw->qp, wr, &bad_wr);
        DCHECK(ret == 0) << pending_signal_poll_ << ", " << ret;

        // Track this chunk.
        subflow->txtracking.track_chunk(ureq, wr_ex, now, imm_data.GetCSN(),
                                        imm_data.GetHINT());
        if constexpr (!kRCMode) {
          // Arm timer for TX
          arm_timer_for_flow(subflow);
        }

        UCCL_LOG_IO << "Directly sent " << chunk_size << " bytes to QP#"
                    << qpidx;
      }
    }

    *sent_offset += chunk_size;

    UCCL_LOG_IO << "Tx: flow#" << flow->flowid() << ", req id#"
                << ureq->send.rid << ", msg id#" << ureq->mid
                << ", csn:" << imm_data.GetCSN()
                << ", remaining bytes:" << size - *sent_offset << " with QP#"
                << qpidx;

    subflow->unacked_bytes_ += chunk_size;
    *engine_unacked_bytes_ += chunk_size;
    /* zero-length message */
    if (size == 0) break;
  }

  return true;
}

=======
>>>>>>> 990ee670
std::pair<uint64_t, uint32_t> TXTracking::ack_rc_transmitted_chunks(
    void* subflow_context, RDMAContext* rdma_ctx, UINT_CSN csn, uint64_t now,
    uint32_t* flow_unacked_bytes, uint32_t* engine_outstanding_bytes) {
  auto* subflow = reinterpret_cast<SubUcclFlow*>(subflow_context);
  uint64_t tx_timestamp;
  uint32_t qpidx;

  uint32_t acked_bytes = 0;

  // Traverse unacked_chunks_
  // TODO: we can do more efficiently here.
  for (auto chunk = unacked_chunks_.begin(); chunk != unacked_chunks_.end();
       chunk++) {
    if (chunk->csn == csn.to_uint32()) {
      // We find it!
      chunk->ureq->send.acked_bytes += chunk->wr_ex->sge.length;

      acked_bytes += chunk->wr_ex->sge.length;

      if (chunk->ureq->send.acked_bytes == chunk->ureq->send.data_len) {
        auto poll_ctx = chunk->ureq->poll_ctx;
        // Wakeup app thread waiting one endpoint
        uccl_wakeup(poll_ctx);
        UCCL_LOG_IO << "RC TX message complete";
      }

      *flow_unacked_bytes -= chunk->wr_ex->sge.length;
      *engine_outstanding_bytes -= chunk->wr_ex->sge.length;

      tx_timestamp = chunk->timestamp;
      qpidx = chunk->wr_ex->qpidx;

      // Free wr_ex here.
      rdma_ctx->wr_ex_pool_->free_buff(
          reinterpret_cast<uint64_t>(chunk->wr_ex));

      unacked_chunks_.erase(chunk);
      break;
    }
  }

  auto newrtt_tsc = now - tx_timestamp;

  subflow->pcb.timely_cc.update_rate(now, newrtt_tsc, kEwmaAlpha);

  subflow->pcb.swift_cc.adjust_wnd(to_usec(newrtt_tsc, freq_ghz), acked_bytes);

  return std::make_pair(tx_timestamp, qpidx);
}

uint64_t TXTracking::ack_transmitted_chunks(void* subflow_context,
                                            RDMAContext* rdma_ctx,
                                            uint32_t num_acked_chunks,
                                            uint64_t t5, uint64_t t6,
                                            uint64_t remote_queueing_tsc,
                                            uint32_t* flow_unacked_bytes) {
  DCHECK(num_acked_chunks <= unacked_chunks_.size());

  auto* subflow = reinterpret_cast<SubUcclFlow*>(subflow_context);

  uint64_t t1 = 0;
  uint32_t seg_size = 0;

  while (num_acked_chunks) {
    auto& chunk = unacked_chunks_.front();
    if (chunk.last_chunk) {
      auto poll_ctx = chunk.ureq->poll_ctx;
      // Wakeup app thread waiting one endpoint
      uccl_wakeup(poll_ctx);
      UCCL_LOG_IO << "UC Tx message complete";
    }

    // Record timestamp of the oldest unacked chunk.
    if (t1 == 0) t1 = chunk.timestamp;

    seg_size += chunk.wr_ex->sge.length;

    *flow_unacked_bytes -= chunk.wr_ex->sge.length;

    // Free wr_ex here.
    rdma_ctx->wr_ex_pool_->free_buff(reinterpret_cast<uint64_t>(chunk.wr_ex));

    unacked_chunks_.erase(unacked_chunks_.begin());
    num_acked_chunks--;
  }

  if (unlikely(t5 <= t1)) {
    // Invalid timestamp.
    // We have found that t5 (transferred from NIC timestamp) may be
    // occasionally smaller than t1 (timestamp of the oldest unacked chunk).
    // When this happens, we use software timestamp to fix it.
    t5 = rdtsc();
  }

  auto endpoint_delay_tsc = t6 - t5 + remote_queueing_tsc;
  auto fabric_delay_tsc = (t6 - t1) - endpoint_delay_tsc;
  // Make RTT independent of segment size.
  auto serial_delay_tsc =
      us_to_cycles(seg_size * 1e6 / rdma_ctx->link_speed, freq_ghz);
  if (fabric_delay_tsc > serial_delay_tsc ||
      to_usec(fabric_delay_tsc, freq_ghz) < kMAXRTTUS)
    fabric_delay_tsc -= serial_delay_tsc;
  else {
    // Invalid timestamp.
    // Recalculate delay.
    t5 = rdtsc();
    endpoint_delay_tsc = t6 - t5 + remote_queueing_tsc;
    fabric_delay_tsc = (t6 - t1) - endpoint_delay_tsc;
    if (fabric_delay_tsc > serial_delay_tsc)
      fabric_delay_tsc -= serial_delay_tsc;
    else {
      // This may be caused by clock synchronization.
      fabric_delay_tsc = 0;
    }
  }

  UCCL_LOG_IO << "Total: " << to_usec(t6 - t1, freq_ghz)
              << ", Endpoint delay: " << to_usec(endpoint_delay_tsc, freq_ghz)
              << ", Fabric delay: " << to_usec(fabric_delay_tsc, freq_ghz);

  // LOG_EVERY_N(INFO, 10000) << "Host: " <<
  // std::round(to_usec(endpoint_delay_tsc, freq_ghz)) <<
  //     ", Fabric: " << std::round(to_usec(fabric_delay_tsc, freq_ghz));

#ifdef TEST_TURNAROUND_ESTIMATION
  static bool first = true;
  static double avg_turnaround_delay = 0.0;
  static int count = 0;
  auto turnaround_delay = to_usec(remote_queueing_tsc, freq_ghz);

  if (turnaround_delay <
          500 /* filter wrong values (probabaly due to clock sync) */
      && count++ > 5000 /* warmup */) {
    if (first) {
      avg_turnaround_delay = turnaround_delay;
      first = false;
    } else {
      avg_turnaround_delay =
          (avg_turnaround_delay * count + turnaround_delay) / (count + 1);
    }
    LOG_EVERY_N(INFO, 1000)
        << "Turnaround delay: " << turnaround_delay
        << "us, Average turnaround delay: " << avg_turnaround_delay << "us";
  }
#endif

  if (fabric_delay_tsc) {
    // Update global cwnd.
    subflow->pcb.timely_cc.update_rate(t6, fabric_delay_tsc, kEwmaAlpha);
    // TODO: seperate enpoint delay and fabric delay.
    subflow->pcb.swift_cc.adjust_wnd(to_usec(fabric_delay_tsc, freq_ghz),
                                     seg_size);
  }

  return fabric_delay_tsc;
}

void SharedIOContext::check_ctrl_rq(bool force) {
  auto n_post_ctrl_rq = get_post_ctrl_rq_cnt();
  if (!force && n_post_ctrl_rq < kPostRQThreshold) return;

  int post_batch = std::min(kPostRQThreshold, (uint32_t)n_post_ctrl_rq);

  for (int i = 0; i < post_batch; i++) {
    auto chunk_addr = pop_ctrl_chunk();
    ctrl_recv_wrs_.recv_sges[i].addr = chunk_addr;

    CQEDesc* cqe_desc = pop_cqe_desc();
    cqe_desc->data = (uint64_t)chunk_addr;
    ctrl_recv_wrs_.recv_wrs[i].wr_id = (uint64_t)cqe_desc;
    ctrl_recv_wrs_.recv_wrs[i].next =
        (i == post_batch - 1) ? nullptr : &ctrl_recv_wrs_.recv_wrs[i + 1];
  }

  struct ibv_recv_wr* bad_wr;
  DCHECK(ibv_post_recv(ctrl_qp_, &ctrl_recv_wrs_.recv_wrs[0], &bad_wr) == 0);
  UCCL_LOG_IO << "Posted " << post_batch << " recv requests for Ctrl QP";
  dec_post_ctrl_rq(post_batch);
}

void SharedIOContext::check_srq(bool force) {
  auto n_post_srq = get_post_srq_cnt();
  if (!force && n_post_srq < kPostRQThreshold) return;

  int post_batch = std::min(kPostRQThreshold, (uint32_t)n_post_srq);

  for (int i = 0; i < post_batch; i++) {
    if constexpr (!kRCMode) {
      auto chunk_addr = pop_retr_chunk();
      dp_recv_wrs_.recv_sges[i].addr = chunk_addr;
      dp_recv_wrs_.recv_sges[i].length = RetrChunkBuffPool::kRetrChunkSize;
      dp_recv_wrs_.recv_sges[i].lkey = get_retr_chunk_lkey();
      dp_recv_wrs_.recv_wrs[i].num_sge = 1;
      dp_recv_wrs_.recv_wrs[i].sg_list = &dp_recv_wrs_.recv_sges[i];
      dp_recv_wrs_.recv_wrs[i].next =
          (i == post_batch - 1) ? nullptr : &dp_recv_wrs_.recv_wrs[i + 1];

      CQEDesc* cqe_desc = pop_cqe_desc();
      cqe_desc->data = (uint64_t)chunk_addr;
      dp_recv_wrs_.recv_wrs[i].wr_id = (uint64_t)cqe_desc;
    } else {
      dp_recv_wrs_.recv_wrs[i].num_sge = 0;
      dp_recv_wrs_.recv_wrs[i].sg_list = nullptr;
      dp_recv_wrs_.recv_wrs[i].next =
          (i == post_batch - 1) ? nullptr : &dp_recv_wrs_.recv_wrs[i + 1];
      dp_recv_wrs_.recv_wrs[i].wr_id = 0;
    }
  }

  struct ibv_recv_wr* bad_wr;
  DCHECK(ibv_post_srq_recv(srq_, &dp_recv_wrs_.recv_wrs[0], &bad_wr) == 0);
  UCCL_LOG_IO << "Posted " << post_batch << " recv requests for SRQ";
  dec_post_srq(post_batch);
}

int SharedIOContext::poll_ctrl_cq(void) {
  auto cq_ex = ctrl_cq_ex_;
<<<<<<< HEAD
  uint64_t t5;
  auto t6 = rdtsc();
  auto* ucclsackh = reinterpret_cast<UcclSackHdr*>(pkt_addr);

  auto fid = ucclsackh->fid.value();
  auto qpidx = ucclsackh->path.value();
  auto ackno = ucclsackh->ackno.value();

  DCHECK(fid < MAX_FLOW);
  auto* flow = reinterpret_cast<UcclFlow*>(sender_flow_tbl_[fid]);
  auto* subflow = flow->sub_flows_[engine_offset_];

  bool update_sackbitmap = false;

  if (UINT_CSN::uintcsn_seqno_lt(ackno, subflow->pcb.snd_una)) {
    UCCL_LOG_IO << "Received old ACK " << ackno << " for flow" << fid
                << " by Ctrl QP";
  } else if (UINT_CSN::uintcsn_seqno_gt(ackno, subflow->pcb.snd_nxt)) {
    UCCL_LOG_IO << "Received ACK for untransmitted data "
                << "ackno: " << ackno
                << ", snd_nxt: " << subflow->pcb.snd_nxt.to_uint32()
                << " for flow" << fid << " by Ctrl QP";
  } else if (UINT_CSN::uintcsn_seqno_eq(ackno, subflow->pcb.snd_una)) {
    UCCL_LOG_IO << "Received duplicate ACK " << ackno << " for flow" << fid
                << " by Ctrl QP";

    EventOnRxNACK(subflow, ucclsackh);

    update_sackbitmap = true;

    subflow->pcb.duplicate_acks++;
    subflow->pcb.snd_ooo_acks = ucclsackh->sack_bitmap_count.value();

    int fast_rexmit_thres = ((is_roce()) ? ROCE_DUP_ACK_THRES : 65536);

    if (subflow->pcb.duplicate_acks < fast_rexmit_thres) {
      // We have not reached the threshold yet, so we do not do
      // retransmission.
    } else if (subflow->pcb.duplicate_acks == fast_rexmit_thres) {
      // Fast retransmit.
      fast_retransmit_for_flow(subflow);
    } else {
      // We have already done the fast retransmit, so we are now
      // in the fast recovery phase.
      auto sack_bitmap_count = ucclsackh->sack_bitmap_count.value();
      // We check the SACK bitmap to see if there are more undelivered
      // chunks. In fast recovery mode we get after a fast
      // retransmit, we will retransmit all missing chunks that we
      // find from the SACK bitmap, when enumerating the SACK bitmap
      // for up to sack_bitmap_count ACKs.
      uint32_t index = 0;
      while (sack_bitmap_count && index < kSackBitmapSize &&
             !subflow->txtracking.empty()) {
        auto bucket_idx = index / PCB::kSackBitmapBucketSize;
        auto sack_bitmap = ucclsackh->sack_bitmap[bucket_idx].value();

        auto cursor = index % PCB::kSackBitmapBucketSize;

        if ((sack_bitmap & (1ULL << cursor)) == 0) {
          // We found a hole.
          auto seqno = subflow->pcb.snd_una + index;
          auto chunk = subflow->txtracking.get_unacked_chunk_from_idx(index);
          if (seqno == chunk.csn) {
            auto wr_ex = chunk.wr_ex;
            if (try_retransmit_chunk(subflow, wr_ex)) {
              subflow->pcb.stats_fast_rexmits++;
            } else {
              // We can't retransmit the chunk due to lack of
              // credits. Quit the loop.
              index = kSackBitmapSize;
            }
          }
          // Rearm timer for Retransmission.
          rearm_timer_for_flow(subflow);
        } else {
          sack_bitmap_count--;
        }
        index++;
      }
    }

  } else {
    UCCL_LOG_IO << "Received valid ACK " << ackno << " for flow" << fid
                << " by Ctrl QP";

    EventOnRxACK(subflow, ucclsackh);

    update_sackbitmap = true;
    auto num_acked_chunks = UINT_CSN(ackno) - subflow->pcb.snd_una;
    auto remote_queueing_tsc =
        us_to_cycles((ucclsackh->remote_queueing.value()), freq_ghz);
    if constexpr (kTestNoHWTimestamp)
      t5 = t6;
    else
      t5 = convert_nic_to_host(ibv_wc_read_completion_ts(cq_ex));

    DCHECK(engine_offset_ < NUM_ENGINES);
    auto reduced_bytes = subflow->unacked_bytes_;
    auto newrtt_tsc = subflow->txtracking.ack_transmitted_chunks(
        subflow, this, num_acked_chunks.to_uint32(), t5, t6,
        remote_queueing_tsc, &subflow->unacked_bytes_);
    reduced_bytes -= subflow->unacked_bytes_;
    *engine_unacked_bytes_ -= reduced_bytes;
    if (qpidx < kPortEntropy)
      subflow->update_scoreboard_rtt(newrtt_tsc, qpidx);
    else {
      // This ack is for retransmitted chunk.
      // Don't update scoreboard for retransmitted chunks.
    }
=======
  int work = 0;
>>>>>>> 990ee670

  int budget = kMaxBatchCQ << 1;

  while (1) {
    struct ibv_poll_cq_attr poll_cq_attr = {};
    if (ibv_start_poll(cq_ex, &poll_cq_attr)) return work;
    int cq_budget = 0;

    while (1) {
      if (cq_ex->status != IBV_WC_SUCCESS) {
        DCHECK(false) << "Ctrl CQ state error: " << cq_ex->status << ", "
                      << ibv_wc_read_opcode(cq_ex)
                      << ", ctrl_chunk_pool_size: " << ctrl_chunk_pool_->size();
      }

      CQEDesc* cqe_desc = reinterpret_cast<CQEDesc*>(cq_ex->wr_id);
      auto chunk_addr = (uint64_t)cqe_desc->data;

      auto opcode = ibv_wc_read_opcode(cq_ex);
      if (opcode == IBV_WC_RECV) {
        auto imm_data = ntohl(ibv_wc_read_imm_data(cq_ex));
        auto num_ack = imm_data;
        UCCL_LOG_IO << "Receive " << num_ack
                    << " ACKs, Chunk addr: " << chunk_addr
                    << ", byte_len: " << ibv_wc_read_byte_len(cq_ex);
        auto base_addr = chunk_addr + UD_ADDITION;
        for (int i = 0; i < num_ack; i++) {
          auto pkt_addr = base_addr + i * CtrlChunkBuffPool::kPktSize;

          auto* ucclsackh = reinterpret_cast<UcclSackHdr*>(pkt_addr);
          auto fid = ucclsackh->fid.value();
          auto peer_id = ucclsackh->peer_id.value();
          auto* rdma_ctx = find_rdma_ctx(peer_id, fid);

          rdma_ctx->uc_rx_ack(cq_ex, ucclsackh);
        }
        inc_post_ctrl_rq();
      } else {
        inflight_ctrl_wrs_--;
      }

      push_ctrl_chunk(chunk_addr);

      push_cqe_desc(cqe_desc);

      if (++cq_budget == budget || ibv_next_poll(cq_ex)) break;

      if (opcode == IBV_WC_SEND) {
        // We don't count send WRs in budget.
        cq_budget--;
      }
    }
    ibv_end_poll(cq_ex);

    work += cq_budget;

    check_ctrl_rq(false);

    if (cq_budget < budget) break;
  }

  return work;
}

void SharedIOContext::flush_acks() {
  if (nr_tx_ack_wr_ == 0) return;

  tx_ack_wr_[nr_tx_ack_wr_ - 1].next = nullptr;

  struct ibv_send_wr* bad_wr;
  int ret = ibv_post_send(ctrl_qp_, tx_ack_wr_, &bad_wr);
  DCHECK(ret == 0) << ret << ", nr_tx_ack_wr_: " << nr_tx_ack_wr_;

  UCCL_LOG_IO << "Flush " << nr_tx_ack_wr_ << " ACKs";

  inflight_ctrl_wrs_ += nr_tx_ack_wr_;

  nr_tx_ack_wr_ = 0;
}

int SharedIOContext::rc_poll_recv_cq(void) {
  auto cq_ex = recv_cq_ex_;
  int cq_budget = 0;

  struct ibv_poll_cq_attr poll_cq_attr = {};
  if (ibv_start_poll(cq_ex, &poll_cq_attr)) return 0;

  while (1) {
    if (cq_ex->status != IBV_WC_SUCCESS) {
      DCHECK(false) << "data path CQ state error: " << cq_ex->status
                    << " from QP:" << ibv_wc_read_qp_num(cq_ex);
    }

    auto* rdma_ctx = qpn_to_rdma_ctx(ibv_wc_read_qp_num(cq_ex));

    rdma_ctx->rc_rx_chunk(cq_ex);

    inc_post_srq();

    if (++cq_budget == kMaxBatchCQ || ibv_next_poll(cq_ex)) break;
  }

  ibv_end_poll(cq_ex);

  return cq_budget;
}

int SharedIOContext::rc_poll_send_cq(void) {
  auto cq_ex = send_cq_ex_;
  int cq_budget = 0;

  struct ibv_poll_cq_attr poll_cq_attr = {};
  if (ibv_start_poll(cq_ex, &poll_cq_attr)) return 0;

  while (1) {
    if (cq_ex->status != IBV_WC_SUCCESS) {
      DCHECK(false) << "data path CQ state error: " << cq_ex->status
                    << " from QP:" << ibv_wc_read_qp_num(cq_ex);
    }

    auto* rdma_ctx = qpn_to_rdma_ctx(ibv_wc_read_qp_num(cq_ex));

    rdma_ctx->rc_rx_ack(cq_ex);

    if (++cq_budget == kMaxBatchCQ || ibv_next_poll(cq_ex)) break;
  }
  ibv_end_poll(cq_ex);

  return cq_budget;
}

int SharedIOContext::uc_poll_send_cq(void) {
  auto cq_ex = send_cq_ex_;
  int cq_budget = 0;
  int budget = kMaxBatchCQ << 1;

  struct ibv_poll_cq_attr poll_cq_attr = {};
  if (ibv_start_poll(cq_ex, &poll_cq_attr)) return 0;

  while (1) {
    if (cq_ex->status != IBV_WC_SUCCESS) {
      DCHECK(false) << "data path CQ state error: " << cq_ex->status
                    << " from QP:" << ibv_wc_read_qp_num(cq_ex);
    }

    auto* cqe_desc = (CQEDesc*)cq_ex->wr_id;

    if (cqe_desc) {
      // Completion signal from rtx.
      auto retr_hdr = (uint64_t)cqe_desc->data;
      push_retr_hdr(retr_hdr);
      push_cqe_desc(cqe_desc);
    }

    if (++cq_budget == budget || ibv_next_poll(cq_ex)) break;
  }

  ibv_end_poll(cq_ex);

  return cq_budget;
}

int SharedIOContext::uc_poll_recv_cq(void) {
  auto cq_ex = recv_cq_ex_;
  int cq_budget = 0;

  struct ibv_poll_cq_attr poll_cq_attr = {};
  if (ibv_start_poll(cq_ex, &poll_cq_attr)) return 0;

  std::vector<RDMAContext*> rdma_ctxs;

  while (1) {
    if (cq_ex->status != IBV_WC_SUCCESS) {
      DCHECK(false) << "data path CQ state error: " << cq_ex->status
                    << " from QP:" << ibv_wc_read_qp_num(cq_ex);
    }

    auto* rdma_ctx = qpn_to_rdma_ctx(ibv_wc_read_qp_num(cq_ex));

    auto* cqe_desc = (CQEDesc*)cq_ex->wr_id;
    auto chunk_addr = (uint64_t)cqe_desc->data;
    auto opcode = ibv_wc_read_opcode(cq_ex);

    if (likely(opcode == IBV_WC_RECV_RDMA_WITH_IMM)) {
      // Common case.
      rdma_ctx->uc_rx_chunk(cq_ex);
    } else {
      // Rare case.
      rdma_ctx->uc_rx_rtx_chunk(cq_ex, chunk_addr);
    }

    rdma_ctxs.push_back(rdma_ctx);

    push_retr_chunk(chunk_addr);

    push_cqe_desc(cqe_desc);

    inc_post_srq();

    if (++cq_budget == kMaxBatchCQ || ibv_next_poll(cq_ex)) break;
  }
  ibv_end_poll(cq_ex);

  for (auto rdma_ctx : rdma_ctxs) {
    rdma_ctx->uc_post_acks();
  }

  flush_acks();

  return cq_budget;
}

}  // namespace uccl<|MERGE_RESOLUTION|>--- conflicted
+++ resolved
@@ -192,687 +192,6 @@
   return ctx;
 }
 
-<<<<<<< HEAD
-RDMAContext::RDMAContext(PeerID peer_id, TimerManager* rto,
-                         uint32_t* engine_unacked_bytes, eqds::EQDS* eqds,
-                         int dev, uint32_t engine_offset, union CtrlMeta meta)
-    : peer_id_(peer_id),
-      rto_(rto),
-      engine_unacked_bytes_(engine_unacked_bytes),
-      eqds_(eqds),
-      dev_(dev),
-      engine_offset_(engine_offset),
-      wheel_({freq_ghz, us_to_cycles(kWheelSlotWidthUs, freq_ghz),
-              us_to_cycles(kWheelHorizonUs, freq_ghz), kBktPoolSize}) {
-  auto* factory_dev = RDMAFactory::get_factory_dev(dev);
-
-  context_ = factory_dev->context;
-
-  remote_ctx_.remote_gid = meta.install_ctx.remote_gid;
-  remote_ctx_.remote_port_attr = meta.install_ctx.remote_port_attr;
-
-  mtu_bytes_ =
-      util_rdma_get_mtu_from_ibv_mtu(factory_dev->port_attr.active_mtu);
-
-  link_speed = util_rdma_get_link_speed_from_ibv_speed(
-      factory_dev->port_attr.active_speed, factory_dev->port_attr.active_width);
-
-  sgid_index_ = factory_dev->gid_idx;
-  // Create PD.
-  pd_ = factory_dev->pd;
-
-  // Create a SRQ for all data path QPs.
-  struct ibv_srq_init_attr srq_init_attr;
-  memset(&srq_init_attr, 0, sizeof(srq_init_attr));
-  srq_init_attr.attr.max_sge = 1;
-  srq_init_attr.attr.max_wr = kMaxSRQ;
-  srq_init_attr.attr.srq_limit = 0;
-  srq_ = ibv_create_srq(pd_, &srq_init_attr);
-  UCCL_INIT_CHECK(srq_ != nullptr, "ibv_create_srq failed");
-
-  // Create seperate send/recv CQ for data path QPs.
-  struct ibv_cq_init_attr_ex cq_ex_attr;
-  cq_ex_attr.cqe = kCQSize;
-  cq_ex_attr.cq_context = nullptr;
-  cq_ex_attr.channel = nullptr;
-  cq_ex_attr.comp_vector = 0;
-  cq_ex_attr.wc_flags =
-      IBV_WC_EX_WITH_BYTE_LEN | IBV_WC_EX_WITH_IMM | IBV_WC_EX_WITH_QP_NUM |
-      IBV_WC_EX_WITH_SRC_QP |
-      IBV_WC_EX_WITH_COMPLETION_TIMESTAMP;  // Timestamp support.
-  cq_ex_attr.comp_mask = IBV_CQ_INIT_ATTR_MASK_FLAGS;
-  cq_ex_attr.flags =
-      IBV_CREATE_CQ_ATTR_SINGLE_THREADED | IBV_CREATE_CQ_ATTR_IGNORE_OVERRUN;
-
-  if constexpr (kTestNoHWTimestamp)
-    cq_ex_attr.wc_flags &= ~IBV_WC_EX_WITH_COMPLETION_TIMESTAMP;
-
-  send_cq_ex_ = ibv_create_cq_ex(context_, &cq_ex_attr);
-  UCCL_INIT_CHECK(send_cq_ex_ != nullptr, "ibv_create_cq_ex failed");
-
-  recv_cq_ex_ = ibv_create_cq_ex(context_, &cq_ex_attr);
-  UCCL_INIT_CHECK(recv_cq_ex_ != nullptr, "ibv_create_cq_ex failed");
-
-  // Configure CQ moderation.
-  struct ibv_modify_cq_attr cq_attr;
-  cq_attr.attr_mask = IBV_CQ_ATTR_MODERATE;
-  cq_attr.moderate.cq_count = kCQMODCount;
-  cq_attr.moderate.cq_period = kCQMODPeriod;
-
-  UCCL_INIT_CHECK(ibv_modify_cq(ibv_cq_ex_to_cq(send_cq_ex_), &cq_attr) == 0,
-                  "ibv_modify_cq failed");
-  UCCL_INIT_CHECK(ibv_modify_cq(ibv_cq_ex_to_cq(recv_cq_ex_), &cq_attr) == 0,
-                  "ibv_modify_cq failed");
-
-  // Create data path QPs. (UC/RC)
-  struct ibv_qp_init_attr qp_init_attr;
-  memset(&qp_init_attr, 0, sizeof(qp_init_attr));
-  qp_init_attr.qp_context = this;
-  qp_init_attr.send_cq = ibv_cq_ex_to_cq(send_cq_ex_);
-  qp_init_attr.recv_cq = ibv_cq_ex_to_cq(recv_cq_ex_);
-  if constexpr (!kRCMode)
-    qp_init_attr.qp_type = IBV_QPT_UC;
-  else
-    qp_init_attr.qp_type = IBV_QPT_RC;
-  qp_init_attr.cap.max_send_wr = 2 * kMaxReq * kMaxRecv;
-  qp_init_attr.cap.max_send_sge = kMaxSge;
-  qp_init_attr.cap.max_inline_data = 0;
-  qp_init_attr.srq = srq_;
-
-  struct ibv_qp_attr qpAttr;
-  memset(&qpAttr, 0, sizeof(qpAttr));
-  qpAttr.qp_state = IBV_QPS_INIT;
-  qpAttr.pkey_index = 0;
-  qpAttr.port_num = factory_dev->ib_port_num;
-  qpAttr.qp_access_flags = IBV_ACCESS_REMOTE_WRITE;
-
-  for (int i = 0; i < kPortEntropy; i++) {
-    struct ibv_qp* qp = ibv_create_qp(pd_, &qp_init_attr);
-    UCCL_INIT_CHECK(qp != nullptr, "ibv_create_qp failed for data path QP");
-
-    // Modify QP state to INIT.
-    UCCL_INIT_CHECK(ibv_modify_qp(qp, &qpAttr,
-                                  IBV_QP_STATE | IBV_QP_PKEY_INDEX |
-                                      IBV_QP_PORT | IBV_QP_ACCESS_FLAGS) == 0,
-                    "ibv_modify_qp failed");
-
-    dp_qps_[i].local_psn = BASE_PSN;
-    dp_qps_[i].qp = qp;
-    qpn2idx_.insert({qp->qp_num, i});
-  }
-
-  // Initialize work request extension buffer pool.
-  wr_ex_pool_.emplace();
-
-  struct ibv_recv_wr wr;
-  memset(&wr, 0, sizeof(wr));
-
-  // Create Credit QP, SCQ/RCQ and MR for engine or pacer.
-  credit_local_psn_ = BASE_PSN;
-  util_rdma_create_qp_seperate_cq(context_, &credit_qp_, IBV_QPT_UC, true,
-                                  false, (struct ibv_cq**)&pacer_credit_cq_ex_,
-                                  (struct ibv_cq**)&engine_credit_cq_ex_, false,
-                                  kCQSize, pd_, factory_dev->ib_port_num,
-                                  eqds::CreditChunkBuffPool::kNumChunk,
-                                  eqds::CreditChunkBuffPool::kNumChunk, 1, 1);
-
-  auto addr = mmap(nullptr, eqds::CreditChunkBuffPool::kCreditMRSize,
-                   PROT_READ | PROT_WRITE, MAP_ANONYMOUS | MAP_PRIVATE, -1, 0);
-  UCCL_INIT_CHECK(addr != MAP_FAILED, "mmap failed");
-  engine_credit_mr_ =
-      ibv_reg_mr(pd_, addr, eqds::CreditChunkBuffPool::kCreditMRSize,
-                 IBV_ACCESS_LOCAL_WRITE | IBV_ACCESS_REMOTE_WRITE);
-  UCCL_INIT_CHECK(engine_credit_mr_ != nullptr,
-                  "ibv_reg_mr failed for engine credit MR");
-
-  addr = mmap(nullptr, eqds::CreditChunkBuffPool::kCreditMRSize,
-              PROT_READ | PROT_WRITE, MAP_ANONYMOUS | MAP_PRIVATE, -1, 0);
-  UCCL_INIT_CHECK(addr != MAP_FAILED, "mmap failed");
-  pacer_credit_mr_ =
-      ibv_reg_mr(pd_, addr, eqds::CreditChunkBuffPool::kCreditMRSize,
-                 IBV_ACCESS_LOCAL_WRITE | IBV_ACCESS_REMOTE_WRITE);
-  UCCL_INIT_CHECK(pacer_credit_mr_ != nullptr,
-                  "ibv_reg_mr failed for pacer credit MR");
-
-  // Initialize Credit packet buffer pool for engine and pacer, respectively.
-  engine_credit_chunk_pool_.emplace(engine_credit_mr_);
-  pacer_credit_chunk_pool_.emplace(pacer_credit_mr_);
-
-  pc_qpw_.credit_qp_ = credit_qp_;
-  pc_qpw_.pacer_credit_cq_ = pacer_credit_cq_ex_;
-  pc_qpw_.pacer_credit_chunk_pool_ = &(*pacer_credit_chunk_pool_);
-
-  INIT_LIST_HEAD(&pc_qpw_.poll_item.poll_link);
-  pc_qpw_.poll_item.pc_qpw = &pc_qpw_;
-
-  // Populate recv work requests on Credit QP for consuming credit packets.
-  {
-    struct ibv_sge sge;
-    for (int i = 0; i < (eqds::CreditChunkBuffPool::kNumChunk - 1) / 2; i++) {
-      uint64_t chunk_addr;
-      if (engine_credit_chunk_pool_->alloc_buff(&chunk_addr))
-        throw std::runtime_error("Failed to allocate buffer for credit packet");
-      sge.addr = chunk_addr;
-      sge.length = eqds::CreditChunkBuffPool::kChunkSize;
-      sge.lkey = engine_credit_chunk_pool_->get_lkey();
-      wr.wr_id = chunk_addr;
-      wr.next = nullptr;
-      wr.sg_list = &sge;
-      wr.num_sge = 1;
-      struct ibv_recv_wr* bad_wr;
-      if (ibv_post_recv(credit_qp_, &wr, &bad_wr))
-        throw std::runtime_error("ibv_post_recv failed");
-    }
-  }
-
-  // Initialize resources needed when using UC.
-  if constexpr (!kRCMode) {
-    // Create Ctrl QP, CQ, and MR.
-    ctrl_local_psn_ = BASE_PSN;
-    util_rdma_create_qp(context_, &ctrl_qp_, IBV_QPT_UC, true, true,
-                        (struct ibv_cq**)&ctrl_cq_ex_, false, kCQSize, pd_,
-                        factory_dev->ib_port_num, &ctrl_mr_, nullptr,
-                        kCtrlMRSize, CtrlChunkBuffPool::kNumChunk,
-                        CtrlChunkBuffPool::kNumChunk, 1, 1);
-
-    // Initialize Control packet buffer pool.
-    ctrl_chunk_pool_.emplace(ctrl_mr_);
-
-    // Create Retr hdr/chunk MR.
-    void* retr_mr_addr = mmap(nullptr, kRetrMRSize, PROT_READ | PROT_WRITE,
-                              MAP_ANONYMOUS | MAP_PRIVATE, -1, 0);
-    if (retr_mr_addr == MAP_FAILED) throw std::runtime_error("mmap failed");
-    retr_mr_ = ibv_reg_mr(pd_, retr_mr_addr, kRetrMRSize,
-                          IBV_ACCESS_LOCAL_WRITE | IBV_ACCESS_REMOTE_WRITE);
-    if (retr_mr_ == nullptr) throw std::runtime_error("ibv_reg_mr failed");
-
-    void* retr_hdr =
-        mmap(nullptr, RetrHdrBuffPool::kNumHdr * RetrHdrBuffPool::kHdrSize,
-             PROT_READ | PROT_WRITE, MAP_ANONYMOUS | MAP_PRIVATE, -1, 0);
-    if (retr_hdr == MAP_FAILED) throw std::runtime_error("mmap failed");
-    retr_hdr_mr_ = ibv_reg_mr(
-        pd_, retr_hdr, RetrHdrBuffPool::kNumHdr * RetrHdrBuffPool::kHdrSize,
-        IBV_ACCESS_LOCAL_WRITE | IBV_ACCESS_REMOTE_WRITE);
-    if (retr_hdr_mr_ == nullptr) throw std::runtime_error("ibv_reg_mr failed");
-
-    // Initialize retransmission chunk and header buffer pool.
-    {
-      retr_chunk_pool_.emplace(retr_mr_);
-      retr_hdr_pool_.emplace(retr_hdr_mr_);
-    }
-
-    // Populate recv work requests on Ctrl QP for consuming control packets.
-    {
-      struct ibv_sge sge;
-      for (int i = 0; i < (CtrlChunkBuffPool::kNumChunk - 1) / 2; i++) {
-        uint64_t chunk_addr;
-        if (ctrl_chunk_pool_->alloc_buff(&chunk_addr))
-          throw std::runtime_error(
-              "Failed to allocate buffer for control packet");
-        sge.addr = chunk_addr;
-        sge.length = CtrlChunkBuffPool::kChunkSize;
-        sge.lkey = ctrl_chunk_pool_->get_lkey();
-        wr.wr_id = chunk_addr;
-        wr.next = nullptr;
-        wr.sg_list = &sge;
-        wr.num_sge = 1;
-        struct ibv_recv_wr* bad_wr;
-        if (ibv_post_recv(ctrl_qp_, &wr, &bad_wr))
-          throw std::runtime_error("ibv_post_recv failed");
-      }
-    }
-
-    for (int i = 0; i < kMaxBatchCQ; i++) {
-      retr_wrs_[i].num_sge = 1;
-      retr_wrs_[i].sg_list = nullptr;
-      retr_wrs_[i].next = (i == kMaxBatchCQ - 1) ? nullptr : &retr_wrs_[i + 1];
-    }
-
-    for (int i = 0; i < kPostRQThreshold; i++) {
-      rx_ack_sges_[i].lkey = ctrl_chunk_pool_->get_lkey();
-      rx_ack_sges_[i].length = CtrlChunkBuffPool::kChunkSize;
-      rx_ack_wrs_[i].sg_list = &rx_ack_sges_[i];
-      rx_ack_wrs_[i].num_sge = 1;
-      rx_ack_wrs_[i].next =
-          (i == kPostRQThreshold - 1) ? nullptr : &rx_ack_wrs_[i + 1];
-    }
-
-    tx_ack_wr_.num_sge = 1;
-    tx_ack_wr_.next = nullptr;
-    tx_ack_wr_.opcode = IBV_WR_SEND_WITH_IMM;
-    tx_ack_wr_.send_flags = IBV_SEND_SIGNALED;
-  }
-
-  for (int i = 0; i < kPostRQThreshold; i++) {
-    imm_wrs_[i].num_sge = 0;
-    imm_wrs_[i].sg_list = nullptr;
-    imm_wrs_[i].next = (i == kPostRQThreshold - 1) ? nullptr : &imm_wrs_[i + 1];
-
-    rx_credit_sges_[i].lkey = engine_credit_chunk_pool_->get_lkey();
-    rx_credit_sges_[i].length = eqds::CreditChunkBuffPool::kChunkSize;
-    rx_credit_wrs_[i].sg_list = &rx_credit_sges_[i];
-    rx_credit_wrs_[i].num_sge = 1;
-    rx_credit_wrs_[i].next =
-        (i == kPostRQThreshold - 1) ? nullptr : &rx_credit_wrs_[i + 1];
-  }
-
-  // Populate recv work requests to SRQ for consuming immediate data.
-  for (int i = 0; i < kMaxSRQ; i++) {
-    struct ibv_recv_wr* bad_wr;
-    struct ibv_sge sge;
-    if constexpr (!kRCMode) {
-      uint64_t chunk_addr;
-      if (retr_chunk_pool_->alloc_buff(&chunk_addr))
-        throw std::runtime_error(
-            "Failed to allocate buffer for retransmission chunk");
-      sge.addr = chunk_addr;
-      sge.length = RetrChunkBuffPool::kRetrChunkSize;
-      sge.lkey = retr_chunk_pool_->get_lkey();
-      wr.wr_id = chunk_addr;
-      wr.next = nullptr;
-      wr.sg_list = &sge;
-      wr.num_sge = 1;
-    }
-    DCHECK(ibv_post_srq_recv(srq_, &wr, &bad_wr) == 0);
-  }
-
-  // Timing wheel.
-  wheel_.catchup();
-}
-
-RDMAContext::~RDMAContext() {
-  if constexpr (!kRCMode) {
-    if (ctrl_mr_ != nullptr) {
-      munmap(ctrl_mr_->addr, ctrl_mr_->length);
-      ibv_dereg_mr(ctrl_mr_);
-    }
-    if (ibv_cq_ex_to_cq(ctrl_cq_ex_) != nullptr) {
-      ibv_destroy_cq(ibv_cq_ex_to_cq(ctrl_cq_ex_));
-    }
-    if (credit_qp_ != nullptr) {
-      ibv_destroy_qp(credit_qp_);
-    }
-    if (engine_credit_mr_ != nullptr) {
-      munmap(engine_credit_mr_->addr, engine_credit_mr_->length);
-      ibv_dereg_mr(engine_credit_mr_);
-    }
-    if (pacer_credit_mr_ != nullptr) {
-      munmap(pacer_credit_mr_->addr, pacer_credit_mr_->length);
-      ibv_dereg_mr(pacer_credit_mr_);
-    }
-    if (ctrl_qp_ != nullptr) {
-      ibv_destroy_qp(ctrl_qp_);
-    }
-    if (retr_mr_ != nullptr) {
-      munmap(retr_mr_->addr, retr_mr_->length);
-      ibv_dereg_mr(retr_mr_);
-    }
-    if (retr_hdr_mr_ != nullptr) {
-      munmap(retr_hdr_mr_->addr, retr_hdr_mr_->length);
-      ibv_dereg_mr(retr_hdr_mr_);
-    }
-  }
-
-  for (int i = 0; i < kPortEntropy; i++) {
-    ibv_destroy_qp(dp_qps_[i].qp);
-  }
-  if (srq_ != nullptr) {
-    ibv_destroy_srq(srq_);
-  }
-  if (ibv_cq_ex_to_cq(send_cq_ex_) != nullptr) {
-    ibv_destroy_cq(ibv_cq_ex_to_cq(send_cq_ex_));
-  }
-  if (ibv_cq_ex_to_cq(recv_cq_ex_) != nullptr) {
-    ibv_destroy_cq(ibv_cq_ex_to_cq(recv_cq_ex_));
-  }
-
-  if (pd_ != nullptr) {
-    ibv_dealloc_pd(pd_);
-  }
-
-  UCCL_LOG_RE << "RDMAContext destroyed";
-}
-
-int RDMAContext::supply_rx_buff(struct ucclRequest* ureq) {
-  DCHECK(ureq);
-  auto* elems = ureq->recv.elems;
-  DCHECK(elems);
-
-  auto req = alloc_recvreq();
-  if (req == nullptr) return -1;
-  DCHECK(ureq->n == 1);
-  for (int i = 0; i < ureq->n; i++) {
-    // For sender to encode the request id in the immediate data.
-    elems[i].rid = get_recvreq_id(req);
-  }
-
-  struct ibv_send_wr* bad_wr;
-  DCHECK(ibv_post_send(ureq->recv.qp, &ureq->recv.wr, &bad_wr) == 0);
-
-  req->type = RecvRequest::RECV;
-  req->ureq = ureq;
-  memset(req->received_bytes, 0, sizeof(uint32_t) * kMaxRecv);
-  req->fin_msg = 0;
-
-  UCCL_LOG_IO << "Really supply rx buff by posting buffers to FIFO QP.";
-
-  return 0;
-}
-
-bool RDMAContext::receiverCC_tx_message(struct ucclRequest* ureq) {
-  auto* flow = reinterpret_cast<UcclFlow*>(ureq->context);
-  auto* subflow = flow->sub_flows_[engine_offset_];
-  auto* eqds = &subflow->pcb.eqds_cc;
-
-  auto size = ureq->send.data_len;
-  auto laddr = ureq->send.laddr;
-  auto raddr = ureq->send.raddr;
-  auto lkey = ureq->send.lkey;
-  auto rkey = ureq->send.rkey;
-  auto* sent_offset = &ureq->send.sent_offset;
-  uint64_t wr_addr;
-  bool queued = false;
-  uint32_t chunk_size;
-
-  auto now = rdtsc();
-
-  if (ureq->send.inc_backlog == 0) {
-    ureq->send.inc_backlog = 1;
-    subflow->backlog_bytes_ += size;
-  }
-
-  if (subflow->in_rtx) {
-    // We have to wait for the retransmission to finish.
-    // Drain the retransmission queue.
-    drain_rtx_queue(subflow);
-    return false;
-  }
-
-  while (*sent_offset < size || size == 0 /* zero-length message */) {
-    chunk_size = EventOnChunkSize(subflow, size - *sent_offset);
-
-    if (chunk_size == 0 && size) return false;
-
-    subflow->backlog_bytes_ -= chunk_size;
-
-    auto pull_target = eqds->compute_pull_target(subflow, chunk_size);
-
-    DCHECK(wr_ex_pool_->alloc_buff(&wr_addr) == 0);
-    struct wr_ex* wr_ex = reinterpret_cast<struct wr_ex*>(wr_addr);
-    auto wr = &wr_ex->wr;
-
-    wr_ex->sge.addr = laddr + *sent_offset;
-    wr_ex->sge.lkey = lkey;
-    wr_ex->sge.length = chunk_size;
-
-    wr->wr.rdma.remote_addr = raddr + *sent_offset;
-    wr->wr.rdma.rkey = rkey;
-
-    IMMDataEQDS imm_data(0);
-
-    imm_data.SetTarget(pull_target);
-
-    imm_data.SetFID(flow->flowid());
-    if ((*sent_offset + chunk_size == size)) {
-      // Last chunk of the message.
-      imm_data.SetHINT(1);
-    }
-    imm_data.SetRID(ureq->send.rid);
-
-    imm_data.SetCSN(subflow->pcb.get_snd_nxt().to_uint32());
-
-    wr->imm_data = htonl(imm_data.GetImmData());
-
-    // We use high 8 bits of wr_id to store CSN.
-    // Lower 56 bits to store subflow pointer.
-    if constexpr (kRCMode)
-      wr->wr_id = (1ULL * imm_data.GetCSN()) << 56 | (uint64_t)subflow;
-    else
-      wr->wr_id = 0;
-
-    // Select QP.
-    auto qpidx = EventOnSelectPath(subflow, chunk_size);
-    auto qpw = &dp_qps_[qpidx];
-
-    wr->send_flags = 0;
-    if (qpw->signal_cnt_++ % kSignalInterval == 0) {
-      wr->send_flags = IBV_SEND_SIGNALED;
-      pending_signal_poll_++;
-    }
-    wr_ex->qpidx = qpidx;
-
-    struct ibv_send_wr* bad_wr;
-    DCHECK(ibv_post_send(qpw->qp, wr, &bad_wr) == 0);
-
-    // Track this chunk.
-    subflow->txtracking.track_chunk(ureq, wr_ex, now, imm_data.GetCSN(),
-                                    imm_data.GetHINT());
-    if constexpr (!kRCMode) {
-      // Arm timer for TX
-      arm_timer_for_flow(subflow);
-    }
-
-    *sent_offset += chunk_size;
-
-    UCCL_LOG_IO << "Tx: flow#" << flow->flowid() << ", req id#"
-                << ureq->send.rid << ", msg id#" << ureq->mid
-                << ", csn:" << imm_data.GetCSN()
-                << ", remaining bytes:" << size - *sent_offset
-                << ", pull target:" << (uint32_t)pull_target << " with QP#"
-                << qpidx;
-
-    subflow->unacked_bytes_ += chunk_size;
-    *engine_unacked_bytes_ += chunk_size;
-
-    /* zero-length message */
-    if (size == 0) break;
-  }
-
-  return true;
-}
-
-bool RDMAContext::senderCC_tx_message(struct ucclRequest* ureq) {
-  auto* flow = reinterpret_cast<UcclFlow*>(ureq->context);
-  DCHECK(flow);
-  auto* subflow = flow->sub_flows_[engine_offset_];
-
-  auto size = ureq->send.data_len;
-  auto laddr = ureq->send.laddr;
-  auto raddr = ureq->send.raddr;
-  auto lkey = ureq->send.lkey;
-  auto rkey = ureq->send.rkey;
-  auto* sent_offset = &ureq->send.sent_offset;
-  uint64_t wr_addr;
-  bool queued = false;
-  uint32_t chunk_size;
-  uint32_t qpidx;
-
-  auto now = rdtsc();
-
-  while (*sent_offset < size || size == 0 /* zero-length message */) {
-    chunk_size = EventOnChunkSize(subflow, size - *sent_offset);
-
-    if (chunk_size == 0 && size) return false;
-
-    if constexpr (kBypassPacing) {
-      DCHECK(wr_ex_pool_->alloc_buff(&wr_addr) == 0);
-      struct wr_ex* wr_ex = reinterpret_cast<struct wr_ex*>(wr_addr);
-      auto wr = &wr_ex->wr;
-
-      wr_ex->sge.addr = laddr + *sent_offset;
-      wr_ex->sge.lkey = lkey;
-      wr_ex->sge.length = chunk_size;
-
-      wr->wr.rdma.remote_addr = raddr + *sent_offset;
-      wr->wr.rdma.rkey = rkey;
-
-      IMMData imm_data(0);
-
-      imm_data.SetFID(flow->flowid());
-      if ((*sent_offset + chunk_size == size)) {
-        // Last chunk of the message.
-        imm_data.SetHINT(1);
-      }
-      imm_data.SetRID(ureq->send.rid);
-
-      imm_data.SetCSN(subflow->pcb.get_snd_nxt().to_uint32());
-
-      wr->imm_data = htonl(imm_data.GetImmData());
-
-      // We use high 8 bits of wr_id to store CSN.
-      // Lower 56 bits to store subflow pointer.
-      if constexpr (kRCMode)
-        wr->wr_id = (1ULL * imm_data.GetCSN()) << 56 | (uint64_t)subflow;
-      else
-        wr->wr_id = 0;
-
-      // Select QP.
-      qpidx = select_qpidx_pot(chunk_size, subflow);
-      auto qpw = &dp_qps_[qpidx];
-
-      wr->send_flags = 0;
-      if (qpw->signal_cnt_++ % kSignalInterval == 0) {
-        wr->send_flags = IBV_SEND_SIGNALED;
-        pending_signal_poll_++;
-      }
-      wr_ex->qpidx = qpidx;
-
-      struct ibv_send_wr* bad_wr;
-      DCHECK(ibv_post_send(qpw->qp, wr, &bad_wr) == 0);
-
-      // Track this chunk.
-      subflow->txtracking.track_chunk(ureq, wr_ex, now, imm_data.GetCSN(),
-                                      imm_data.GetHINT());
-      if constexpr (!kRCMode) {
-        // Arm timer for TX
-        arm_timer_for_flow(subflow);
-      }
-
-      *sent_offset += chunk_size;
-
-      UCCL_LOG_IO << "Tx: flow#" << flow->flowid() << ", req id#"
-                  << ureq->send.rid << ", msg id#" << ureq->mid
-                  << ", csn:" << imm_data.GetCSN()
-                  << ", remaining bytes:" << size - *sent_offset << " with QP#"
-                  << qpidx;
-
-      subflow->unacked_bytes_ += chunk_size;
-      *engine_unacked_bytes_ += chunk_size;
-      /* zero-length message */
-      if (size == 0) break;
-
-      continue;
-    }
-
-    // Prepare SGE.
-    DCHECK(wr_ex_pool_->alloc_buff(&wr_addr) == 0);
-    struct wr_ex* wr_ex = reinterpret_cast<struct wr_ex*>(wr_addr);
-    auto wr = &wr_ex->wr;
-    wr_ex->sge.addr = laddr + *sent_offset;
-    wr_ex->sge.lkey = lkey;
-    wr_ex->sge.length = chunk_size;
-
-    // wr->sg_list/num_sge/next/opcode are already set.
-
-    wr->wr.rdma.remote_addr = raddr + *sent_offset;
-    wr->wr.rdma.rkey = rkey;
-
-    UCCL_LOG_IO << "remote_addr: " << wr->wr.rdma.remote_addr
-                << ", rkey: " << wr->wr.rdma.rkey;
-
-    IMMData imm_data(0);
-
-    imm_data.SetFID(flow->flowid());
-    if ((*sent_offset + chunk_size == size)) {
-      // Last chunk of the message.
-      imm_data.SetHINT(1);
-    }
-    imm_data.SetRID(ureq->send.rid);
-
-    imm_data.SetCSN(subflow->pcb.get_snd_nxt().to_uint32());
-
-    wr->imm_data = htonl(imm_data.GetImmData());
-
-    // We use high 8 bits of wr_id to store CSN.
-    // Lower 56 bits to store subflow pointer.
-    if constexpr (kRCMode)
-      wr->wr_id = (1ULL * imm_data.GetCSN()) << 56 | (uint64_t)subflow;
-    else
-      wr->wr_id = 0;
-    bool roce = is_roce();
-    {
-      auto wheel = &wheel_;
-      uint32_t hdr_overhead;
-      if (likely(chunk_size == kChunkSize && mtu_bytes_ == 4096)) {
-        hdr_overhead = (roce) ? MAX_CHUNK_IB_4096_HDR_OVERHEAD
-                              : MAX_CHUNK_ROCE_IPV4_4096_HDR_OVERHEAD;
-      } else {
-        auto num_mtu = (chunk_size + mtu_bytes_) / mtu_bytes_;
-        hdr_overhead =
-            num_mtu * (roce ? ROCE_IPV4_HDR_OVERHEAD : IB_HDR_OVERHEAD);
-      }
-
-      // Enforce global cwnd.
-      queued = EventOnQueueData(subflow, wr_ex, chunk_size + hdr_overhead, now);
-
-      if (queued) {
-        // Queue the SGE on the timing wheel.
-        subflow->in_wheel_cnt_++;
-        // For future tracking.
-        wr_ex->ureq = ureq;
-        UCCL_LOG_IO << "Queued " << chunk_size
-                    << " bytes to timing wheel for flow#" << flow->flowid();
-      } else {
-        // Transmit this chunk directly.
-        // Select QP.
-        auto qpidx = select_qpidx_pot(chunk_size, subflow);
-        auto qpw = &dp_qps_[qpidx];
-        // There is no need to signal every WQE since we don't handle TX
-        // completions. But we still need occasionally post a request
-        // with the IBV_SEND_SIGNALED flag. See
-        // https://www.rdmamojo.com/2014/06/30/working-unsignaled-completions/.
-        wr_ex->wr.send_flags = 0;
-        if (qpw->signal_cnt_++ % kSignalInterval == 0) {
-          wr_ex->wr.send_flags = IBV_SEND_SIGNALED;
-          pending_signal_poll_++;
-        }
-        wr_ex->qpidx = qpidx;
-        struct ibv_send_wr* bad_wr;
-        auto ret = ibv_post_send(qpw->qp, wr, &bad_wr);
-        DCHECK(ret == 0) << pending_signal_poll_ << ", " << ret;
-
-        // Track this chunk.
-        subflow->txtracking.track_chunk(ureq, wr_ex, now, imm_data.GetCSN(),
-                                        imm_data.GetHINT());
-        if constexpr (!kRCMode) {
-          // Arm timer for TX
-          arm_timer_for_flow(subflow);
-        }
-
-        UCCL_LOG_IO << "Directly sent " << chunk_size << " bytes to QP#"
-                    << qpidx;
-      }
-    }
-
-    *sent_offset += chunk_size;
-
-    UCCL_LOG_IO << "Tx: flow#" << flow->flowid() << ", req id#"
-                << ureq->send.rid << ", msg id#" << ureq->mid
-                << ", csn:" << imm_data.GetCSN()
-                << ", remaining bytes:" << size - *sent_offset << " with QP#"
-                << qpidx;
-
-    subflow->unacked_bytes_ += chunk_size;
-    *engine_unacked_bytes_ += chunk_size;
-    /* zero-length message */
-    if (size == 0) break;
-  }
-
-  return true;
-}
-
-=======
->>>>>>> 990ee670
 std::pair<uint64_t, uint32_t> TXTracking::ack_rc_transmitted_chunks(
     void* subflow_context, RDMAContext* rdma_ctx, UINT_CSN csn, uint64_t now,
     uint32_t* flow_unacked_bytes, uint32_t* engine_outstanding_bytes) {
@@ -1090,119 +409,7 @@
 
 int SharedIOContext::poll_ctrl_cq(void) {
   auto cq_ex = ctrl_cq_ex_;
-<<<<<<< HEAD
-  uint64_t t5;
-  auto t6 = rdtsc();
-  auto* ucclsackh = reinterpret_cast<UcclSackHdr*>(pkt_addr);
-
-  auto fid = ucclsackh->fid.value();
-  auto qpidx = ucclsackh->path.value();
-  auto ackno = ucclsackh->ackno.value();
-
-  DCHECK(fid < MAX_FLOW);
-  auto* flow = reinterpret_cast<UcclFlow*>(sender_flow_tbl_[fid]);
-  auto* subflow = flow->sub_flows_[engine_offset_];
-
-  bool update_sackbitmap = false;
-
-  if (UINT_CSN::uintcsn_seqno_lt(ackno, subflow->pcb.snd_una)) {
-    UCCL_LOG_IO << "Received old ACK " << ackno << " for flow" << fid
-                << " by Ctrl QP";
-  } else if (UINT_CSN::uintcsn_seqno_gt(ackno, subflow->pcb.snd_nxt)) {
-    UCCL_LOG_IO << "Received ACK for untransmitted data "
-                << "ackno: " << ackno
-                << ", snd_nxt: " << subflow->pcb.snd_nxt.to_uint32()
-                << " for flow" << fid << " by Ctrl QP";
-  } else if (UINT_CSN::uintcsn_seqno_eq(ackno, subflow->pcb.snd_una)) {
-    UCCL_LOG_IO << "Received duplicate ACK " << ackno << " for flow" << fid
-                << " by Ctrl QP";
-
-    EventOnRxNACK(subflow, ucclsackh);
-
-    update_sackbitmap = true;
-
-    subflow->pcb.duplicate_acks++;
-    subflow->pcb.snd_ooo_acks = ucclsackh->sack_bitmap_count.value();
-
-    int fast_rexmit_thres = ((is_roce()) ? ROCE_DUP_ACK_THRES : 65536);
-
-    if (subflow->pcb.duplicate_acks < fast_rexmit_thres) {
-      // We have not reached the threshold yet, so we do not do
-      // retransmission.
-    } else if (subflow->pcb.duplicate_acks == fast_rexmit_thres) {
-      // Fast retransmit.
-      fast_retransmit_for_flow(subflow);
-    } else {
-      // We have already done the fast retransmit, so we are now
-      // in the fast recovery phase.
-      auto sack_bitmap_count = ucclsackh->sack_bitmap_count.value();
-      // We check the SACK bitmap to see if there are more undelivered
-      // chunks. In fast recovery mode we get after a fast
-      // retransmit, we will retransmit all missing chunks that we
-      // find from the SACK bitmap, when enumerating the SACK bitmap
-      // for up to sack_bitmap_count ACKs.
-      uint32_t index = 0;
-      while (sack_bitmap_count && index < kSackBitmapSize &&
-             !subflow->txtracking.empty()) {
-        auto bucket_idx = index / PCB::kSackBitmapBucketSize;
-        auto sack_bitmap = ucclsackh->sack_bitmap[bucket_idx].value();
-
-        auto cursor = index % PCB::kSackBitmapBucketSize;
-
-        if ((sack_bitmap & (1ULL << cursor)) == 0) {
-          // We found a hole.
-          auto seqno = subflow->pcb.snd_una + index;
-          auto chunk = subflow->txtracking.get_unacked_chunk_from_idx(index);
-          if (seqno == chunk.csn) {
-            auto wr_ex = chunk.wr_ex;
-            if (try_retransmit_chunk(subflow, wr_ex)) {
-              subflow->pcb.stats_fast_rexmits++;
-            } else {
-              // We can't retransmit the chunk due to lack of
-              // credits. Quit the loop.
-              index = kSackBitmapSize;
-            }
-          }
-          // Rearm timer for Retransmission.
-          rearm_timer_for_flow(subflow);
-        } else {
-          sack_bitmap_count--;
-        }
-        index++;
-      }
-    }
-
-  } else {
-    UCCL_LOG_IO << "Received valid ACK " << ackno << " for flow" << fid
-                << " by Ctrl QP";
-
-    EventOnRxACK(subflow, ucclsackh);
-
-    update_sackbitmap = true;
-    auto num_acked_chunks = UINT_CSN(ackno) - subflow->pcb.snd_una;
-    auto remote_queueing_tsc =
-        us_to_cycles((ucclsackh->remote_queueing.value()), freq_ghz);
-    if constexpr (kTestNoHWTimestamp)
-      t5 = t6;
-    else
-      t5 = convert_nic_to_host(ibv_wc_read_completion_ts(cq_ex));
-
-    DCHECK(engine_offset_ < NUM_ENGINES);
-    auto reduced_bytes = subflow->unacked_bytes_;
-    auto newrtt_tsc = subflow->txtracking.ack_transmitted_chunks(
-        subflow, this, num_acked_chunks.to_uint32(), t5, t6,
-        remote_queueing_tsc, &subflow->unacked_bytes_);
-    reduced_bytes -= subflow->unacked_bytes_;
-    *engine_unacked_bytes_ -= reduced_bytes;
-    if (qpidx < kPortEntropy)
-      subflow->update_scoreboard_rtt(newrtt_tsc, qpidx);
-    else {
-      // This ack is for retransmitted chunk.
-      // Don't update scoreboard for retransmitted chunks.
-    }
-=======
   int work = 0;
->>>>>>> 990ee670
 
   int budget = kMaxBatchCQ << 1;
 
