#include "util_rdma.h"
#include "eqds.h"
#include "transport.h"
#include "transport_config.h"
#include "util/util.h"
#include "util_timer.h"
#include <glog/logging.h>
#include <infiniband/verbs.h>
#include <cstdint>
#include <cstdio>
#include <cstdlib>
#include <iostream>
#include <vector>
#include <sys/mman.h>

namespace uccl {

// RDMAFactory rdma_ctl;
std::shared_ptr<RDMAFactory> rdma_ctl;

int RDMAFactory::init_devs() {
  int num_devs;
  struct ibv_device** devices;

  static std::once_flag init_flag;
  std::call_once(init_flag,
                 []() { rdma_ctl = std::make_shared<RDMAFactory>(); });

  // TODO: Move env vars to a unified place
  char* ib_hca = getenv("NCCL_IB_HCA");
  char* if_name = getenv("NCCL_SOCKET_IFNAME");

  struct ib_dev user_ifs[MAX_IB_DEVS];
  bool searchNot = ib_hca && ib_hca[0] == '^';
  if (searchNot) ib_hca++;

  bool searchExact = ib_hca && ib_hca[0] == '=';
  if (searchExact) ib_hca++;

<<<<<<< HEAD
  dev.numa_node = get_dev_numa_node(dev.ib_name);

  // Get the list of RDMA devices.
  device_list = ibv_get_device_list(&nb_devices);
  if (device_list == nullptr || nb_devices == 0) {
=======
  int num_ifs = parse_interfaces(ib_hca, user_ifs, MAX_IB_DEVS);
  devices = ibv_get_device_list(&num_devs);
  if (devices == nullptr || num_devs == 0) {
>>>>>>> 035e7081
    perror("ibv_get_device_list");
    goto error;
  }

  for (int d = 0; d < num_devs && __num_devices < MAX_IB_DEVS; d++) {
    struct ibv_context* context = ibv_open_device(devices[d]);
    if (context == nullptr) {
      printf("NET/IB : Unable to open device %s", devices[d]->name);
      continue;
    }

    struct ibv_device_attr dev_attr;
    memset(&dev_attr, 0, sizeof(dev_attr));
    if (ibv_query_device(context, &dev_attr)) {
      ibv_close_device(context);
      continue;
    }

    for (int port_num = 1; port_num <= dev_attr.phys_port_cnt; port_num++) {
      struct ibv_port_attr port_attr;
      if (ibv_query_port(context, port_num, &port_attr)) {
        printf("NET/IB : Unable to query port_num %d", port_num);
        ibv_close_device(context);
        continue;
      }

      // Check against user specified HCAs/ports
      if (!(match_if_list(devices[d]->name, port_num, user_ifs, num_ifs,
                          searchExact) ^
            searchNot)) {
        ibv_close_device(context);
        continue;
      }

      if (port_attr.state != IBV_PORT_ACTIVE) {
        ibv_close_device(context);
        continue;
      }

      // Initialize Dev
      struct FactoryDevice dev;
      strncpy(dev.ib_name, devices[d]->name, sizeof(devices[d]->name));

      if (if_name) {
        // Iterate over all interfaces in the list
        auto* if_name_dup = strdup(if_name);
        char* next_intf = strtok(if_name_dup, ",");
        while (next_intf) {
          dev.local_ip_str = get_dev_ip(next_intf);
          if (dev.local_ip_str != "") {
            break;
          }
          next_intf = strtok(nullptr, ",");
        }
        UCCL_INIT_CHECK(dev.local_ip_str != "",
                        "No IP address found for interface");
      } else {
        DCHECK(util_rdma_get_ip_from_ib_name(dev.ib_name, &dev.local_ip_str) ==
               0);
      }

      dev.dev_attr = dev_attr;
      dev.port_attr = port_attr;
      dev.ib_port_num = port_num;

      double link_bw = (ncclIbSpeed(port_attr.active_speed) *
                        ncclIbWidth(port_attr.active_width)) *
                       1e6 / 8;
      dev.link_bw = link_bw;

      if (port_attr.link_layer == IBV_LINK_LAYER_ETHERNET) {
        dev.gid_idx = ROCE_GID_IDX;
      } else if (port_attr.link_layer == IBV_LINK_LAYER_INFINIBAND) {
        dev.gid_idx = IB_GID_IDX;
      } else {
        printf("Unknown link layer: %d\n", port_attr.link_layer);
        ibv_close_device(context);
        continue;
      }

      dev.context = context;

      if (ibv_query_gid(context, port_num, dev.gid_idx, &dev.gid)) {
        perror("ibv_query_gid");
        ibv_close_device(context);
        continue;
      }

      // Allocate a PD for this device
      dev.pd = ibv_alloc_pd(context);
      if (dev.pd == nullptr) {
        perror("ibv_alloc_pd");
        ibv_close_device(context);
        continue;
      }

      // Detect DMA-BUF support
      {
        struct ibv_pd* pd = ibv_alloc_pd(context);
        if (pd == nullptr) {
          perror("ibv_alloc_pd");
          ibv_close_device(context);
          continue;
        }

        // Test kernel DMA-BUF support with a dummy call (fd=-1)
        (void)ibv_reg_dmabuf_mr(pd, 0ULL /*offset*/, 0ULL /*len*/,
                                0ULL /*iova*/, -1 /*fd*/, 0 /*flags*/);
        dev.dma_buf_support =
            !((errno == EOPNOTSUPP) || (errno == EPROTONOSUPPORT));
        ibv_dealloc_pd(pd);

        UCCL_LOG_RE << "DMA-BUF support: " << dev.dma_buf_support;
      }

      rdma_ctl->devices_.push_back(dev);
      printf("Initialized %s\n", devices[d]->name);
      __num_devices++;
    }
  }
  ibv_free_device_list(devices);
  return __num_devices;

error:
  throw std::runtime_error("Failed to initialize RDMAFactory");
}

/**
 * @brief Create a new RDMA context for a given device running on a specific
 * engine.
 *
 * @param dev
 * @param meta
 * @return RDMAContext*
 */
RDMAContext* RDMAFactory::CreateContext(TimerManager* rto,
                                        uint32_t* engine_unacked_bytes,
                                        eqds::EQDS* eqds, int dev,
                                        uint32_t engine_offset,
                                        union CtrlMeta meta,
                                        SharedIOContext* io_ctx) {
  RDMAContext* ctx = nullptr;

  if constexpr (kReceiverCCA == RECEIVER_CCA_EQDS)
    ctx = new EQDSRDMAContext(rto, engine_unacked_bytes, eqds, dev,
                              engine_offset, meta, io_ctx);
  else if constexpr (kSenderCCA == SENDER_CCA_TIMELY)
    ctx = new TimelyRDMAContext(rto, engine_unacked_bytes, eqds, dev,
                                engine_offset, meta, io_ctx);
  else if constexpr (kSenderCCA == SENDER_CCA_SWIFT)
    ctx = new SwiftRDMAContext(rto, engine_unacked_bytes, eqds, dev,
                               engine_offset, meta, io_ctx);

  CHECK(ctx != nullptr);
  return ctx;
}

std::pair<uint64_t, uint32_t> TXTracking::ack_rc_transmitted_chunks(
    void* subflow_context, RDMAContext* rdma_ctx, UINT_CSN csn, uint64_t now,
    uint32_t* flow_unacked_bytes, uint32_t* engine_outstanding_bytes) {
  auto* subflow = reinterpret_cast<SubUcclFlow*>(subflow_context);
  uint64_t tx_timestamp;
  uint32_t qpidx;

  uint32_t acked_bytes = 0;

  // Traverse unacked_chunks_
  // TODO: we can do more efficiently here.
  for (auto chunk = unacked_chunks_.begin(); chunk != unacked_chunks_.end();
       chunk++) {
    if (chunk->csn == csn.to_uint32()) {
      // We find it!
      chunk->ureq->send.acked_bytes += chunk->wr_ex->sge.length;

      acked_bytes += chunk->wr_ex->sge.length;

      if (chunk->ureq->send.acked_bytes == chunk->ureq->send.data_len) {
        auto poll_ctx = chunk->ureq->poll_ctx;
        // Wakeup app thread waiting one endpoint
        uccl_wakeup(poll_ctx);
        UCCL_LOG_IO << "RC TX message complete";
      }

      *flow_unacked_bytes -= chunk->wr_ex->sge.length;
      *engine_outstanding_bytes -= chunk->wr_ex->sge.length;

      tx_timestamp = chunk->timestamp;
      qpidx = chunk->wr_ex->qpidx;

      // Free wr_ex here.
      rdma_ctx->wr_ex_pool_->free_buff(
          reinterpret_cast<uint64_t>(chunk->wr_ex));

      unacked_chunks_.erase(chunk);
      break;
    }
  }

  auto newrtt_tsc = now - tx_timestamp;

  subflow->pcb.timely_cc.update_rate(now, newrtt_tsc, kEwmaAlpha);

  subflow->pcb.swift_cc.adjust_wnd(to_usec(newrtt_tsc, freq_ghz), acked_bytes);

  return std::make_pair(tx_timestamp, qpidx);
}

uint64_t TXTracking::ack_transmitted_chunks(void* subflow_context,
                                            RDMAContext* rdma_ctx,
                                            uint32_t num_acked_chunks,
                                            uint64_t t5, uint64_t t6,
                                            uint64_t remote_queueing_tsc,
                                            uint32_t* flow_unacked_bytes) {
  DCHECK(num_acked_chunks <= unacked_chunks_.size());

  auto* subflow = reinterpret_cast<SubUcclFlow*>(subflow_context);

  uint64_t t1 = 0;
  uint32_t seg_size = 0;

  while (num_acked_chunks) {
    auto& chunk = unacked_chunks_.front();
    if (chunk.last_chunk) {
      auto poll_ctx = chunk.ureq->poll_ctx;
      // Wakeup app thread waiting one endpoint
      uccl_wakeup(poll_ctx);
      UCCL_LOG_IO << "UC Tx message complete";
    }

    // Record timestamp of the oldest unacked chunk.
    if (t1 == 0) t1 = chunk.timestamp;

    seg_size += chunk.wr_ex->sge.length;

    *flow_unacked_bytes -= chunk.wr_ex->sge.length;

    // Free wr_ex here.
    rdma_ctx->wr_ex_pool_->free_buff(reinterpret_cast<uint64_t>(chunk.wr_ex));

    unacked_chunks_.erase(unacked_chunks_.begin());
    num_acked_chunks--;
  }

  if (unlikely(t5 <= t1)) {
    // Invalid timestamp.
    // We have found that t5 (transferred from NIC timestamp) may be
    // occasionally smaller than t1 (timestamp of the oldest unacked chunk).
    // When this happens, we use software timestamp to fix it.
    t5 = rdtsc();
  }

  auto endpoint_delay_tsc = t6 - t5 + remote_queueing_tsc;
  auto fabric_delay_tsc = (t6 - t1) - endpoint_delay_tsc;
  // Make RTT independent of segment size.
  auto serial_delay_tsc =
      us_to_cycles(seg_size * 1e6 / rdma_ctx->link_speed, freq_ghz);
  if (fabric_delay_tsc > serial_delay_tsc ||
      to_usec(fabric_delay_tsc, freq_ghz) < kMAXRTTUS)
    fabric_delay_tsc -= serial_delay_tsc;
  else {
    // Invalid timestamp.
    // Recalculate delay.
    t5 = rdtsc();
    endpoint_delay_tsc = t6 - t5 + remote_queueing_tsc;
    fabric_delay_tsc = (t6 - t1) - endpoint_delay_tsc;
    if (fabric_delay_tsc > serial_delay_tsc)
      fabric_delay_tsc -= serial_delay_tsc;
    else {
      // This may be caused by clock synchronization.
      fabric_delay_tsc = 0;
    }
  }

  UCCL_LOG_IO << "Total: " << to_usec(t6 - t1, freq_ghz)
              << ", Endpoint delay: " << to_usec(endpoint_delay_tsc, freq_ghz)
              << ", Fabric delay: " << to_usec(fabric_delay_tsc, freq_ghz);

  // LOG_EVERY_N(INFO, 10000) << "Host: " <<
  // std::round(to_usec(endpoint_delay_tsc, freq_ghz)) <<
  //     ", Fabric: " << std::round(to_usec(fabric_delay_tsc, freq_ghz));

#ifdef TEST_TURNAROUND_ESTIMATION
  static bool first = true;
  static double avg_turnaround_delay = 0.0;
  static int count = 0;
  auto turnaround_delay = to_usec(remote_queueing_tsc, freq_ghz);

  if (turnaround_delay <
          500 /* filter wrong values (probabaly due to clock sync) */
      && count++ > 5000 /* warmup */) {
    if (first) {
      avg_turnaround_delay = turnaround_delay;
      first = false;
    } else {
      avg_turnaround_delay =
          (avg_turnaround_delay * count + turnaround_delay) / (count + 1);
    }
    LOG_EVERY_N(INFO, 1000)
        << "Turnaround delay: " << turnaround_delay
        << "us, Average turnaround delay: " << avg_turnaround_delay << "us";
  }
#endif

  if (fabric_delay_tsc) {
    // Update global cwnd.
    subflow->pcb.timely_cc.update_rate(t6, fabric_delay_tsc, kEwmaAlpha);
    // TODO: seperate enpoint delay and fabric delay.
    subflow->pcb.swift_cc.adjust_wnd(to_usec(fabric_delay_tsc, freq_ghz),
                                     seg_size);
  }

  return fabric_delay_tsc;
}

void SharedIOContext::check_ctrl_rq(bool force) {
  auto n_post_ctrl_rq = get_post_ctrl_rq_cnt();
  if (!force && n_post_ctrl_rq < kPostRQThreshold) return;

  int post_batch = std::min(kPostRQThreshold, (uint32_t)n_post_ctrl_rq);

  for (int i = 0; i < post_batch; i++) {
    auto chunk_addr = pop_ctrl_chunk();
    ctrl_recv_wrs_.recv_sges[i].addr = chunk_addr;

    CQEDesc* cqe_desc = pop_cqe_desc();
    cqe_desc->data = (uint64_t)chunk_addr;
    ctrl_recv_wrs_.recv_wrs[i].wr_id = (uint64_t)cqe_desc;
    ctrl_recv_wrs_.recv_wrs[i].next =
        (i == post_batch - 1) ? nullptr : &ctrl_recv_wrs_.recv_wrs[i + 1];
  }

  struct ibv_recv_wr* bad_wr;
  DCHECK(ibv_post_recv(ctrl_qp_, &ctrl_recv_wrs_.recv_wrs[0], &bad_wr) == 0);
  UCCL_LOG_IO << "Posted " << post_batch << " recv requests for Ctrl QP";
  dec_post_ctrl_rq(post_batch);
}

void SharedIOContext::check_srq(bool force) {
  auto n_post_srq = get_post_srq_cnt();
  if (!force && n_post_srq < kPostRQThreshold) return;

  int post_batch = std::min(kPostRQThreshold, (uint32_t)n_post_srq);

  for (int i = 0; i < post_batch; i++) {
    if constexpr (!kRCMode) {
      auto chunk_addr = pop_retr_chunk();
      dp_recv_wrs_.recv_sges[i].addr = chunk_addr;
      dp_recv_wrs_.recv_sges[i].length = RetrChunkBuffPool::kRetrChunkSize;
      dp_recv_wrs_.recv_sges[i].lkey = get_retr_chunk_lkey();
      dp_recv_wrs_.recv_wrs[i].num_sge = 1;
      dp_recv_wrs_.recv_wrs[i].sg_list = &dp_recv_wrs_.recv_sges[i];
      dp_recv_wrs_.recv_wrs[i].next =
          (i == post_batch - 1) ? nullptr : &dp_recv_wrs_.recv_wrs[i + 1];

      CQEDesc* cqe_desc = pop_cqe_desc();
      cqe_desc->data = (uint64_t)chunk_addr;
      dp_recv_wrs_.recv_wrs[i].wr_id = (uint64_t)cqe_desc;
    } else {
      dp_recv_wrs_.recv_wrs[i].num_sge = 0;
      dp_recv_wrs_.recv_wrs[i].sg_list = nullptr;
      dp_recv_wrs_.recv_wrs[i].next =
          (i == post_batch - 1) ? nullptr : &dp_recv_wrs_.recv_wrs[i + 1];
      dp_recv_wrs_.recv_wrs[i].wr_id = 0;
    }
  }

  struct ibv_recv_wr* bad_wr;
  DCHECK(ibv_post_srq_recv(srq_, &dp_recv_wrs_.recv_wrs[0], &bad_wr) == 0);
  UCCL_LOG_IO << "Posted " << post_batch << " recv requests for SRQ";
  dec_post_srq(post_batch);
}

#ifdef USE_CQ_EX
int SharedIOContext::poll_ctrl_cq(void) {
  auto cq_ex = ctrl_cq_ex_;
  int work = 0;

  int budget = kMaxBatchCQ << 1;

  while (1) {
    struct ibv_poll_cq_attr poll_cq_attr = {};
    if (ibv_start_poll(cq_ex, &poll_cq_attr)) return work;
    int cq_budget = 0;

    while (1) {
      if (cq_ex->status != IBV_WC_SUCCESS) {
        DCHECK(false) << "Ctrl CQ state error: " << cq_ex->status << ", "
                      << ibv_wc_read_opcode(cq_ex)
                      << ", ctrl_chunk_pool_size: " << ctrl_chunk_pool_->size();
      }

      CQEDesc* cqe_desc = reinterpret_cast<CQEDesc*>(cq_ex->wr_id);
      auto chunk_addr = (uint64_t)cqe_desc->data;

      auto opcode = ibv_wc_read_opcode(cq_ex);
      if (opcode == IBV_WC_RECV) {
        auto imm_data = ntohl(ibv_wc_read_imm_data(cq_ex));
        auto num_ack = imm_data;
        UCCL_LOG_IO << "Receive " << num_ack
                    << " ACKs, Chunk addr: " << chunk_addr
                    << ", byte_len: " << ibv_wc_read_byte_len(cq_ex);
        auto base_addr = chunk_addr + UD_ADDITION;
        for (int i = 0; i < num_ack; i++) {
          auto pkt_addr = base_addr + i * CtrlChunkBuffPool::kPktSize;

          auto* ucclsackh = reinterpret_cast<UcclSackHdr*>(pkt_addr);
          auto fid = ucclsackh->fid.value();
          auto peer_id = ucclsackh->peer_id.value();
          auto* rdma_ctx = find_rdma_ctx(peer_id, fid);

          rdma_ctx->uc_rx_ack(cq_ex, ucclsackh);
        }
        inc_post_ctrl_rq();
      } else {
        inflight_ctrl_wrs_--;
      }

      push_ctrl_chunk(chunk_addr);

      push_cqe_desc(cqe_desc);

      if (++cq_budget == budget || ibv_next_poll(cq_ex)) break;

      if (opcode == IBV_WC_SEND) {
        // We don't count send WRs in budget.
        cq_budget--;
      }
    }
    ibv_end_poll(cq_ex);

    work += cq_budget;

    check_ctrl_rq(false);

    if (cq_budget < budget) break;
  }

  return work;
}
#else
int SharedIOContext::poll_ctrl_cq(void) {
  auto cq = ibv_cq_ex_to_cq(ctrl_cq_ex_);
  struct ibv_wc wcs[kMaxBatchCQ];

  int cq_budget = 0;
  int budget = kMaxBatchCQ << 1;

  while (1) {
    int nr_wcs = ibv_poll_cq(cq, kMaxBatchCQ, wcs);
    if (nr_wcs == 0) break;

    for (int i = 0; i < nr_wcs; i++) {
      auto* wc = wcs + i;
      DCHECK(wc->status == IBV_WC_SUCCESS)
          << "Ctrl CQ state error: " << wc->status;
      CQEDesc* cqe_desc = (CQEDesc*)wc->wr_id;
      auto chunk_addr = (uint64_t)cqe_desc->data;

      auto opcode = wc->opcode;

      if (opcode == IBV_WC_RECV) {
        auto imm_data = ntohl(wc->imm_data);
        auto num_ack = imm_data;
        UCCL_LOG_IO << "Receive " << num_ack
                    << " ACKs, Chunk addr: " << chunk_addr
                    << ", byte_len: " << wc->byte_len;
        auto base_addr = chunk_addr + UD_ADDITION;
        for (int i = 0; i < num_ack; i++) {
          auto pkt_addr = base_addr + i * CtrlChunkBuffPool::kPktSize;

          auto* ucclsackh = reinterpret_cast<UcclSackHdr*>(pkt_addr);
          auto fid = ucclsackh->fid.value();
          auto peer_id = ucclsackh->peer_id.value();
          auto* rdma_ctx = find_rdma_ctx(peer_id, fid);

          rdma_ctx->uc_rx_ack(ucclsackh);
        }
        inc_post_ctrl_rq();
      } else {
        inflight_ctrl_wrs_--;
      }

      push_ctrl_chunk(chunk_addr);

      push_cqe_desc(cqe_desc);

      if (opcode == IBV_WC_SEND) {
        // We don't count send WRs in budget.
        cq_budget--;
      }
    }

    cq_budget += nr_wcs;

    check_ctrl_rq(false);

    if (cq_budget >= budget) break;
  }

  return cq_budget;
}
#endif

void SharedIOContext::flush_acks() {
  if (nr_tx_ack_wr_ == 0) return;

  tx_ack_wr_[nr_tx_ack_wr_ - 1].next = nullptr;

  struct ibv_send_wr* bad_wr;
  int ret = ibv_post_send(ctrl_qp_, tx_ack_wr_, &bad_wr);
  DCHECK(ret == 0) << ret << ", nr_tx_ack_wr_: " << nr_tx_ack_wr_;

  UCCL_LOG_IO << "Flush " << nr_tx_ack_wr_ << " ACKs";

  inflight_ctrl_wrs_ += nr_tx_ack_wr_;

  nr_tx_ack_wr_ = 0;
}

#ifdef USE_CQ_EX
int SharedIOContext::rc_poll_recv_cq(void) {
  auto cq_ex = recv_cq_ex_;
  int cq_budget = 0;

  struct ibv_poll_cq_attr poll_cq_attr = {};
  if (ibv_start_poll(cq_ex, &poll_cq_attr)) return 0;

  while (1) {
    if (cq_ex->status != IBV_WC_SUCCESS) {
      DCHECK(false) << "data path CQ state error: " << cq_ex->status
                    << " from QP:" << ibv_wc_read_qp_num(cq_ex);
    }

    auto* rdma_ctx = qpn_to_rdma_ctx(ibv_wc_read_qp_num(cq_ex));

    rdma_ctx->rc_rx_chunk(cq_ex);

    inc_post_srq();

    if (++cq_budget == kMaxBatchCQ || ibv_next_poll(cq_ex)) break;
  }

  ibv_end_poll(cq_ex);

  return cq_budget;
}

int SharedIOContext::rc_poll_send_cq(void) {
  auto cq_ex = send_cq_ex_;
  int cq_budget = 0;

  struct ibv_poll_cq_attr poll_cq_attr = {};
  if (ibv_start_poll(cq_ex, &poll_cq_attr)) return 0;

  while (1) {
    if (cq_ex->status != IBV_WC_SUCCESS) {
      DCHECK(false) << "data path CQ state error: " << cq_ex->status
                    << " from QP:" << ibv_wc_read_qp_num(cq_ex);
    }

    auto* rdma_ctx = qpn_to_rdma_ctx(ibv_wc_read_qp_num(cq_ex));

    rdma_ctx->rc_rx_ack(cq_ex);

    if (++cq_budget == kMaxBatchCQ || ibv_next_poll(cq_ex)) break;
  }
  ibv_end_poll(cq_ex);

  return cq_budget;
}

int SharedIOContext::uc_poll_send_cq(void) {
  auto cq_ex = send_cq_ex_;
  int cq_budget = 0;
  int budget = kMaxBatchCQ << 1;

  struct ibv_poll_cq_attr poll_cq_attr = {};
  if (ibv_start_poll(cq_ex, &poll_cq_attr)) return 0;

  while (1) {
    if (cq_ex->status != IBV_WC_SUCCESS) {
      DCHECK(false) << "data path CQ state error: " << cq_ex->status
                    << " from QP:" << ibv_wc_read_qp_num(cq_ex);
    }

    auto* cqe_desc = (CQEDesc*)cq_ex->wr_id;

    if (cqe_desc) {
      // Completion signal from rtx.
      auto retr_hdr = (uint64_t)cqe_desc->data;
      push_retr_hdr(retr_hdr);
      push_cqe_desc(cqe_desc);
    }

    if (++cq_budget == budget || ibv_next_poll(cq_ex)) break;
  }

  ibv_end_poll(cq_ex);

  return cq_budget;
}

int SharedIOContext::uc_poll_recv_cq(void) {
  auto cq_ex = recv_cq_ex_;
  int cq_budget = 0;

  struct ibv_poll_cq_attr poll_cq_attr = {};
  if (ibv_start_poll(cq_ex, &poll_cq_attr)) return 0;

  std::vector<RDMAContext*> rdma_ctxs;

  while (1) {
    if (cq_ex->status != IBV_WC_SUCCESS) {
      DCHECK(false) << "data path CQ state error: " << cq_ex->status
                    << " from QP:" << ibv_wc_read_qp_num(cq_ex);
    }

    auto* rdma_ctx = qpn_to_rdma_ctx(ibv_wc_read_qp_num(cq_ex));

    auto* cqe_desc = (CQEDesc*)cq_ex->wr_id;
    auto chunk_addr = (uint64_t)cqe_desc->data;
    auto opcode = ibv_wc_read_opcode(cq_ex);

    if (likely(opcode == IBV_WC_RECV_RDMA_WITH_IMM)) {
      // Common case.
      rdma_ctx->uc_rx_chunk(cq_ex);
    } else {
      // Rare case.
      rdma_ctx->uc_rx_rtx_chunk(cq_ex, chunk_addr);
    }

    rdma_ctxs.push_back(rdma_ctx);

    push_retr_chunk(chunk_addr);

    push_cqe_desc(cqe_desc);

    inc_post_srq();

    if (++cq_budget == kMaxBatchCQ || ibv_next_poll(cq_ex)) break;
  }
  ibv_end_poll(cq_ex);

  for (auto rdma_ctx : rdma_ctxs) {
    rdma_ctx->uc_post_acks();
  }

  flush_acks();

  return cq_budget;
}
#else
int SharedIOContext::rc_poll_send_cq(void) {
  struct ibv_wc wcs[kMaxBatchCQ];

  auto* cq = ibv_cq_ex_to_cq(send_cq_ex_);

  int nr_wcs = ibv_poll_cq(cq, kMaxBatchCQ, wcs);

  for (int i = 0; i < nr_wcs; i++) {
    auto* wc = wcs + i;
    DCHECK(wc->status == IBV_WC_SUCCESS)
        << "RC send CQ state error: " << wc->status;
    auto* rdma_ctx = qpn_to_rdma_ctx(wc->qp_num);
    rdma_ctx->rc_rx_ack(wc);
  }

  return nr_wcs;
}

int SharedIOContext::rc_poll_recv_cq(void) {
  struct ibv_wc wcs[kMaxBatchCQ];

  auto* cq = ibv_cq_ex_to_cq(recv_cq_ex_);

  int nr_wcs = ibv_poll_cq(cq, kMaxBatchCQ, wcs);

  for (int i = 0; i < nr_wcs; i++) {
    auto* wc = wcs + i;
    DCHECK(wc->status == IBV_WC_SUCCESS)
        << "RC recv CQ state error: " << wc->status;
    auto* cqe_desc = (CQEDesc*)wc->wr_id;
    auto* rdma_ctx = qpn_to_rdma_ctx(wc->qp_num);
    rdma_ctx->rc_rx_chunk(wc->byte_len, wc->imm_data);

    inc_post_srq();
  }

  return nr_wcs;
}

int SharedIOContext::uc_poll_send_cq(void) {
  struct ibv_wc wcs[kMaxBatchCQ];

  auto* cq = ibv_cq_ex_to_cq(send_cq_ex_);

  int nr_wcs = ibv_poll_cq(cq, kMaxBatchCQ, wcs);

  for (int i = 0; i < nr_wcs; i++) {
    auto* wc = wcs + i;
    DCHECK(wc->status == IBV_WC_SUCCESS)
        << "UC send CQ state error: " << wc->status;
    auto* cqe_desc = (CQEDesc*)wc->wr_id;

    if (cqe_desc) {
      // Completion signal from rtx.
      auto retr_hdr = (uint64_t)cqe_desc->data;
      push_retr_hdr(retr_hdr);
      push_cqe_desc(cqe_desc);
    }
  }

  return nr_wcs;
}

int SharedIOContext::uc_poll_recv_cq(void) {
  struct ibv_wc wcs[kMaxBatchCQ];

  auto* cq = ibv_cq_ex_to_cq(recv_cq_ex_);

  int nr_wcs = ibv_poll_cq(cq, kMaxBatchCQ, wcs);

  std::vector<RDMAContext*> rdma_ctxs;

  for (int i = 0; i < nr_wcs; i++) {
    auto* wc = wcs + i;
    DCHECK(wc->status == IBV_WC_SUCCESS)
        << "UC recv CQ state error: " << wc->status;
    auto* cqe_desc = (CQEDesc*)wc->wr_id;
    auto* rdma_ctx = qpn_to_rdma_ctx(wc->qp_num);

    auto chunk_addr = (uint64_t)cqe_desc->data;
    auto opcode = wc->opcode;

    if (likely(opcode == IBV_WC_RECV_RDMA_WITH_IMM)) {
      // Common case.
      rdma_ctx->uc_rx_chunk(wc);
    } else {
      // Rare case.
      rdma_ctx->uc_rx_rtx_chunk(wc, chunk_addr);
    }

    rdma_ctxs.push_back(rdma_ctx);

    push_retr_chunk(chunk_addr);

    push_cqe_desc(cqe_desc);

    inc_post_srq();
  }

  for (auto rdma_ctx : rdma_ctxs) {
    rdma_ctx->uc_post_acks();
  }

  flush_acks();

  return nr_wcs;
}
#endif

}  // namespace uccl<|MERGE_RESOLUTION|>--- conflicted
+++ resolved
@@ -37,17 +37,9 @@
   bool searchExact = ib_hca && ib_hca[0] == '=';
   if (searchExact) ib_hca++;
 
-<<<<<<< HEAD
-  dev.numa_node = get_dev_numa_node(dev.ib_name);
-
-  // Get the list of RDMA devices.
-  device_list = ibv_get_device_list(&nb_devices);
-  if (device_list == nullptr || nb_devices == 0) {
-=======
   int num_ifs = parse_interfaces(ib_hca, user_ifs, MAX_IB_DEVS);
   devices = ibv_get_device_list(&num_devs);
   if (devices == nullptr || num_devs == 0) {
->>>>>>> 035e7081
     perror("ibv_get_device_list");
     goto error;
   }
