--- conflicted
+++ resolved
@@ -402,16 +402,10 @@
   google::InstallFailureSignalHandler();
   gflags::ParseCommandLineFlags(&argc, &argv, true);
 
-<<<<<<< HEAD
   ep.emplace(NUM_ENGINES);
-=======
 #ifdef LAZY_CREATE_ENGINE
-  ep.emplace(NUM_DEVICES, NUM_ENGINES);
   ep->initialize_engine_by_dev(0);
 #else
-  ep.emplace(DEVNAME_SUFFIX_LIST, NUM_DEVICES, NUM_ENGINES);
-#endif
->>>>>>> 990ee670
 
   // Create a thread to print throughput every second
   std::thread t([&] {
