#include "transport.h"
#include "rdma_io.h"
#include "transport_config.h"
#include "util/list.h"
#include "util/util.h"
#include "util_rdma.h"
#include "util_timer.h"
#include <infiniband/verbs.h>
#include <cerrno>
#include <cstdint>
#include <cstdlib>
#include <string>
#include <utility>
#include <endian.h>

namespace uccl {

void UcclFlow::poll_flow_cq(void) {
  if (!flow_cq_cnt_) return;

  auto comm_base = &recv_comm_.base;
  auto cq = comm_base->flow_cq;
  struct ibv_wc wcs[kMaxBatchCQ];

  int nb_cqe = ibv_poll_cq(cq, kMaxBatchCQ, wcs);
  for (auto i = 0; i < nb_cqe; i++) {
    auto opcode = wcs[i].opcode;
    if (opcode == IBV_WC_RDMA_WRITE) {
      // RC send completion.
      if constexpr (kRCSize > 0) {
        if (wcs[i].qp_num == comm_base->rc_qp->qp_num) {
          auto* rc_or_flush_done = (uint64_t*)wcs[i].wr_id;
          *rc_or_flush_done = true;
        }
      }
    } else if (opcode == IBV_WC_RECV_RDMA_WITH_IMM) {
      // RC recv completion.
      auto ureq = (struct ucclRequest*)wcs[i].wr_id;
      ureq->recv.data_len[0] = ntohl(wcs[i].imm_data);
      ureq->rc_or_flush_done = true;
      if (ureq->recv.data_len[0] <= NCCL_MIN_POST_RECV) {
        auto* flow = (UcclFlow*)ureq->context;
        flow->set_last_rc_size(ureq->recv.data_len[0]);
      }
    } else if (opcode == IBV_WC_RDMA_READ) {
      // GPU flush completion.
      auto* rc_or_flush_done = (uint64_t*)wcs[i].wr_id;
      *rc_or_flush_done = true;
    }
  }
  flow_cq_cnt_ -= nb_cqe;
}

void UcclFlow::post_flush(struct Mhandle** mhandles, void** data, int* size,
                          int n, uint64_t* flush_done, int last) {
  struct ibv_send_wr wr = {};
  wr.wr_id = (uint64_t)flush_done;
  wr.wr.rdma.remote_addr = reinterpret_cast<uint64_t>(data[last]);
  wr.wr.rdma.rkey = mhandles[last]->mr->rkey;
  wr.sg_list = &recv_comm_.gpu_flush_sge;
  wr.num_sge = 1;
  wr.opcode = IBV_WR_RDMA_READ;
  wr.send_flags = IBV_SEND_SIGNALED;

  struct ibv_send_wr* bad_wr;
  DCHECK(ibv_post_send(recv_comm_.gpu_flush_qp, &wr, &bad_wr) == 0);

  flow_cq_cnt_++;

  UCCL_LOG_EP << "Post flush: addr: " << wr.wr.rdma.remote_addr
              << ", rkey: " << wr.wr.rdma.rkey;
}

void UcclFlow::rc_recv(void* data, int size, struct Mhandle* mhandle,
                       struct ibv_send_wr* wr, struct ibv_sge* sge,
                       struct ucclRequest* ureq) {
  auto* comm_base = &recv_comm_.base;
  struct RemFifo* rem_fifo = comm_base->fifo;
  int slot = rem_fifo->fifo_tail % kMaxReq;
  auto elems = rem_fifo->elems[slot];
  auto qp = comm_base->fifo_qp;

  elems[0].addr = reinterpret_cast<uint64_t>(data);
  elems[0].rkey = mhandle->mr->rkey;
  elems[0].nmsgs = 1;
  // For sender to check if the receiver is ready.
  elems[0].idx = rem_fifo->fifo_tail + 1;
  elems[0].size = size;
  // For sender to know we are using RC.
  elems[0].engine_offset = RDMAEndpoint::RC_MAGIC;

  UCCL_LOG_EP << "rc_recv: posted recv addr: " << elems[0].addr
              << ", rkey: " << elems[0].rkey << ", size: " << elems[0].size;

  memset(wr, 0, sizeof(*wr));
  // Figure out the remote address to write.
  wr->wr.rdma.remote_addr =
      comm_base->remote_fifo_addr + slot * kMaxRecv * sizeof(struct FifoItem);
  wr->wr.rdma.rkey = comm_base->remote_fifo_rkey;

  sge->lkey = comm_base->fifo_mr->lkey;
  sge->addr = (uint64_t)elems;
  sge->length = 1 * sizeof(struct FifoItem);

  wr->sg_list = sge;
  wr->num_sge = 1;

  wr->opcode = IBV_WR_RDMA_WRITE;
  wr->send_flags = IBV_SEND_INLINE;

  // Occasionally post a request with the IBV_SEND_SIGNALED flag.
  if (slot == 0) {
    wr->send_flags |= IBV_SEND_SIGNALED;
    flow_cq_cnt_++;
  }

  struct ibv_send_wr* bad_wr;
  DCHECK(ibv_post_send(qp, wr, &bad_wr) == 0);

  // Post a recv buffer for consuming immedate data.
  struct ibv_recv_wr recv_wr = {};
  recv_wr.wr_id = (uint64_t)ureq;
  recv_wr.sg_list = nullptr;
  recv_wr.num_sge = 0;
  recv_wr.next = nullptr;
  struct ibv_recv_wr* bad_recv_wr;
  DCHECK(ibv_post_recv(comm_base->rc_qp, &recv_wr, &bad_recv_wr) == 0);
  flow_cq_cnt_++;

  UCCL_LOG_EP << "rc_recv: supplies buffer at recv slot: " << slot;

  rem_fifo->fifo_tail++;
}

struct FifoItem* UcclFlow::post_fifo(uint32_t engine_idx, void** data,
                                     int* size, int n, struct Mhandle** mhandle,
                                     struct ibv_send_wr* wr,
                                     struct ibv_sge* sge) {
  auto* comm_base = &recv_comm_.base;
  memset(wr, 0, sizeof(*wr));
  struct RemFifo* rem_fifo = comm_base->fifo;
  int slot = rem_fifo->fifo_tail % kMaxReq;
  auto elems = rem_fifo->elems[slot];

  for (int i = 0; i < n; i++) {
    elems[i].addr = reinterpret_cast<uint64_t>(data[i]);
    elems[i].rkey = mhandle[i]->mr->rkey;
    elems[i].nmsgs = n;
    // For sender to check if the receiver is ready.
    elems[i].idx = rem_fifo->fifo_tail + 1;
    elems[i].size = size[i];
    // For sender to decide the engine.
    elems[i].engine_offset = engine_idx % ep_->num_engines_per_dev_;

    // elems[i].rid is filled by engine. See supply_rx_buff.

    UCCL_LOG_EP << "recv_async: posted recv addr: " << elems[i].addr
                << ", rkey: " << elems[i].rkey << ", size: " << elems[i].size;
  }

  // Figure out the remote address to write.
  wr->wr.rdma.remote_addr =
      comm_base->remote_fifo_addr + slot * kMaxRecv * sizeof(struct FifoItem);
  wr->wr.rdma.rkey = comm_base->remote_fifo_rkey;

  sge->lkey = comm_base->fifo_mr->lkey;
  sge->addr = (uint64_t)elems;
  sge->length = n * sizeof(struct FifoItem);

  wr->sg_list = sge;
  wr->num_sge = 1;

  wr->opcode = IBV_WR_RDMA_WRITE;
  wr->send_flags = IBV_SEND_INLINE;

  // Occasionally post a request with the IBV_SEND_SIGNALED flag.
  if (slot == 0) {
    wr->send_flags |= IBV_SEND_SIGNALED;
    flow_cq_cnt_++;
  }

  UCCL_LOG_EP << "recv_async: provided buffer at recv slot: " << slot;

  rem_fifo->fifo_tail++;

  return elems;
}

void UcclRDMAEngine::rc_handle_completion(void) {
  int work = 0;
  for (auto& it : rdma_ctx_map_) {
    // Update ratio and offset
    it.second->update_clock(nic_ts_ratio_, nic_ts_offset_);

    if constexpr (kReceiverCCA == RECEIVER_CCA_EQDS) {
      work += it.second->poll_credit_cq();
      it.second->check_credit_rq(!work);
    }
  }

  io_ctx_.rc_poll_send_cq();

  io_ctx_.rc_poll_recv_cq();

  io_ctx_.check_srq(false);
}

void UcclRDMAEngine::uc_handle_completion(void) {
  int work = 0;
  // First, poll the CQ for Ctrl QPs and Credit QPs.

  io_ctx_.poll_ctrl_cq();

  for (auto& it : rdma_ctx_map_) {
    // Update ratio and offset
    it.second->update_clock(nic_ts_ratio_, nic_ts_offset_);

    if constexpr (kReceiverCCA == RECEIVER_CCA_EQDS)
      work += it.second->poll_credit_cq();
  }

  io_ctx_.uc_poll_send_cq();
  io_ctx_.uc_poll_recv_cq();

  for (auto& it : rdma_ctx_map_) {
    if constexpr (kReceiverCCA == RECEIVER_CCA_EQDS)
      it.second->check_credit_rq(!work);
  }

  io_ctx_.check_ctrl_rq(false);

  io_ctx_.check_srq(false);
}

void UcclRDMAEngine::handle_rx_work(void) {
  Channel::Msg rx_work;
  int budget = kMaxRxWork;

  while (!pending_rx_works_.empty() && budget--) {
    // Process pending rx works.
    auto it = pending_rx_works_.front();
    auto rdma_ctx = it.first;
    auto ureq = it.second;

    UCCL_LOG_ENGINE << "Process rx work.";
    if (rdma_ctx->supply_rx_buff(ureq) == 0) {
      pending_rx_works_.pop_front();
    } else {
      UCCL_LOG_ENGINE << "Too many inflight recv requests.";
      return;
    }
  }

  if (budget < 0) return;

  while (budget--) {
    if (jring_sc_dequeue_bulk(channel_->rx_cmdq_, &rx_work, 1, nullptr) == 0)
      break;
    // Make data written by the app thread visible to the engine.
    std::ignore = std::atomic_load_explicit(&rx_work.poll_ctx->fence,
                                            std::memory_order_relaxed);
    std::atomic_thread_fence(std::memory_order_acquire);

    auto peer_id = rx_work.peer_id;
    auto it = rdma_ctx_map_.find(peer_id);
    DCHECK(it != rdma_ctx_map_.end());
    auto rdma_ctx = it->second;

    UCCL_LOG_ENGINE << "Process rx work.";
    if (rdma_ctx->supply_rx_buff(rx_work.ureq)) {
      pending_rx_works_.push_back(std::make_pair(rdma_ctx, rx_work.ureq));
    }
  }
}

inline void RDMAEndpoint::initialize_resources(int total_num_engines) {
  // Initialize all dynamic arrays
  if (num_devices_ <= 0) {
    printf("num_devices_ is 0.");
    exit(EXIT_FAILURE);
  }

  channel_vec_.resize(total_num_engines);
  engine_vec_.resize(total_num_engines);
  engine_load_vec_.resize(total_num_engines);
  for (int i = 0; i < total_num_engines; i++) {
    engine_load_vec_[i] = std::make_unique<std::atomic<uint32_t>>(0);
  }
  eqds_.resize(num_devices_);
  test_listen_fds_.resize(num_devices_);

  peer_map_.resize(num_devices_);
  peer_map_mu_.resize(num_devices_);
  next_peer_id_.resize(num_devices_);

  for (int i = 0; i < num_devices_; i++) {
    peer_map_mu_[i] = std::make_unique<std::mutex>();
    next_peer_id_[i] = std::make_unique<std::atomic<PeerID>>(0);
  }

  flow_id_spin_.resize(num_devices_);
  next_flow_id_.resize(num_devices_);
  for (int i = 0; i < num_devices_; i++) {
    flow_id_spin_[i].resize(MAX_PEER);
    next_flow_id_[i].resize(MAX_PEER);
  }

  active_flows_vec_.resize(num_devices_);
  active_flows_spin_.resize(num_devices_);

  UCCL_LOG_EP << "Initialized " << total_num_engines << " engines for "
              << num_devices_ << " devices totally, with "
              << num_engines_per_dev_ << " engines per device";
}

void RDMAEndpoint::cleanup_resources() {
  for (auto& flows : active_flows_vec_) {
    for (auto* flow : flows) {
      if (flow) {
        delete flow;
      }
    }
    flows.clear();
  }
  active_flows_vec_.clear();
  active_flows_spin_.clear();

  for (auto* channel : channel_vec_) {
    if (channel) {
      delete channel;
    }
  }
  channel_vec_.clear();
  engine_load_vec_.clear();
  engine_vec_.clear();
  engine_id_to_engine_map_.clear();

  for (auto* eqds_ptr : eqds_) {
    if (eqds_ptr) {
      delete eqds_ptr;
    }
  }
  eqds_.clear();

  for (int fd : test_listen_fds_) {
    if (fd >= 0) {
      close(fd);
    }
  }
  test_listen_fds_.clear();

  peer_map_.clear();
  peer_map_mu_.clear();

  next_peer_id_.clear();
  for (auto& spins : flow_id_spin_) {
    spins.clear();
  }
  flow_id_spin_.clear();
  for (auto& flow_ids : next_flow_id_) {
    flow_ids.clear();
  }
  next_flow_id_.clear();

  for (auto& boostrap_fd : fd_vec_) {
    close(boostrap_fd);
  }
  fd_vec_.clear();

  if (ctx_pool_) {
    delete ctx_pool_;
    ctx_pool_ = nullptr;
  }
  if (ctx_pool_buf_) {
    delete[] ctx_pool_buf_;
    ctx_pool_buf_ = nullptr;
  }
}

void UcclRDMAEngine::handle_tx_work(void) {
  Channel::Msg tx_work;
  int budget;
  uint32_t bytes = 0;

  budget = pending_tx_works_.size();
  while (!pending_tx_works_.empty() && budget--) {
    auto it = pending_tx_works_.front();
    pending_tx_works_.pop_front();
    auto rdma_ctx = it.first;
    auto ureq = it.second;
    if (!ureq) {
      UCCL_LOG_ERROR << "Null ureq in tx work\n";
      continue;
    }
    // DCHECK(ureq->context) << "ureq->context is null";
    UCCL_LOG_ENGINE << "Process tx work.";
    if (!rdma_ctx->tx_message(ureq)) {
      pending_tx_works_.push_back(std::make_pair(rdma_ctx, ureq));
    }
  }

  budget = kMaxTxWork;
  while (budget--) {
    if (jring_sc_dequeue_bulk(channel_->tx_cmdq_, &tx_work, 1, nullptr) == 0)
      break;
    // Make data written by the app thread visible to the engine.
    std::ignore = std::atomic_load_explicit(&tx_work.poll_ctx->fence,
                                            std::memory_order_relaxed);
    std::atomic_thread_fence(std::memory_order_acquire);

    auto peer_id = tx_work.peer_id;
    auto it = rdma_ctx_map_.find(peer_id);
    DCHECK(it != rdma_ctx_map_.end());
    auto rdma_ctx = it->second;

    UCCL_LOG_ENGINE << "Process tx work.";
    if (!rdma_ctx->tx_message(tx_work.ureq)) {
      // Push the message to the pending transmit queue.
      pending_tx_works_.push_back(std::make_pair(rdma_ctx, tx_work.ureq));
    }

    bytes += tx_work.ureq->send.data_len;

    if (bytes >= kMaxTxBytesThres) break;
  }
}

void UcclRDMAEngine::handle_timing_wheel(void) {
  if (io_ctx_.bypass_pacing()) return;
  for (auto& it : rdma_ctx_map_) {
    it.second->burst_timing_wheel();
  }
}

void UcclRDMAEngine::run() {
  while (!shutdown_) {
    // Calculate the cycles elapsed since last periodic processing.
    auto now_tsc = rdtsc();
    auto const elapsed_tsc = now_tsc - last_periodic_tsc_;

    if (elapsed_tsc >= kSlowTimerIntervalTsc_) {
      // Perform periodic processing.
      periodic_process();
      last_periodic_tsc_ = now_tsc;
    }

    handle_clock_synchronization();

    handle_rx_work();

    handle_tx_work();

    handle_timing_wheel();

    handle_completion();
  }
  UCCL_LOG_ENGINE << "Engine " << engine_idx_ << " shutdown";
}

/**
 * @brief Method to perform periodic processing. This is called by the
 * main engine cycle (see method `Run`).
 */
void UcclRDMAEngine::periodic_process() {
  // Handle RTOs for all UC QPs.
  if (!io_ctx_.is_rc_mode()) handle_rto();

  // Handle control plane requests.
  process_ctl_reqs();
}

void UcclRDMAEngine::handle_rto() {
  if (is_no_rto()) return;

  auto expired_qp_vec = rto_tm_.check_expired();

  for (auto data : expired_qp_vec) {
    auto* rdma_ctx = reinterpret_cast<struct RDMAContext*>(data.rdma_ctx);
    auto* subflow = reinterpret_cast<struct SubUcclFlow*>(data.flow);

    DCHECK(rdma_ctx && subflow);

    rdma_ctx->mark_flow_timeout(subflow);

    rdma_ctx->rto_retransmit_for_flow(subflow);
  }
}

/// TODO: handle error case
void UcclRDMAEngine::process_ctl_reqs() {
  Channel::CtrlMsg ctrl_work;

  // Process pending install flow works.
  auto nr_pending_works = pending_install_flow_works_.size();
  while (nr_pending_works--) {
    auto ctrl_work = pending_install_flow_works_.front();
    pending_install_flow_works_.pop_front();
    handle_install_flow_on_engine(ctrl_work);
  }

  while (jring_sc_dequeue_bulk(channel_->ctrl_cmdq_, &ctrl_work, 1, nullptr) ==
         1) {
    switch (ctrl_work.opcode) {
      case Channel::CtrlMsg::kInstallCtx:
        UCCL_LOG_ENGINE << "[Engine#" << engine_idx_ << "] "
                        << "kInstallCtx";
        handle_install_ctx_on_engine(ctrl_work);
        break;
      case Channel::CtrlMsg::kInstallFlow:
        UCCL_LOG_ENGINE << "[Engine#" << engine_idx_ << "] "
                        << "kInstallFlow";
        handle_install_flow_on_engine(ctrl_work);
        break;
      default:
        break;
    }
  }
}

void UcclRDMAEngine::handle_install_flow_on_engine(
    Channel::CtrlMsg& ctrl_work) {
  if (rdma_ctx_map_.find(ctrl_work.peer_id) == rdma_ctx_map_.end()) {
    pending_install_flow_works_.push_back(ctrl_work);
    return;
  }

  auto* rdma_ctx = rdma_ctx_map_[ctrl_work.peer_id];
  auto* poll_ctx = ctrl_work.poll_ctx;
  auto flow_id = ctrl_work.meta.install_flow.flow_id;
  auto* flow = reinterpret_cast<UcclFlow*>(ctrl_work.meta.install_flow.context);
  auto is_send = ctrl_work.meta.install_flow.is_send;

  DCHECK(flow_id < MAX_FLOW) << flow_id << ", " << MAX_FLOW;

  if (is_send) {
    rdma_ctx->add_sender_flow(flow, flow_id);
    io_ctx_.record_sender_ctx_mapping(ctrl_work.peer_id, flow_id, rdma_ctx);
  } else {
    rdma_ctx->add_receiver_flow(flow, flow_id);
    if constexpr (kReceiverCCA == RECEIVER_CCA_EQDS) {
      auto* subflow = flow->sub_flows_[engine_idx_ % ucclParamNUM_ENGINES()];

      subflow->pcb.eqds_cc.set_fid(flow_id);
      // All subflows belong to the same RDMAContext share the same
      // PacerCreditQPWrapper.
      subflow->pcb.eqds_cc.set_pacer_credit_qpw(&rdma_ctx->pc_qpw_);

      subflow->pcb.eqds_cc.init_active_item();
      subflow->pcb.eqds_cc.init_idle_item();

      subflow->pcb.eqds_cc.highest_pull_target_.store(
          eqds::EQDSCC::INIT_PULL_QUANTA);
      subflow->pcb.eqds_cc.latest_pull_ = eqds::EQDSCC::INIT_PULL_QUANTA;

      eqds_->request_pull(&subflow->pcb.eqds_cc);
    }
  }

  UCCL_LOG_ENGINE << "Installed flow: " << flow_id
                  << ", peerid: " << ctrl_work.peer_id
                  << " on engine: " << engine_idx_
                  << (is_send ? " (send)" : " (recv)")
                  << ", RDMAContext: " << rdma_ctx;

  uccl_wakeup(poll_ctx);
}

void UcclRDMAEngine::handle_install_ctx_on_engine(Channel::CtrlMsg& ctrl_work) {
  int ret;
  auto meta = ctrl_work.meta;
  auto info = &meta.install_ctx;

  int bootstrap_fd = info->bootstrap_fd;
  auto dev = dev_;

  RDMAContext* rdma_ctx;

  auto* next_install_engine = info->next_install_engine;

  {
    DCHECK(rdma_ctx_map_.find(ctrl_work.peer_id) == rdma_ctx_map_.end());
    rdma_ctx = RDMAFactory::CreateContext(
        &rto_tm_, &engine_outstanding_bytes_, eqds_, dev,
        engine_idx_ % ucclParamNUM_ENGINES(), meta, &io_ctx_);
    std::tie(std::ignore, ret) =
        rdma_ctx_map_.insert({ctrl_work.peer_id, rdma_ctx});
    DCHECK(ret);
  }

  // Create a thread to handle the QP setup to avoid blocking the engine.
  std::thread qp_setup_thread([this, ctrl_work, rdma_ctx, bootstrap_fd, dev,
                               next_install_engine]() {
    UCCL_LOG_ENGINE << "Engine#" << engine_idx_ << " launched QP setup thread";
    auto meta = ctrl_work.meta;
    auto info = &meta.install_ctx;
    auto* poll_ctx = ctrl_work.poll_ctx;
    // Send QPN to remote peer.
    int const size = sizeof(uint32_t);
    auto total_size = kTotalQP * size;

    if (!ucclParamRCMode()) {
      total_size += size; /* ctrl qpn */
      total_size += size; /* peer id */
    }

    char buf[total_size];
    for (auto i = 0; i < ucclParamPORT_ENTROPY(); i++) {
      memcpy(buf + i * size, &rdma_ctx->dp_qps_[i].qp->qp_num,
             sizeof(uint32_t));
    }

    if constexpr (kReceiverCCA == RECEIVER_CCA_EQDS) {
      memcpy(buf + ucclParamPORT_ENTROPY() * size,
             &rdma_ctx->credit_qp_->qp_num, sizeof(uint32_t));
    }

    // Send ctrl qpn and our peer id to remote peer.
    if (!ucclParamRCMode()) {
      memcpy(buf + kTotalQP * size, &io_ctx_.ctrl_qp_->qp_num,
             sizeof(uint32_t));
      memcpy(buf + kTotalQP * size + size, &ctrl_work.peer_id,
             sizeof(uint32_t));
    }

    // Wait until our turn to use bootstrap fd.
    auto engine_offset = engine_idx_ % ucclParamNUM_ENGINES();
    while (next_install_engine->load() != engine_offset) {
      // yield CPU
      std::this_thread::yield();
    }

    int ret = send_message(bootstrap_fd, buf, total_size);
    DCHECK(ret == total_size);

    // Receive QPN from remote peer.
    ret = receive_message(bootstrap_fd, buf, total_size);
    DCHECK(ret == total_size);

    // Let other engines to use bootstrap fd.
    next_install_engine->store(next_install_engine->load() + 1);

    // Modify QPs to RTR and RTS.
    for (auto i = 0; i < ucclParamPORT_ENTROPY(); i++) {
      auto remote_qpn = *reinterpret_cast<uint32_t*>(buf + i * size);
      auto qp = rdma_ctx->dp_qps_[i].qp;

      ret = modify_qp_rtr(qp, dev, &rdma_ctx->remote_ctx_, remote_qpn);
      DCHECK(ret == 0) << "Failed to modify data path QP to RTR";

      ret = modify_qp_rts(qp, ucclParamRCMode());
      DCHECK(ret == 0) << "Failed to modify data path QP to RTS";
    }

    if constexpr (kReceiverCCA == RECEIVER_CCA_EQDS) {
      auto credit_rqpn =
          *reinterpret_cast<uint32_t*>(buf + ucclParamPORT_ENTROPY() * size);
      auto credit_qp = rdma_ctx->credit_qp_;
      ret = modify_qp_rtr(credit_qp, dev, &rdma_ctx->remote_ctx_, credit_rqpn);
      DCHECK(ret == 0) << "Failed to modify Ctrl QP to RTR";
      ret = modify_qp_rts(credit_qp, false);
      DCHECK(ret == 0) << "Failed to modify Ctrl QP to RTS";
    }

    if (!ucclParamRCMode()) {
      auto ctrl_qpn = *reinterpret_cast<uint32_t*>(buf + kTotalQP * size);
      auto remote_peer_id =
          *reinterpret_cast<uint32_t*>(buf + kTotalQP * size + size);
      rdma_ctx->remote_ctx_.remote_ctrl_qpn = ctrl_qpn;
      rdma_ctx->remote_ctx_.remote_peer_id = remote_peer_id;
    }

    UCCL_LOG_ENGINE << "Installed ctx: " << ctrl_work.peer_id
                    << " on engine: " << engine_idx_
                    << ", RDMAContext: " << rdma_ctx;

    uccl_wakeup(poll_ctx);
  });

  // Detach the thread to allow it to run independently.
  qp_setup_thread.detach();
}

#ifdef LAZY_CREATE_ENGINE
RDMAEndpoint::RDMAEndpoint(int num_engines_per_dev)
    : num_engines_per_dev_(num_engines_per_dev),
      stats_thread_([this]() { stats_thread_fn(); }) {
  static std::once_flag flag_once;
  std::call_once(flag_once, [&]() {
    num_devices_ = RDMAFactory::init_devs();
    if (num_devices_ <= 0) {
      printf("Failed to initialize RDMA devices.\n");
      exit(EXIT_FAILURE);
    }
  });

  rdma_ctl_ = rdma_ctl;

  ctx_pool_ = new SharedPool<PollCtx*, true>(kMaxInflightMsg);
  ctx_pool_buf_ = new uint8_t[kMaxInflightMsg * sizeof(PollCtx)];
  for (int i = 0; i < kMaxInflightMsg; i++) {
    ctx_pool_->push(new (ctx_pool_buf_ + i * sizeof(PollCtx)) PollCtx());
  }
  int total_num_engines = num_devices_ * num_engines_per_dev;
  initialize_resources(total_num_engines);

  for (int i = 0; i < total_num_engines; i++) channel_vec_[i] = new Channel();

  if constexpr (kReceiverCCA == RECEIVER_CCA_EQDS) {
    // Receiver-driven congestion control per device.
    for (int i = 0; i < get_num_devices(); i++) {
      auto factory_dev = RDMAFactory::get_factory_dev(i);
      eqds_[i] = new eqds::EQDS(i, factory_dev->link_bw);
    }
  }

  ib_relaxed_ordering_enabled_ = ncclIbRelaxedOrderingCapable();
  UCCL_LOG_EP << "IB relaxed ordering enabled: "
              << ib_relaxed_ordering_enabled_;
}
#else
RDMAEndpoint::RDMAEndpoint(int num_engines_per_dev)
    : num_engines_per_dev_(num_engines_per_dev),
      stats_thread_([this]() { stats_thread_fn(); }) {
  // Initialize all RDMA devices.
  static std::once_flag flag_once;

  std::call_once(flag_once, [&]() { num_devices_ = RDMAFactory::init_devs(); });

  rdma_ctl_ = rdma_ctl;

  int total_num_engines = num_devices_ * num_engines_per_dev;
  UCCL_LOG_EP << "Starting to initialize " << total_num_engines
              << " channels for " << num_devices_ << " devices with "
              << num_engines_per_dev_ << " engines per "
              << "device";
  initialize_resources(total_num_engines);
  // Create multiple engines. Each engine has its own thread and channel to
  // let the endpoint communicate with.
  for (int i = 0; i < total_num_engines; i++) channel_vec_[i] = new Channel();

  if constexpr (kReceiverCCA == RECEIVER_CCA_EQDS) {
    // Receiver-driven congestion control per device.
    for (int i = 0; i < num_devices_; i++) {
      auto factory_dev = RDMAFactory::get_factory_dev(i);
      eqds_[i] = new eqds::EQDS(i, factory_dev->link_bw);
    }
  }
#ifndef LAZY_CREATE_ENGINE
  for (int engine_id = 0, engine_cpu_id; engine_id < total_num_engines;
       engine_id++) {
    auto dev = engine_id / num_engines_per_dev;
    int numa_node = RDMAFactory::get_factory_dev(dev)->numa_node;

    engine_cpu_id =
        ENGINE_CPU_START_LIST[dev] + engine_id % num_engines_per_dev;

    engine_vec_.emplace_back(std::make_unique<UcclRDMAEngine>(
        dev, engine_id, channel_vec_[engine_id], eqds_[dev]));

    engine_th_vec_.emplace_back(
        std::make_unique<std::thread>([engine_ptr = engine_vec_.back().get(),
                                       engine_id, engine_cpu_id, numa_node]() {
          if (ucclParamPIN_TO_NUMA()) {
            UCCL_LOG_ENGINE << "[Engine#" << engine_id << "] "
                            << "running on NUMA node " << numa_node;
            pin_thread_to_numa(numa_node);
          } else {
            DCHECK(engine_cpu_id < NUM_CPUS)
                << "The target CPU id " << engine_cpu_id
                << " is out of range, available CPUs:" << NUM_CPUS;
            UCCL_LOG_ENGINE << "[Engine#" << engine_id << "] "
                            << "running on CPU " << engine_cpu_id;
            pin_thread_to_cpu(engine_cpu_id);
          }

          engine_ptr->run();
        }));
  }
#endif
  ctx_pool_ = new SharedPool<PollCtx*, true>(kMaxInflightMsg);
  ctx_pool_buf_ = new uint8_t[kMaxInflightMsg * sizeof(PollCtx)];
  for (int i = 0; i < kMaxInflightMsg; i++) {
    ctx_pool_->push(new (ctx_pool_buf_ + i * sizeof(PollCtx)) PollCtx());
  }

  for (int i = 0; i < num_devices_; i++) {
    create_listen_socket(&test_listen_fds_[i]);
  }

  ib_relaxed_ordering_enabled_ = ncclIbRelaxedOrderingCapable();
  UCCL_LOG_EP << "IB relaxed ordering enabled: "
              << ib_relaxed_ordering_enabled_;
}
#endif

int try_bind_listen_socket(int* sock_fd, int base_port,
                           int max_attempts = 100) {
  struct sockaddr_in addr;
  int port = base_port;

  for (int attempt = 0; attempt < max_attempts; ++attempt, ++port) {
    int fd = socket(AF_INET, SOCK_STREAM, 0);
    if (fd < 0) {
      perror("socket");
      return -1;
    }

    int opt = 1;
    setsockopt(fd, SOL_SOCKET, SO_REUSEADDR, &opt, sizeof(opt));
    memset(&addr, 0, sizeof(addr));
    addr.sin_family = AF_INET;
    addr.sin_addr.s_addr = htonl(INADDR_ANY);
    addr.sin_port = htons(port);

    if (bind(fd, (struct sockaddr*)&addr, sizeof(addr)) == 0) {
      if (listen(fd, 128) != 0) {
        perror("listen");
        close(fd);
        return -1;
      }
      *sock_fd = fd;
      return port;
    }
    close(fd);
  }
  return -1;
}

bool RDMAEndpoint::initialize_engine_by_dev(int dev,
                                            bool use_test_listen_port = false) {
  static std::vector<std::once_flag> flags_per_dev_(num_devices_);
  std::call_once(flags_per_dev_[dev], [this, dev, use_test_listen_port]() {
    int start_engine_idx = dev * num_engines_per_dev_;
    int end_engine_idx = (dev + 1) * num_engines_per_dev_ - 1;
    int numa_node = RDMAFactory::get_factory_dev(dev)->numa_node;

    for (int engine_id = start_engine_idx; engine_id <= end_engine_idx;
         engine_id++) {
      int engine_cpu_id =
          ENGINE_CPU_START_LIST[dev] + engine_id % num_engines_per_dev_;
      UcclRDMAEngine* engine_ptr;
      {
        std::lock_guard<std::mutex> lock(engine_map_mu_);
        if (engine_id_to_engine_map_.find(engine_id) !=
            engine_id_to_engine_map_.end()) {
          UCCL_LOG_ENGINE << "Engine " << engine_id << " already exists.";
          exit(EXIT_FAILURE);
        }
        engine_id_to_engine_map_[engine_id] = std::make_unique<UcclRDMAEngine>(
            dev, engine_id, channel_vec_[engine_id], eqds_[dev]);

        engine_ptr = engine_id_to_engine_map_[engine_id].get();
      }
      {
        std::lock_guard<std::mutex> lock(engine_th_mu_);
        engine_th_vec_.emplace_back(std::make_unique<std::thread>(
            [engine_ptr, engine_id, engine_cpu_id, numa_node]() {
              if (ucclParamPIN_TO_NUMA()) {
                UCCL_LOG_ENGINE << "[Engine#" << engine_id << "] "
                                << "running on NUMA node " << numa_node;
                pin_thread_to_numa(numa_node);
              } else {
                DCHECK(engine_cpu_id < NUM_CPUS)
                    << "The target CPU id " << engine_cpu_id
                    << " is out of range, available CPUs:" << NUM_CPUS;
                UCCL_LOG_ENGINE << "[Engine#" << engine_id << "] "
                                << "running on CPU " << engine_cpu_id;
                pin_thread_to_cpu(engine_cpu_id);
              }
              engine_ptr->run();
            }));
      }
    }
    if (use_test_listen_port) {
      create_listen_socket(&test_listen_fds_[dev], kTestListenPort + dev);
      port_ = kTestListenPort + dev;
    } else {
      port_ = create_listen_socket(&test_listen_fds_[dev]);
      DCHECK(port_ >= 0) << "Failed to bind after trying many ports!";
    }
    printf("Listening on port %d\n", port_);
  });

  return true;
}

inline uint32_t RDMAEndpoint::find_pot_load_engine_idx(int dev) {
  auto c1 = find_oblivious_engine_idx(dev);
  auto c2 = find_least_loaded_engine_idx(dev);
  return engine_load_vec_[c1]->load() < engine_load_vec_[c2]->load() ? c1 : c2;
}

inline uint32_t RDMAEndpoint::find_least_loaded_engine_idx(int dev) {
  auto first_engine_idx = find_first_engine_idx_on_dev(dev);
  auto last_engine_idx = first_engine_idx + num_engines_per_dev_ - 1;

  uint32_t min_load = std::numeric_limits<uint32_t>::max();
  uint32_t candidate = 0;
  for (uint32_t i = first_engine_idx; i <= last_engine_idx; i++) {
    uint32_t load = engine_load_vec_[i]->load();
    if (load < min_load) {
      min_load = load;
      candidate = i;
    }
  }
  return candidate;
}

inline uint32_t RDMAEndpoint::find_oblivious_engine_idx(int dev) {
  return find_first_engine_idx_on_dev(dev) + std::rand() % num_engines_per_dev_;
}

inline uint32_t RDMAEndpoint::find_rr_engine_idx(int dev,
                                                 uint32_t* next_candidate) {
  uint32_t candidate = find_first_engine_idx_on_dev(dev) + *next_candidate;
  *next_candidate = (*next_candidate + 1) % num_engines_per_dev_;
  return candidate;
}

void UcclRDMAEngine::release() {
  for (auto& it : rdma_ctx_map_) {
    delete it.second;
  }
  rdma_ctx_map_.clear();
}

RDMAEndpoint::~RDMAEndpoint() {
#ifdef LAZY_CREATE_ENGINE
  for (auto& [engine_id, engine] : engine_id_to_engine_map_) {
    engine->shutdown();
  }
#else
  for (auto& engine : engine_vec_) {
    if (engine) {
      engine->shutdown();
    }
  }
#endif

  for (auto& engine_th : engine_th_vec_) {
    if (engine_th) {
      engine_th->join();
    }
  }
#ifdef LAZY_CREATE_ENGINE
  for (auto& [engine_id, engine] : engine_id_to_engine_map_) {
    engine->release();
  }
#else
  for (auto& engine : engine_vec_) {
    if (engine) {
      engine->release();
    }
  }
#endif

  cleanup_resources();

  {
    std::lock_guard<std::mutex> lock(stats_mu_);
    shutdown_ = true;
    stats_cv_.notify_all();
  }

  if (stats_thread_.joinable()) {
    stats_thread_.join();
  }
}

PollCtx* RDMAEndpoint::install_flow_on_engine(uint32_t engine_idx,
                                              PeerID peer_id,
                                              union CtrlMeta meta) {
  auto* cmdq = channel_vec_[engine_idx]->ctrl_cmdq_;

  auto* poll_ctx = ctx_pool_->pop();
  Channel::CtrlMsg ctrl_msg = {
      .opcode = Channel::CtrlMsg::Op::kInstallFlow,
      .peer_id = peer_id,
      .meta = meta,
      .poll_ctx = poll_ctx,
  };

  while (jring_mp_enqueue_bulk(cmdq, &ctrl_msg, 1, nullptr) != 1) {
  }

  return poll_ctx;
}

PollCtx* RDMAEndpoint::install_ctx_on_engine(uint32_t engine_idx,
                                             PeerID peer_id,
                                             union CtrlMeta meta) {
  auto* cmdq = channel_vec_[engine_idx]->ctrl_cmdq_;

  auto* poll_ctx = ctx_pool_->pop();
  Channel::CtrlMsg ctrl_msg = {
      .opcode = Channel::CtrlMsg::Op::kInstallCtx,
      .peer_id = peer_id,
      .meta = meta,
      .poll_ctx = poll_ctx,
  };

  while (jring_mp_enqueue_bulk(cmdq, &ctrl_msg, 1, nullptr) != 1) {
  }

  UCCL_LOG_EP << "Request to install context on engine" << engine_idx
              << " for peer " << peer_id;

  return poll_ctx;
}

std::vector<PollCtx*> RDMAEndpoint::install_flow_on_engines(
    int dev, PeerID peer_id, FlowID flow_id, UcclFlow* flow, bool is_send) {
  union CtrlMeta meta = {};
  auto* info = &meta.install_flow;

  info->flow_id = flow_id;
  info->context = flow;
  info->is_send = is_send;

  std::vector<PollCtx*> poll_ctx_vec;
  for (int i = 0; i < num_engines_per_dev_; i++) {
    auto engine_idx = find_first_engine_idx_on_dev(dev) + i;
    auto* poll_ctx = install_flow_on_engine(engine_idx, peer_id, meta);
    poll_ctx_vec.push_back(poll_ctx);
  }

  UCCL_LOG_EP << "Installed flow " << flow_id << " on all engines";
  return poll_ctx_vec;
}

void RDMAEndpoint::install_ctx_on_engines(int fd, int dev, PeerID peer_id,
                                          std::string remote_ip,
                                          int remote_dev) {
  union CtrlMeta meta = {};
  auto* info = &meta.install_ctx;

  // synchronize GID and PortAttr with remote peer.
  int ret;
  auto factory_dev = RDMAFactory::get_factory_dev(dev);
  DCHECK(factory_dev) << "install_ctx_on_engines: get_factory_dev()";

  ret = send_message(fd, &factory_dev->gid.raw, 16);
  DCHECK(ret == 16) << "Failed to send GID";
  ret = receive_message(fd, &info->remote_gid.raw, 16);
  DCHECK(ret == 16) << "Failed to receive GID";

  ret = send_message(fd, &factory_dev->port_attr, sizeof(ibv_port_attr));
  DCHECK(ret == sizeof(ibv_port_attr)) << "Failed to send PortAttr";
  ret = receive_message(fd, &info->remote_port_attr, sizeof(ibv_port_attr));
  DCHECK(ret == sizeof(ibv_port_attr)) << "Failed to receive PortAttr";

  // Update peer map. Let other connect() go ahead.
  peer_map_mu_[dev]->lock();
  peer_map_[dev][{remote_ip, remote_dev}].ready = 1;
  peer_map_[dev][{remote_ip, remote_dev}].remote_gid = info->remote_gid;
  peer_map_[dev][{remote_ip, remote_dev}].remote_port_attr =
      info->remote_port_attr;
  peer_map_mu_[dev]->unlock();

  std::atomic<int> next_install_engine = 0;
  info->next_install_engine = &next_install_engine;
  info->bootstrap_fd = fd;

  std::vector<PollCtx*> poll_ctx_vec;

  for (int i = 0; i < num_engines_per_dev_; i++) {
    auto engine_idx = find_first_engine_idx_on_dev(dev) + i;
    auto* poll_ctx = install_ctx_on_engine(engine_idx, peer_id, meta);
    poll_ctx_vec.push_back(poll_ctx);
  }
  for (auto* poll_ctx : poll_ctx_vec) {
    uccl_wait(poll_ctx);
  }
}

ConnID RDMAEndpoint::uccl_connect(int dev, int local_gpuidx, int remote_dev,
                                  int remote_gpuidx, std::string remote_ip,
                                  uint16_t remote_port) {
  struct sockaddr_in serv_addr = {};
  struct hostent* server;
  int ret;
  int bootstrap_fd;
  PeerID peer_id;
  struct RemoteRDMAContext remote_ctx;
  FlowID flow_id;

  bootstrap_fd = socket(AF_INET, SOCK_STREAM, 0);
  DCHECK(bootstrap_fd >= 0) << "uccl_connect: socket()";

  server = gethostbyname(remote_ip.c_str());
  DCHECK(server) << "uccl_connect: gethostbyname() " << remote_ip;

  // Force the socket to bind to the local IP address.
  sockaddr_in localaddr = {};
  localaddr.sin_family = AF_INET;
  auto* factory_dev = RDMAFactory::get_factory_dev(dev);
  DCHECK(factory_dev) << "uccl_connect: get_factory_dev()";
  localaddr.sin_addr.s_addr = str_to_ip(factory_dev->local_ip_str.c_str());
  ret = bind(bootstrap_fd, (sockaddr*)&localaddr, sizeof(localaddr));
  DCHECK(ret == 0) << "uccl_connect: bind()";

  serv_addr.sin_family = AF_INET;
  serv_addr.sin_addr.s_addr = str_to_ip(remote_ip.c_str());
  serv_addr.sin_port = htons(remote_port);

  UCCL_LOG_EP << "connecting to "
              << "<" << remote_ip << ", " << remote_dev << ">:" << remote_port
              << " local/remote gpuidx: " << local_gpuidx << "/"
              << remote_gpuidx;

  // Connect and set nonblocking and nodelay
  while (
      connect(bootstrap_fd, (struct sockaddr*)&serv_addr, sizeof(serv_addr))) {
    UCCL_LOG_EP << "connecting... Make sure the server is up.";
    std::this_thread::sleep_for(std::chrono::milliseconds(1));
  }

  fcntl(bootstrap_fd, F_SETFL, O_NONBLOCK);
  int flag = 1;
  setsockopt(bootstrap_fd, IPPROTO_TCP, TCP_NODELAY, (void*)&flag, sizeof(int));
  uint16_t local_port = 0;
  {
    struct sockaddr_in local_addr_check = {};
    socklen_t addr_len = sizeof(local_addr_check);
    ret = getsockname(bootstrap_fd, (struct sockaddr*)&local_addr_check,
                      &addr_len);
    DCHECK(ret == 0) << "getsockname() failed";
    local_port = ntohs(local_addr_check.sin_port);
  }

  bool first_call = false;
  bool should_install_ctx = false;

  // Send our dev, gpu to the other side.
  int buf[2] = {dev, local_gpuidx};
  ret = send_message(bootstrap_fd, buf, sizeof(int) * 2);
  DCHECK(ret == sizeof(int) * 2) << "uccl_connect: send_message()";

  bool is_leader =
      is_local_leader(dev, local_gpuidx, factory_dev->local_ip_str, local_port,
                      remote_dev, remote_gpuidx, remote_ip, remote_port);

  peer_map_mu_[dev]->lock();
  auto it = peer_map_[dev].find({remote_ip, remote_dev});
  if (it == peer_map_[dev].end()) {
    peer_id = alloc_peer_id(dev);
    peer_map_[dev].insert({{remote_ip, remote_dev}, {peer_id, {}, {}, 0}});
    first_call = true;
  } else {
    peer_id = it->second.peer_id;
    first_call = false;
  }
  peer_map_mu_[dev]->unlock();

  CHECK(peer_id < MAX_PEER);

  if (is_leader) {
    // We are the leader, we can install ctx if we are the first call.
    should_install_ctx = first_call;
    ret = send_message(bootstrap_fd, &first_call, sizeof(bool));
    DCHECK(ret == sizeof(bool)) << "uccl_connect: send_message()";
  } else {
    // We are not the leader, let the remote side to determine if we should
    // install ctx.
    ret = receive_message(bootstrap_fd, &should_install_ctx, sizeof(bool));
    DCHECK(ret == sizeof(bool)) << "uccl_connect: receive_message()";
  }

  if (should_install_ctx) {
    UCCL_LOG_EP << "connect: install_ctx_on_engines for dev/peer: " << dev
                << "/" << peer_id;
    install_ctx_on_engines(bootstrap_fd, dev, peer_id, remote_ip, remote_dev);
  }

  // Negotiate FlowID with server.
  ret = receive_message(bootstrap_fd, &flow_id, sizeof(FlowID));
  DCHECK(ret == sizeof(FlowID)) << "uccl_connect: receive_message()";

  UCCL_LOG_EP << "connect: receive proposed FlowID: " << std::hex << "0x"
              << flow_id << " for dev/peer: " << dev << "/" << peer_id;

  // Create a new UcclFlow.
  auto* flow =
      new UcclFlow(this, dev, peer_id, flow_id, remote_ip, remote_dev, true);
  DCHECK(flow);

  auto poll_ctx_vec =
      install_flow_on_engines(dev, peer_id, flow_id, flow, true);

  auto remote_fifo_qpn = flow->create_fifo_and_gpuflush(bootstrap_fd, dev);

  while (1) {
    peer_map_mu_[dev]->lock();
    auto it = peer_map_[dev].find({remote_ip, remote_dev});
    DCHECK(it != peer_map_[dev].end());

    if (it->second.ready == 1) {
      remote_ctx.remote_gid = it->second.remote_gid;
      remote_ctx.remote_port_attr = it->second.remote_port_attr;
      peer_map_mu_[dev]->unlock();
      break;
    }

    peer_map_mu_[dev]->unlock();
    std::this_thread::sleep_for(std::chrono::milliseconds(1));
  }

  flow->modify_fifo(bootstrap_fd, dev, remote_ctx, remote_fifo_qpn);

  active_flows_spin_[dev].Lock();
  active_flows_vec_[dev].push_back(flow);
  active_flows_spin_[dev].Unlock();

  {
    std::lock_guard<std::mutex> lock(fd_vec_mu_);
    fd_vec_.push_back(bootstrap_fd);
  }

  for (auto* poll_ctx : poll_ctx_vec) {
    uccl_wait(poll_ctx);
  }

  return ConnID{
      .context = flow, .flow_id = flow_id, .peer_id = peer_id, .dev = dev};
}

ConnID RDMAEndpoint::uccl_accept(int dev, int listen_fd, int local_gpuidx,
                                 std::string& remote_ip, int* remote_dev) {
  struct sockaddr_in cli_addr;
  socklen_t clien = sizeof(cli_addr);
  int bootstrap_fd;
  int ret;
  PeerID peer_id;
  struct RemoteRDMAContext remote_ctx;
  FlowID flow_id;

  int remote_gpuidx;

  auto* factory_dev = RDMAFactory::get_factory_dev(dev);
  DCHECK(factory_dev) << "uccl_accept: get_factory_dev()";

  bootstrap_fd = accept(listen_fd, (struct sockaddr*)&cli_addr, &clien);

  uint16_t local_port;
  {
    struct sockaddr_in local_addr = {};
    socklen_t len = sizeof(local_addr);
    int ret = getsockname(bootstrap_fd, (struct sockaddr*)&local_addr, &len);
    DCHECK(ret == 0) << "getsockname() failed";
    local_port = ntohs(local_addr.sin_port);
  }

  DCHECK(bootstrap_fd >= 0) << "uccl_accept: accept()";
  remote_ip = ip_to_str(cli_addr.sin_addr.s_addr);

  UCCL_LOG_EP << "accept from " << remote_ip << ":" << cli_addr.sin_port;

  fcntl(bootstrap_fd, F_SETFL, O_NONBLOCK);
  int flag = 1;
  setsockopt(bootstrap_fd, IPPROTO_TCP, TCP_NODELAY, (void*)&flag, sizeof(int));

  bool first_call = false;
  bool should_install_ctx = false;

  int buf[2];
  ret = receive_message(bootstrap_fd, buf, sizeof(int) * 2);
  DCHECK(ret == sizeof(int) * 2) << "uccl_accept: receive_message()";
  *remote_dev = buf[0];
  remote_gpuidx = buf[1];
  uint16_t remote_port = ntohs(cli_addr.sin_port);
  bool is_leader =
      is_local_leader(dev, local_gpuidx, factory_dev->local_ip_str, local_port,
                      *remote_dev, remote_gpuidx, remote_ip, remote_port);
  peer_map_mu_[dev]->lock();
  auto it = peer_map_[dev].find({remote_ip, *remote_dev});
  if (it == peer_map_[dev].end()) {
    peer_id = alloc_peer_id(dev);
    peer_map_[dev].insert({{remote_ip, *remote_dev}, {peer_id, {}, {}, 0}});
    first_call = true;
  } else {
    peer_id = it->second.peer_id;
    first_call = false;
  }
  peer_map_mu_[dev]->unlock();

  if (is_leader) {
    // We are the leader, we can install ctx if we are the first call.
    should_install_ctx = first_call;
    ret = send_message(bootstrap_fd, &first_call, sizeof(bool));
    DCHECK(ret == sizeof(bool)) << "uccl_accept: send_message()";
  } else {
    // We are not the leader, let the remote side to determine if we should
    // install ctx.
    ret = receive_message(bootstrap_fd, &should_install_ctx, sizeof(bool));
    DCHECK(ret == sizeof(bool)) << "uccl_accept: receive_message()";
  }

  if (should_install_ctx) {
    UCCL_LOG_EP << "accept: install_ctx_on_engines for dev/peer: " << dev << "/"
                << peer_id;
    install_ctx_on_engines(bootstrap_fd, dev, peer_id, remote_ip, *remote_dev);
  }

  // Negotiate FlowID with client.
  flow_id_spin_[dev][peer_id].Lock();
  flow_id = next_flow_id_[dev][peer_id]++;
  flow_id_spin_[dev][peer_id].Unlock();

  ret = send_message(bootstrap_fd, &flow_id, sizeof(FlowID));
  DCHECK(ret == sizeof(FlowID));

  UCCL_LOG_EP << "accept: propose FlowID: " << std::hex << "0x" << flow_id
              << " for dev/peer: " << dev << "/" << peer_id;

  // Create a new UcclFlow.
  auto* flow =
      new UcclFlow(this, dev, peer_id, flow_id, remote_ip, *remote_dev, false);
  DCHECK(flow);

  auto poll_ctx_vec =
      install_flow_on_engines(dev, peer_id, flow_id, flow, false);

  auto remote_fifo_qpn = flow->create_fifo_and_gpuflush(bootstrap_fd, dev);

  while (1) {
    peer_map_mu_[dev]->lock();

    auto it = peer_map_[dev].find({remote_ip, *remote_dev});
    DCHECK(it != peer_map_[dev].end());

    if (it->second.ready == 1) {
      remote_ctx.remote_gid = it->second.remote_gid;
      remote_ctx.remote_port_attr = it->second.remote_port_attr;
      peer_map_mu_[dev]->unlock();
      break;
    }

    peer_map_mu_[dev]->unlock();
    std::this_thread::sleep_for(std::chrono::milliseconds(1));
  }

  flow->modify_fifo(bootstrap_fd, dev, remote_ctx, remote_fifo_qpn);

  active_flows_spin_[dev].Lock();
  active_flows_vec_[dev].push_back(flow);
  active_flows_spin_[dev].Unlock();

  {
    std::lock_guard<std::mutex> lock(fd_vec_mu_);
    fd_vec_.push_back(bootstrap_fd);
  }

  for (auto* poll_ctx : poll_ctx_vec) {
    uccl_wait(poll_ctx);
  }

  return ConnID{
      .context = flow, .flow_id = flow_id, .peer_id = peer_id, .dev = dev};
}

bool UcclFlow::check_fifo_ready(int* ret_slot, int* ret_nmsgs) {
  int slot = send_comm_.fifo_head % kMaxReq;
  auto rem_fifo = send_comm_.base.fifo;
  volatile struct FifoItem* slots = rem_fifo->elems[slot];

  auto idx = send_comm_.fifo_head + 1;
  if (slots[0].idx != idx) return false;

  // Wait until all slots are ready
  auto nmsgs = slots[0].nmsgs;
  for (int i = 1; i < nmsgs; i++)
    while (slots[i].idx != idx) {
    }

  UCCL_LOG_EP << "send_async: found that receiver is ready to receive";

  __sync_synchronize();

  *ret_slot = slot;
  *ret_nmsgs = nmsgs;

  return true;
}

void UcclFlow::rc_send(struct ucclRequest* ureq) {
  auto* qp = send_comm_.base.rc_qp;
  auto size = ureq->send.data_len;
  auto laddr = ureq->send.laddr;
  auto raddr = ureq->send.raddr;
  auto lkey = ureq->send.lkey;
  auto rkey = ureq->send.rkey;

  struct ibv_sge sge;
  struct ibv_send_wr wr, *bad_wr = nullptr;

  sge.addr = laddr;
  sge.lkey = lkey;
  sge.length = size;

  wr.sg_list = &sge;
  wr.num_sge = 1;
  wr.next = nullptr;

  wr.opcode = IBV_WR_RDMA_WRITE_WITH_IMM;
  wr.imm_data = htonl(size);
  wr.wr.rdma.remote_addr = raddr;
  wr.wr.rdma.rkey = rkey;

  wr.send_flags = IBV_SEND_SIGNALED;

  if (size <= kMaxInline) {
    wr.send_flags |= IBV_SEND_INLINE;
  }

  wr.wr_id = (uint64_t)&ureq->rc_or_flush_done;

  DCHECK(ibv_post_send(qp, &wr, &bad_wr) == 0) << "Failed to post send";
  flow_cq_cnt_++;
}

void UcclFlow::post_multi_send(struct ucclRequest** ureqs,
                               uint32_t engine_offset) {
  if (engine_offset == RDMAEndpoint::RC_MAGIC) {
    ureqs[0]->type = ReqTxRC;
    rc_send(ureqs[0]);
    return;
  }

  DCHECK(engine_offset < ucclParamNUM_ENGINES()) << engine_offset;

  uint32_t engine_idx = ep_->find_first_engine_idx_on_dev(dev_) + engine_offset;
  auto txq = ep_->channel_vec_[engine_idx]->tx_cmdq_;
  auto n = ureqs[0]->n;
  Channel::Msg msgs[kMaxRecv];
  for (int i = 0; i < n; i++) {
    msgs[i].opcode = Channel::Msg::Op::kTx;
    msgs[i].peer_id = peer_id_;
    ureqs[i]->mid = i;
    msgs[i].ureq = ureqs[i];
    msgs[i].poll_ctx = ureqs[i]->poll_ctx;
  }

  while (jring_mp_enqueue_bulk(txq, msgs, n, nullptr) != n) {
  }

  UCCL_LOG_EP << "Enqueue tx work to engine " << engine_idx;
}

void UcclFlow::rc_read(struct ucclRequest* ureq) {
  auto* qp = send_comm_.base.rc_qp;
  auto size = ureq->send.data_len;
  auto laddr = ureq->send.laddr;
  auto raddr = ureq->send.raddr;
  auto lkey = ureq->send.lkey;
  auto rkey = ureq->send.rkey;

  ibv_sge sge;
  ibv_send_wr wr, *bad = nullptr;

  sge.addr = laddr;
  sge.length = size;
  sge.lkey = lkey;

  wr.sg_list = &sge;
  wr.num_sge = 1;
  wr.next = nullptr;
  wr.opcode = IBV_WR_RDMA_READ;
  wr.wr.rdma.remote_addr = raddr;
  wr.wr.rdma.rkey = rkey;
  wr.send_flags = IBV_SEND_SIGNALED;
  wr.wr_id = (uint64_t)&ureq->rc_or_flush_done;

  DCHECK(ibv_post_send(qp, &wr, &bad) == 0) << "RC read post failed";
  flow_cq_cnt_++;
  printf(
      "RC read posted: laddr: %lx, raddr: %lx, size: %u, lkey: %u, rkey: %u\n",
      laddr, raddr, size, lkey, rkey);
}

void UcclFlow::post_multi_read(ucclRequest** ureqs, uint32_t engine_offset) {
  if (engine_offset == RDMAEndpoint::RC_MAGIC) {
    ureqs[0]->type = ReqRead;
    rc_read(ureqs[0]);
    return;
  }
  uint32_t engine_idx = ep_->find_first_engine_idx_on_dev(dev_) + engine_offset;
  auto txq = ep_->channel_vec_[engine_idx]->tx_cmdq_;
  int n = ureqs[0]->n;

  Channel::Msg msgs[kMaxRecv];
  for (int i = 0; i < n; ++i) {
    msgs[i].opcode = Channel::Msg::Op::kRead;
    msgs[i].peer_id = peer_id_;
    ureqs[i]->mid = i;
    msgs[i].ureq = ureqs[i];
    msgs[i].poll_ctx = ureqs[i]->poll_ctx;
  }
  while (jring_mp_enqueue_bulk(txq, msgs, n, nullptr) != n) {
  }
}

int RDMAEndpoint::prepare_fifo_metadata(UcclFlow* flow,
                                        struct Mhandle** mhandles,
                                        void const* data, size_t size,
                                        char* out_buf) {
  void* data_arr[1] = {const_cast<void*>(data)};
  int size_arr[1] = {static_cast<int>(size)};
  struct ibv_send_wr wr;
  struct ibv_sge sge;

  uint32_t engine_idx = 0;
  FifoItem* slots =
      flow->post_fifo(engine_idx, data_arr, size_arr, 1, mhandles, &wr, &sge);
  if (!slots) {
    fprintf(stderr,
            "prepare_fifo_metadata failed: post_fifo returned nullptr\n");
    return -1;
  }

  // Serialize metadata into out_buf
  FifoItem item;
  item.addr = slots[0].addr;
  item.size = size;
  item.rkey = slots[0].rkey;
  item.nmsgs = 1;
  item.rid = slots[0].rid;
  item.idx = slots[0].idx;
  item.engine_offset = slots[0].engine_offset;
  memset(item.padding, 0, sizeof(item.padding));

  serialize_fifo_item(item, out_buf);
  return 0;
}

int RDMAEndpoint::uccl_send_async(UcclFlow* flow, struct Mhandle* mhandle,
                                  void const* data, size_t const size,
                                  struct ucclRequest* ureq) {
  ureq->type = ReqTx;
  ureq->send.data_len = size;

  int slot, nmsg;

  if (!flow->check_fifo_ready(&slot, &nmsg)) return -1;
  DCHECK(slot < kMaxReq && nmsg <= kMaxRecv) << slot << ", nmsg" << nmsg;
  auto send_comm = &flow->send_comm_;
  auto ureqs = send_comm->fifo_ureqs[slot];
  auto rem_fifo = send_comm->base.fifo;
  volatile struct FifoItem* slots = rem_fifo->elems[slot];

  for (int i = 0; i < nmsg; i++) {
    if (ureqs[i] != nullptr) continue;
    DCHECK(!(slots[i].size < 0 || slots[i].addr == 0 || slots[i].rkey == 0))
        << slots[i].size << ", " << slots[i].addr << ", " << slots[i].rkey;

    if (size > slots[i].size) {
      // Can't send more than what the receiver can receive.
      // Adjust data_len to the actual size sent.
      ureq->send.data_len = slots[i].size;
    }

    ureq->send.laddr = (uint64_t)data;
    ureq->send.lkey = mhandle->mr->lkey;
    ureq->send.raddr = slots[i].addr;
    ureq->send.rkey = slots[i].rkey;
    ureq->n = nmsg;
    ureq->send.rid = slots[i].rid;
    ureq->send.sent_offset = 0;
    ureq->send.acked_bytes = 0;
    if (slots[i].engine_offset == RDMAEndpoint::RC_MAGIC)
      ureq->rc_or_flush_done = false;
    else {
      ureq->poll_ctx = ctx_pool_->pop();
      if constexpr (kEngineLBPolicy >= ENGINE_POLICY_LOAD) {
        ureq->engine_idx = slots[i].engine_offset;
        inc_load_on_engine(ureq->engine_idx);
      }
    }
    ureq->context = flow;
    ureq->send.inc_backlog = 0;
    // Track this request.
    ureqs[i] = ureq;

    // If this is a multi-recv, send only when all requests have matched.
    for (int i = 0; i < nmsg; i++) {
      if (ureqs[i] == nullptr) return 0;
    }

    // All requests have matched. Post works to the engine.
    flow->post_multi_send(ureqs, slots[i].engine_offset);

    // Move the head of the FIFO.
    send_comm->fifo_head++;

    memset((void*)slots, 0, sizeof(struct FifoItem));
    memset(ureqs, 0, kMaxRecv * sizeof(struct ucclRequest*));

    UCCL_LOG_EP << "send_async: posted " << nmsg << " requests"
                << " on engine " << slots[i].engine_offset << " size: " << size
                << " slot: " << slot << ", flow " << flow << ", flow->dev "
                << flow->dev_;

    return 0;
  }

  return 0;
}

int RDMAEndpoint::uccl_read_async(UcclFlow* flow, Mhandle* local_mh, void* dst,
                                  size_t size, FifoItem const& slot_item,
                                  ucclRequest* ureq) {
  ureq->type = ReqRead;
  ureq->n = 1;
  ureq->context = flow;
  ureq->send.laddr = reinterpret_cast<uint64_t>(dst);
  ureq->send.lkey = local_mh->mr->lkey;
  ureq->send.raddr = slot_item.addr;
  ureq->send.rkey = slot_item.rkey;
  ureq->send.data_len =
      std::min<uint32_t>(static_cast<uint32_t>(size), slot_item.size);
  ureq->send.rid = slot_item.rid;

  if (slot_item.engine_offset == RDMAEndpoint::RC_MAGIC) {
    ureq->rc_or_flush_done = 0;
    flow->rc_read(ureq);
    return 0;
  }

  if (ureq->poll_ctx == nullptr) {
    ureq->poll_ctx = ctx_pool_->pop();
    if (!ureq->poll_ctx) {
      fprintf(stderr, "uccl_read_async_direct: ctx_pool empty, cannot post\n");
      return -1;
    }
  }
  // printf("ureq->pollctx: %d\n", (ureq->poll_ctx)->done.load());
  ureq->engine_idx = slot_item.engine_offset;
  DCHECK(ureq->context) << "uccl_read_async_direct: ureq->context is null";
  ucclRequest* one[1] = {ureq};
  flow->post_multi_read(one, slot_item.engine_offset);
  return 0;
}

bool RDMAEndpoint::uccl_poll_ureq_once(struct ucclRequest* ureq) {
#ifdef __HIP_PLATFORM_AMD__
  if (ureq->type == ReqFlush) return true;
#endif

  bool ret;
  UcclFlow* flow = reinterpret_cast<UcclFlow*>(ureq->context);
<<<<<<< HEAD
  // printf("uccl_poll_ureq_once: ureq->type: %d, flow: %p\n", ureq->type,
  // flow);
  if (ureq->type == ReqTxRC || ureq->type == ReqRxRC ||
      ureq->type == ReqFlush ||
      (ureq->type == ReqRead && ureq->poll_ctx == nullptr)) {
    flow->poll_flow_cq();
=======
  flow->poll_flow_cq();
  if (ureq->type == ReqTxRC || ureq->type == ReqRxRC ||
      ureq->type == ReqFlush) {
>>>>>>> 013f69d5
    ret = ureq->rc_or_flush_done;
  } else {
    ret = uccl_poll_once(ureq->poll_ctx);
  }
  if ((ureq->type == ReqRx || ureq->type == ReqRxRC) && ret) {
    flow->dec_outstanding_reqs();
    if constexpr (kRCSize > 0) {
      if (ureq->recv.data_len[0] <= kRCSize && ureq->n == 1) {
        // This message should have used RC.
        // Give subsequent messages a chance to use RC.
        flow->set_last_rc_size(0);
      }
    }
  }

  if constexpr (kEngineLBPolicy >= ENGINE_POLICY_LOAD) {
    if (ureq->type == ReqTx || ureq->type == ReqRx)
      dec_load_on_engine(ureq->engine_idx);
  }

  return ret;
}

int RDMAEndpoint::uccl_flush(UcclFlow* flow, struct Mhandle** mhandles,
                             void** data, int* size, int n,
                             struct ucclRequest* ureq) {
  flow->poll_flow_cq();

  int last = flow->check_need_flush(size, n);
  if (last == -1) return 0;

#ifndef __HIP_PLATFORM_AMD__
  flow->post_flush(mhandles, data, size, n, &ureq->rc_or_flush_done, last);
#else
  ureq->rc_or_flush_done = true;
#endif

  ureq->type = ReqFlush;

  return 0;
}

int RDMAEndpoint::uccl_recv_async(UcclFlow* flow, struct Mhandle** mhandles,
                                  void** data, int* size, int n,
                                  struct ucclRequest* ureq) {
  uint32_t candidate;
  auto dev = flow->dev_;
  PollCtx* pacer_ctx;

  // Limit the maximum inflight requests for each flow.
  if (!flow->check_room()) return -1;

  flow->inc_outstanding_reqs();

  if constexpr (kRCSize > 0) {
    if (size[0] <= NCCL_MIN_POST_RECV && n == 1 &&
        flow->get_last_rc_size() <= kRCSize) {
      // set/get_last_rc_size is a workaround for NCCL using 65536 as the
      // minimum post recv size. Therefore, the receiver cannot determine in
      // advance whether the actual size of the message is <= kRCSize (and
      // thus use RC for the message). This workaround is based on the fact
      // that if a message <= kRCSize was sent previously, then the subsequent
      // message with post recv size == 65536 is also likely to be <= kRCSize.
      flow->rc_recv(data[0], size[0], mhandles[0], &ureq->recv.wr,
                    &ureq->recv.sge, ureq);
      ureq->type = ReqRxRC;
      ureq->context = flow;
      ureq->rc_or_flush_done = false;
      ureq->n = 1;

      flow->poll_flow_cq();
      return 0;
    }
  }

  // Select a engine to serve this request.
  if constexpr (kEngineLBPolicy == ENGINE_POLICY_BIND) {
    candidate = find_first_engine_idx_on_dev(dev) + flow->next_engine_offset_;
  } else if constexpr (kEngineLBPolicy == ENGINE_POLICY_RR) {
    candidate = find_rr_engine_idx(dev, &flow->next_engine_offset_);
  } else if constexpr (kEngineLBPolicy == ENGINE_POLICY_OBLIVIOUS) {
    candidate = find_oblivious_engine_idx(dev);
  } else if constexpr (kEngineLBPolicy == ENGINE_POLICY_LOAD_POT) {
    candidate = find_pot_load_engine_idx(dev);
    inc_load_on_engine(candidate);
    ureq->engine_idx = candidate;
  } else if constexpr (kEngineLBPolicy == ENGINE_POLICY_LOAD) {
    candidate = find_least_loaded_engine_idx(dev);
    inc_load_on_engine(candidate);
    ureq->engine_idx = candidate;
  }

  // Prepare to send recv buffer to sender.
  // Note that the real transmission is triggered by engine.
  auto elems = flow->post_fifo(candidate, data, size, n, mhandles,
                               &ureq->recv.wr, &ureq->recv.sge);
  ureq->type = ReqRx;
  ureq->context = flow;
  ureq->n = n;
  for (int i = 0; i < n; i++) ureq->recv.data_len[i] = size[i];
  ureq->poll_ctx = ctx_pool_->pop();
  ureq->recv.elems = elems;
  ureq->recv.qp = flow->recv_comm_.base.fifo_qp;

  Channel::Msg msg = {
      .opcode = Channel::Msg::Op::kRx,
      .peer_id = flow->peer_id_,
      .ureq = ureq,
      .poll_ctx = ureq->poll_ctx,
  };

  auto rxq = channel_vec_[candidate]->rx_cmdq_;
  while (jring_mp_enqueue_bulk(rxq, &msg, 1, nullptr) != 1) {
  }

  UCCL_LOG_EP << "recv_async: posted " << n << " requests"
              << " on engine " << candidate << " size: " << size[0];

  flow->poll_flow_cq();

  return 0;
}

void RDMAEndpoint::stats_thread_fn() {
  if (GetEnvVar("UCCL_ENGINE_QUIET") == "1") return;

  while (!shutdown_) {
    {
      std::unique_lock<std::mutex> lock(stats_mu_);
      bool shutdown =
          stats_cv_.wait_for(lock, std::chrono::seconds(kStatsTimerIntervalSec),
                             [this] { return shutdown_.load(); });
      if (shutdown) break;
    }

#ifdef LAZY_CREATE_ENGINE
    if (engine_id_to_engine_map_.empty()) {
      // No engines created yet, skip stats.
      continue;
    }
#else
    if (engine_vec_.empty()) continue;
#endif
    std::string s;
    uint32_t eidx = 0;
#ifdef LAZY_CREATE_ENGINE
    for (auto& [engine_id, engine] : engine_id_to_engine_map_) {
#else
    for (auto& engine : engine_vec_) {
#endif
#ifdef STATS
      s = engine->status_to_string();
      if (!s.empty()) {
        std::cout << "[Engine#" << std::to_string(eidx++) << "]\n";
        std::cout << s;
      }
#endif
    }
  }
}

int RDMAEndpoint::uccl_regmr_dmabuf(UcclFlow* flow, void* addr, size_t len,
                                    int type, int offset, int fd,
                                    struct Mhandle** mhandle) {
  return uccl_regmr_dmabuf(flow->dev_, addr, len, type, offset, fd, mhandle);
}

int RDMAEndpoint::uccl_regmr_dmabuf(int dev, void* addr, size_t len,
                                    int type /*unsed for now*/, int offset,
                                    int fd, struct Mhandle** mhandle) {
  auto factory_dev = RDMAFactory::get_factory_dev(dev);

  unsigned int flags =
      IBV_ACCESS_LOCAL_WRITE | IBV_ACCESS_REMOTE_WRITE | IBV_ACCESS_REMOTE_READ;
  if (ib_relaxed_ordering_enabled_) flags |= IBV_ACCESS_RELAXED_ORDERING;

  *mhandle = new Mhandle();
  (*mhandle)->mr = ibv_reg_dmabuf_mr(factory_dev->pd, offset, len,
                                     (uint64_t)addr, fd, flags);

  return 0;
}

int RDMAEndpoint::uccl_regmr(UcclFlow* flow, void* addr, size_t len,
                             int type /*unsed for now*/,
                             struct Mhandle** mhandle) {
  return uccl_regmr(flow->dev_, addr, len, type, mhandle);
}

int RDMAEndpoint::uccl_regmr(int dev, void* addr, size_t len,
                             int type /*unsed for now*/,
                             struct Mhandle** mhandle) {
  auto factory_dev = RDMAFactory::get_factory_dev(dev);
  cudaPointerAttributes attr;
  cudaPointerGetAttributes(&attr, addr);

  unsigned int flags =
      IBV_ACCESS_LOCAL_WRITE | IBV_ACCESS_REMOTE_WRITE | IBV_ACCESS_REMOTE_READ;
  if (ib_relaxed_ordering_enabled_) flags |= IBV_ACCESS_RELAXED_ORDERING;

  *mhandle = new Mhandle();
  if (ib_relaxed_ordering_enabled_) {
    (*mhandle)->mr =
        ibv_reg_mr_iova2(factory_dev->pd, addr, len, (uint64_t)addr, flags);
  } else {
    (*mhandle)->mr = ibv_reg_mr(factory_dev->pd, addr, len, flags);
  }

  return 0;
}

void RDMAEndpoint::uccl_deregmr(struct Mhandle* mhandle) {
  ibv_dereg_mr(mhandle->mr);
  delete mhandle;
}

std::string UcclRDMAEngine::status_to_string() {
  std::string s;

  for (auto rdma_ctx : rdma_ctx_map_) {
    s += "    [Context#" + std::to_string(rdma_ctx.first) + "]";
    s += rdma_ctx.second->to_string();
    s += "    # of active timers:" + std::to_string(rto_tm_.size()) + "\n";
  }

  return s;
}

RDMAContext::RDMAContext(TimerManager* rto, uint32_t* engine_unacked_bytes,
                         eqds::EQDS* eqds, int dev, uint32_t engine_offset,
                         union CtrlMeta meta, SharedIOContext* io_ctx)
    : rto_(rto),
      engine_unacked_bytes_(engine_unacked_bytes),
      eqds_(eqds),
      io_ctx_(io_ctx),
      engine_offset_(engine_offset),
      wheel_({freq_ghz, us_to_cycles(kWheelSlotWidthUs, freq_ghz),
              us_to_cycles(kWheelHorizonUs, freq_ghz), kBktPoolSize,
              RDMAFactory::get_factory_dev(dev)->link_bw}) {
  int ret;
  auto* factory_dev = RDMAFactory::get_factory_dev(dev);

  context_ = factory_dev->context;
  gid_idx_ = factory_dev->gid_idx;
  is_roce_ = factory_dev->is_roce;

  port_entropy_ = ucclParamPORT_ENTROPY();
  dp_qps_.resize(port_entropy_);
  chunk_size_ = (ucclParamCHUNK_SIZE_KB() << 10);

  link_speed_ = util_rdma_get_link_speed_from_ibv_speed(
      factory_dev->port_attr.active_speed, factory_dev->port_attr.active_width);
  remote_ctx_.remote_gid = meta.install_ctx.remote_gid;
  remote_ctx_.remote_port_attr = meta.install_ctx.remote_port_attr;

  remote_ctx_.dest_ah = util_rdma_create_ah(
      factory_dev->pd, factory_dev->ib_port_num, remote_ctx_.remote_gid,
      remote_ctx_.remote_port_attr, is_roce_, gid_idx_);
  UCCL_INIT_CHECK(remote_ctx_.dest_ah != nullptr, "util_rdma_create_ah failed");

  mtu_bytes_ =
      util_rdma_get_mtu_from_ibv_mtu(factory_dev->port_attr.active_mtu);

  pd_ = factory_dev->pd;

  // Create data path QPs. (UC/RC)
  struct ibv_qp_init_attr qp_init_attr;
  memset(&qp_init_attr, 0, sizeof(qp_init_attr));
  qp_init_attr.qp_context = this;
  qp_init_attr.send_cq = ibv_cq_ex_to_cq(io_ctx->send_cq_ex_);
  qp_init_attr.recv_cq = ibv_cq_ex_to_cq(io_ctx->recv_cq_ex_);
  if (!ucclParamRCMode())
    qp_init_attr.qp_type = IBV_QPT_UC;
  else
    qp_init_attr.qp_type = IBV_QPT_RC;
  qp_init_attr.cap.max_send_wr = 2 * kMaxReq * kMaxRecv;
  qp_init_attr.cap.max_send_sge = kMaxSge;
  qp_init_attr.cap.max_inline_data = 0;
  qp_init_attr.srq = io_ctx->srq_;

  struct ibv_qp_attr qpAttr;
  memset(&qpAttr, 0, sizeof(qpAttr));
  qpAttr.qp_state = IBV_QPS_INIT;
  qpAttr.pkey_index = 0;
  qpAttr.port_num = factory_dev->ib_port_num;
  qpAttr.qp_access_flags = IBV_ACCESS_REMOTE_WRITE | IBV_ACCESS_REMOTE_READ;
  qpAttr.max_rd_atomic = 8;
  qpAttr.max_dest_rd_atomic = 8;

  for (int i = 0; i < ucclParamPORT_ENTROPY(); i++) {
    struct ibv_qp* qp = ibv_create_qp(pd_, &qp_init_attr);
    UCCL_INIT_CHECK(qp != nullptr, "ibv_create_qp failed for data path QP");

    // Modify QP state to INIT.
    UCCL_INIT_CHECK(ibv_modify_qp(qp, &qpAttr,
                                  IBV_QP_STATE | IBV_QP_PKEY_INDEX |
                                      IBV_QP_PORT | IBV_QP_ACCESS_FLAGS) == 0,
                    "ibv_modify_qp failed");

    dp_qps_[i].qp = qp;
    qpn2idx_.insert({qp->qp_num, i});

    io_ctx->record_qpn_ctx_mapping(qp->qp_num, this);
  }

  // Initialize work request extension buffer pool.
  wr_ex_pool_.emplace();

  struct ibv_recv_wr wr;
  memset(&wr, 0, sizeof(wr));

  if constexpr (kReceiverCCA == RECEIVER_CCA_EQDS) {
    // Create Credit QP, SCQ/RCQ and MR for engine or pacer.
    util_rdma_create_qp_seperate_cq(
        context_, &credit_qp_, IBV_QPT_UC, true, false,
        (struct ibv_cq**)&pacer_credit_cq_ex_,
        (struct ibv_cq**)&engine_credit_cq_ex_, false, kCQSize, pd_,
        factory_dev->ib_port_num, eqds::CreditChunkBuffPool::kNumChunk,
        eqds::CreditChunkBuffPool::kNumChunk, 1, 1);

    auto addr =
        mmap(nullptr, eqds::CreditChunkBuffPool::kCreditMRSize,
             PROT_READ | PROT_WRITE, MAP_ANONYMOUS | MAP_PRIVATE, -1, 0);
    UCCL_INIT_CHECK(addr != MAP_FAILED, "mmap failed");
    engine_credit_mr_ =
        ibv_reg_mr(pd_, addr, eqds::CreditChunkBuffPool::kCreditMRSize,
                   IBV_ACCESS_LOCAL_WRITE | IBV_ACCESS_REMOTE_WRITE);
    UCCL_INIT_CHECK(engine_credit_mr_ != nullptr,
                    "ibv_reg_mr failed for engine credit MR");

    addr = mmap(nullptr, eqds::CreditChunkBuffPool::kCreditMRSize,
                PROT_READ | PROT_WRITE, MAP_ANONYMOUS | MAP_PRIVATE, -1, 0);
    UCCL_INIT_CHECK(addr != MAP_FAILED, "mmap failed");
    pacer_credit_mr_ =
        ibv_reg_mr(pd_, addr, eqds::CreditChunkBuffPool::kCreditMRSize,
                   IBV_ACCESS_LOCAL_WRITE | IBV_ACCESS_REMOTE_WRITE);
    UCCL_INIT_CHECK(pacer_credit_mr_ != nullptr,
                    "ibv_reg_mr failed for pacer credit MR");

    // Initialize Credit packet buffer pool for engine and pacer, respectively.
    engine_credit_chunk_pool_.emplace(engine_credit_mr_);
    pacer_credit_chunk_pool_.emplace(pacer_credit_mr_);

    pc_qpw_.credit_qp_ = credit_qp_;
    pc_qpw_.pacer_credit_cq_ = pacer_credit_cq_ex_;
    pc_qpw_.pacer_credit_chunk_pool_ = &(*pacer_credit_chunk_pool_);

    INIT_LIST_HEAD(&pc_qpw_.poll_item.poll_link);
    pc_qpw_.poll_item.pc_qpw = &pc_qpw_;

    // Populate recv work requests on Credit QP for consuming credit packets.
    {
      struct ibv_sge sge;
      for (int i = 0; i < (eqds::CreditChunkBuffPool::kNumChunk - 1) / 2; i++) {
        uint64_t chunk_addr;
        UCCL_INIT_CHECK(engine_credit_chunk_pool_->alloc_buff(&chunk_addr) == 0,
                        "Failed to allocate buffer for credit packet");
        sge.addr = chunk_addr;
        sge.length = eqds::CreditChunkBuffPool::kChunkSize;
        sge.lkey = engine_credit_chunk_pool_->get_lkey();
        wr.wr_id = chunk_addr;
        wr.next = nullptr;
        wr.sg_list = &sge;
        wr.num_sge = 1;
        struct ibv_recv_wr* bad_wr;
        UCCL_INIT_CHECK(ibv_post_recv(credit_qp_, &wr, &bad_wr) == 0,
                        "ibv_post_recv failed");
      }
    }

    for (int i = 0; i < kPostRQThreshold; i++) {
      credit_recv_wrs_.recv_sges[i].lkey =
          engine_credit_chunk_pool_->get_lkey();
      credit_recv_wrs_.recv_sges[i].length =
          eqds::CreditChunkBuffPool::kChunkSize;
      credit_recv_wrs_.recv_wrs[i].sg_list = &credit_recv_wrs_.recv_sges[i];
      credit_recv_wrs_.recv_wrs[i].num_sge = 1;
      credit_recv_wrs_.recv_wrs[i].next =
          (i == kPostRQThreshold - 1) ? nullptr
                                      : &credit_recv_wrs_.recv_wrs[i + 1];
    }
  }

  // Timing wheel.
  wheel_.catchup();
}

RDMAContext::~RDMAContext() {
  if (!ucclParamRCMode()) {
    if (credit_qp_ != nullptr) {
      ibv_destroy_qp(credit_qp_);
    }
    if (engine_credit_mr_ != nullptr) {
      munmap(engine_credit_mr_->addr, engine_credit_mr_->length);
      ibv_dereg_mr(engine_credit_mr_);
    }
    if (pacer_credit_mr_ != nullptr) {
      munmap(pacer_credit_mr_->addr, pacer_credit_mr_->length);
      ibv_dereg_mr(pacer_credit_mr_);
    }
  }

  for (int i = 0; i < ucclParamPORT_ENTROPY(); i++) {
    ibv_destroy_qp(dp_qps_[i].qp);
  }

  if (pd_ != nullptr) {
    ibv_dealloc_pd(pd_);
  }

  UCCL_LOG_RE << "RDMAContext destroyed";
}

int RDMAContext::supply_rx_buff(struct ucclRequest* ureq) {
  DCHECK(ureq);
  auto* elems = ureq->recv.elems;
  DCHECK(elems);

  auto* flow = reinterpret_cast<UcclFlow*>(ureq->context);
  auto* subflow = flow->sub_flows_[engine_offset_];

  auto req = subflow->alloc_recvreq();
  if (req == nullptr) return -1;
  DCHECK(ureq->n == 1);
  for (int i = 0; i < ureq->n; i++) {
    // For sender to encode the request id in the immediate data.
    elems[i].rid = subflow->get_recvreq_id(req);
  }

  struct ibv_send_wr* bad_wr;
  int ret = ibv_post_send(ureq->recv.qp, &ureq->recv.wr, &bad_wr);
  DCHECK(ret == 0) << ret;

  req->type = RecvRequest::RECV;
  req->ureq = ureq;
  memset(req->received_bytes, 0, sizeof(uint32_t) * kMaxRecv);
  req->fin_msg = 0;

  UCCL_LOG_IO << "Really supply rx buff by posting buffers to FIFO QP, rid#"
              << subflow->get_recvreq_id(req);

  return 0;
}

bool RDMAContext::receiverCC_tx_message(struct ucclRequest* ureq) {
  auto* flow = reinterpret_cast<UcclFlow*>(ureq->context);
  auto* subflow = flow->sub_flows_[engine_offset_];
  auto* eqds = &subflow->pcb.eqds_cc;

  auto size = ureq->send.data_len;
  auto laddr = ureq->send.laddr;
  auto raddr = ureq->send.raddr;
  auto lkey = ureq->send.lkey;
  auto rkey = ureq->send.rkey;
  auto* sent_offset = &ureq->send.sent_offset;
  uint64_t wr_addr;
  bool queued = false;
  uint32_t chunk_size;

  auto now = rdtsc();

  if (ureq->send.inc_backlog == 0) {
    ureq->send.inc_backlog = 1;
    subflow->backlog_bytes_ += size;
  }

  if (subflow->in_rtx) {
    // We have to wait for the retransmission to finish.
    // Drain the retransmission queue.
    drain_rtx_queue(subflow);
    return false;
  }

  while (*sent_offset < size || size == 0 /* zero-length message */) {
    chunk_size = EventOnChunkSize(subflow, size - *sent_offset);

    if (chunk_size == 0 && size) return false;

    subflow->backlog_bytes_ -= chunk_size;

    auto pull_target = eqds->compute_pull_target(subflow, chunk_size);

    DCHECK(wr_ex_pool_->alloc_buff(&wr_addr) == 0);
    struct wr_ex* wr_ex = reinterpret_cast<struct wr_ex*>(wr_addr);
    auto wr = &wr_ex->wr;

    wr_ex->sge.addr = laddr + *sent_offset;
    wr_ex->sge.lkey = lkey;
    wr_ex->sge.length = chunk_size;

    wr->wr.rdma.remote_addr = raddr + *sent_offset;
    wr->wr.rdma.rkey = rkey;

    IMMDataEQDS imm_data(0);

    imm_data.SetTarget(pull_target);

    imm_data.SetFID(flow->flowid());
    if ((*sent_offset + chunk_size == size)) {
      // Last chunk of the message.
      imm_data.SetHINT(1);
    }
    imm_data.SetRID(ureq->send.rid);

    imm_data.SetCSN(subflow->pcb.get_snd_nxt().to_uint32());

    wr->imm_data = htonl(imm_data.GetImmData());

    // We use high 8 bits of wr_id to store CSN.
    // Lower 56 bits to store subflow pointer.
    if (io_ctx_->is_rc_mode())
      wr->wr_id = (1ULL * imm_data.GetCSN()) << 56 | (uint64_t)subflow;
    else
      wr->wr_id = 0;

    // Select QP.
    auto qpidx = EventOnSelectPath(subflow, chunk_size);
    auto qpw = &dp_qps_[qpidx];

    wr->send_flags = 0;
    if (qpw->signal_cnt_++ % kSignalInterval == 0) {
      wr->send_flags = IBV_SEND_SIGNALED;
    }
    // if (size <= kMaxInline) {
    //   wr->send_flags |= IBV_SEND_INLINE;
    // }
    wr_ex->qpidx = qpidx;

    struct ibv_send_wr* bad_wr;
    DCHECK(ibv_post_send(qpw->qp, wr, &bad_wr) == 0);

    // Track this chunk.
    subflow->txtracking.track_chunk(ureq, wr_ex, now, imm_data.GetCSN(),
                                    imm_data.GetHINT());
    if (!io_ctx_->is_rc_mode()) {
      // Arm timer for TX
      arm_timer_for_flow(subflow);
    }

    *sent_offset += chunk_size;

    UCCL_LOG_IO << "Tx: flow#" << flow->flowid() << ", req id#"
                << ureq->send.rid << ", msg id#" << ureq->mid
                << ", csn:" << imm_data.GetCSN()
                << ", remaining bytes:" << size - *sent_offset
                << ", pull target:" << (uint32_t)pull_target << " with QP#"
                << qpidx;

    subflow->unacked_bytes_ += chunk_size;
    *engine_unacked_bytes_ += chunk_size;

    /* zero-length message */
    if (size == 0) break;
  }

  return true;
}

bool RDMAContext::senderCC_tx_message(struct ucclRequest* ureq) {
  auto* flow = reinterpret_cast<UcclFlow*>(ureq->context);
  DCHECK(flow);
  auto* subflow = flow->sub_flows_[engine_offset_];

  auto size = ureq->send.data_len;
  auto laddr = ureq->send.laddr;
  auto raddr = ureq->send.raddr;
  auto lkey = ureq->send.lkey;
  auto rkey = ureq->send.rkey;
  auto* sent_offset = &ureq->send.sent_offset;
  uint64_t wr_addr;
  bool queued = false;
  uint32_t chunk_size;
  uint32_t qpidx;

  auto now = rdtsc();

  while (*sent_offset < size || size == 0 /* zero-length message */) {
    chunk_size = EventOnChunkSize(subflow, size - *sent_offset);

    if (chunk_size == 0 && size) return false;

    if (io_ctx_->bypass_pacing()) {
      DCHECK(wr_ex_pool_->alloc_buff(&wr_addr) == 0);
      struct wr_ex* wr_ex = reinterpret_cast<struct wr_ex*>(wr_addr);
      auto wr = &wr_ex->wr;

      wr_ex->sge.addr = laddr + *sent_offset;
      wr_ex->sge.lkey = lkey;
      wr_ex->sge.length = chunk_size;

      wr->wr.rdma.remote_addr = raddr + *sent_offset;
      wr->wr.rdma.rkey = rkey;

      IMMData imm_data(0);

      imm_data.SetFID(flow->flowid());
      if ((*sent_offset + chunk_size == size)) {
        // Last chunk of the message.
        imm_data.SetHINT(1);
      }
      imm_data.SetRID(ureq->send.rid);

      imm_data.SetCSN(subflow->pcb.get_snd_nxt().to_uint32());

      wr->imm_data = htonl(imm_data.GetImmData());

      // We use high 8 bits of wr_id to store CSN.
      // Lower 56 bits to store subflow pointer.
      if (io_ctx_->is_rc_mode())
        wr->wr_id = (1ULL * imm_data.GetCSN()) << 56 | (uint64_t)subflow;
      else
        wr->wr_id = 0;

      // Select QP.
      qpidx = select_qpidx_pot(chunk_size, subflow);
      auto qpw = &dp_qps_[qpidx];

      wr->send_flags = 0;
      if (qpw->signal_cnt_++ % kSignalInterval == 0) {
        wr->send_flags = IBV_SEND_SIGNALED;
      }
      // if (size <= kMaxInline) {
      //   wr->send_flags |= IBV_SEND_INLINE;
      // }
      wr_ex->qpidx = qpidx;

      struct ibv_send_wr* bad_wr;
      DCHECK(ibv_post_send(qpw->qp, wr, &bad_wr) == 0);

      // Track this chunk.
      subflow->txtracking.track_chunk(ureq, wr_ex, now, imm_data.GetCSN(),
                                      imm_data.GetHINT());
      if (!io_ctx_->is_rc_mode()) {
        // Arm timer for TX
        arm_timer_for_flow(subflow);
      }

      *sent_offset += chunk_size;

      UCCL_LOG_IO << "Tx: flow#" << flow->flowid() << "/" << flow << ", req id#"
                  << ureq->send.rid << ", msg id#" << ureq->mid
                  << ", csn:" << imm_data.GetCSN()
                  << ", remaining bytes:" << size - *sent_offset << " with QP#"
                  << qpidx;

      subflow->unacked_bytes_ += chunk_size;
      *engine_unacked_bytes_ += chunk_size;
      /* zero-length message */
      if (size == 0) break;

      continue;
    }

    // Prepare SGE.
    DCHECK(wr_ex_pool_->alloc_buff(&wr_addr) == 0);
    struct wr_ex* wr_ex = reinterpret_cast<struct wr_ex*>(wr_addr);
    auto wr = &wr_ex->wr;
    wr_ex->sge.addr = laddr + *sent_offset;
    wr_ex->sge.lkey = lkey;
    wr_ex->sge.length = chunk_size;

    // wr->sg_list/num_sge/next/opcode are already set.

    wr->wr.rdma.remote_addr = raddr + *sent_offset;
    wr->wr.rdma.rkey = rkey;

    UCCL_LOG_IO << "remote_addr: " << wr->wr.rdma.remote_addr
                << ", rkey: " << wr->wr.rdma.rkey;

    IMMData imm_data(0);

    imm_data.SetFID(flow->flowid());
    if ((*sent_offset + chunk_size == size)) {
      // Last chunk of the message.
      imm_data.SetHINT(1);
    }
    imm_data.SetRID(ureq->send.rid);

    imm_data.SetCSN(subflow->pcb.get_snd_nxt().to_uint32());

    wr->imm_data = htonl(imm_data.GetImmData());

    // We use high 8 bits of wr_id to store CSN.
    // Lower 56 bits to store subflow pointer.
    if (io_ctx_->is_rc_mode())
      wr->wr_id = (1ULL * imm_data.GetCSN()) << 56 | (uint64_t)subflow;
    else
      wr->wr_id = 0;
    bool roce = is_roce();
    {
      auto wheel = &wheel_;
      uint32_t hdr_overhead;
      if (likely(chunk_size == chunk_size_ && mtu_bytes_ == 4096)) {
        hdr_overhead = roce ? MAX_CHUNK_IB_4096_HDR_OVERHEAD
                            : MAX_CHUNK_ROCE_IPV4_4096_HDR_OVERHEAD;
      } else {
        auto num_mtu = (chunk_size + mtu_bytes_) / mtu_bytes_;
        hdr_overhead =
            num_mtu * (roce ? ROCE_IPV4_HDR_OVERHEAD : IB_HDR_OVERHEAD);
      }

      // Enforce global cwnd.
      queued = EventOnQueueData(subflow, wr_ex, chunk_size + hdr_overhead, now);

      if (queued) {
        // Queue the SGE on the timing wheel.
        subflow->in_wheel_cnt_++;
        // For future tracking.
        wr_ex->ureq = ureq;
        UCCL_LOG_IO << "Queued " << chunk_size
                    << " bytes to timing wheel for flow#" << flow->flowid();
      } else {
        // Transmit this chunk directly.
        // Select QP.
        auto qpidx = select_qpidx_pot(chunk_size, subflow);
        auto qpw = &dp_qps_[qpidx];
        // There is no need to signal every WQE since we don't handle TX
        // completions. But we still need occasionally post a request
        // with the IBV_SEND_SIGNALED flag. See
        // https://www.rdmamojo.com/2014/06/30/working-unsignaled-completions/.
        wr_ex->wr.send_flags = 0;
        if (qpw->signal_cnt_++ % kSignalInterval == 0) {
          wr_ex->wr.send_flags = IBV_SEND_SIGNALED;
        }
        // if (size <= kMaxInline) {
        //   wr_ex->wr.send_flags |= IBV_SEND_INLINE;
        // }
        wr_ex->qpidx = qpidx;
        struct ibv_send_wr* bad_wr;
        auto ret = ibv_post_send(qpw->qp, wr, &bad_wr);
        DCHECK(ret == 0) << ret;

        // Track this chunk.
        subflow->txtracking.track_chunk(ureq, wr_ex, now, imm_data.GetCSN(),
                                        imm_data.GetHINT());
        if (!io_ctx_->is_rc_mode()) {
          // Arm timer for TX
          arm_timer_for_flow(subflow);
        }

        UCCL_LOG_IO << "Directly sent " << chunk_size << " bytes to QP#"
                    << qpidx;
      }
    }

    *sent_offset += chunk_size;

    UCCL_LOG_IO << "Tx: flow#" << flow->flowid() << ", req id#"
                << ureq->send.rid << ", msg id#" << ureq->mid
                << ", csn:" << imm_data.GetCSN()
                << ", remaining bytes:" << size - *sent_offset << " with QP#"
                << qpidx;

    subflow->unacked_bytes_ += chunk_size;
    *engine_unacked_bytes_ += chunk_size;
    /* zero-length message */
    if (size == 0) break;
  }

  return true;
}

bool RDMAContext::senderCC_tx_read(struct ucclRequest* ureq) {
  auto* flow = reinterpret_cast<UcclFlow*>(ureq->context);
  auto* subflow = flow->sub_flows_[engine_offset_];

  auto size = ureq->send.data_len;
  auto laddr = ureq->send.laddr;
  auto raddr = ureq->send.raddr;
  auto lkey = ureq->send.lkey;
  auto rkey = ureq->send.rkey;
  uint32_t* sent_offset = &ureq->send.sent_offset;
  uint64_t wr_addr;
  uint32_t chunk_size;
  if (size == 0) {
    DCHECK(false) << "RDMA READ len 0";
    return true;
  }

  if (size < 0) {
    std::abort();
  }

  if (!ucclParamRCMode()) {
    DCHECK(false) << "RDMA READ is not supported in UC mode";
  }

  while (*sent_offset < size || size == 0) {
    chunk_size = EventOnChunkSize(subflow, size - *sent_offset);

    if (chunk_size == 0 && size) return false;

    CHECK_EQ(wr_ex_pool_->alloc_buff(&wr_addr), 0);
    struct wr_ex* wr_ex = reinterpret_cast<struct wr_ex*>(wr_addr);
    auto* wr = &wr_ex->wr;

    wr_ex->sge.addr = laddr + *sent_offset;
    wr_ex->sge.lkey = lkey;
    wr_ex->sge.length = chunk_size;

    wr->opcode = IBV_WR_RDMA_READ;
    wr->wr.rdma.remote_addr = raddr + *sent_offset;
    wr->wr.rdma.rkey = rkey;
    wr->sg_list = &wr_ex->sge;
    wr->num_sge = 1;
    wr->send_flags = IBV_SEND_SIGNALED;
    // wr->wr_id = (uint64_t)ureq->poll_ctx;
    // We use high 8 bits of wr_id to store CSN.
    // Lower 56 bits to store subflow pointer.

    int csn = subflow->pcb.get_snd_nxt().to_uint32();
    wr->wr_id = (1ULL * csn) << 56 | (uint64_t)subflow;

    // printf("ureq->pollctx: %d\n", (ureq->poll_ctx)->done.load());

    uint32_t qpidx = select_qpidx_pot(chunk_size, subflow);
    auto& qpw = dp_qps_[qpidx];
    wr_ex->qpidx = qpidx;

    struct ibv_send_wr* bad;
    int ret = ibv_post_send(qpw.qp, wr, &bad);
    if (ret) {
      fprintf(stderr,
              "ibv_post_send failed: ret=%d (%s)   wr_id=%lu  lkey=0x%x "
              "rkey=0x%x  len=%u\n",
              ret, strerror(ret), wr->wr_id, wr_ex->sge.lkey, wr->wr.rdma.rkey,
              wr_ex->sge.length);
      return false;
    }
    int hint = 0;
    if (*sent_offset + chunk_size == size) {
      // Last chunk of the message.
      hint = 1;
    }
    subflow->txtracking.track_chunk(ureq, wr_ex, rdtsc(), csn, hint);
    *sent_offset += chunk_size;

    subflow->unacked_bytes_ += chunk_size;
    *engine_unacked_bytes_ += chunk_size;

    if (size == 0) break;

    continue;
  }

  return true;
}

void RDMAContext::uc_post_acks() {
  int num_ack = 0;
  struct list_head *pos, *n;
  auto chunk_addr = io_ctx_->pop_ctrl_chunk();

  list_for_each_safe(pos, n, &ack_list_) {
    auto ack_item = list_entry(pos, struct ack_item, ack_link);
    auto subflow = ack_item->subflow;
    DCHECK(num_ack < kMaxBatchCQ);
    craft_ack(subflow, chunk_addr, num_ack++);
    list_del(pos);
  }
  try_post_acks(num_ack, chunk_addr, false);
  if (num_ack == 0) {
    io_ctx_->push_ctrl_chunk(chunk_addr);
  }

  INIT_LIST_HEAD(&ack_list_);
}

void RDMAContext::rc_rx_ack(struct ibv_wc* wc) {
  // auto opcode = wc->opcode;
  // if (opcode == IBV_WC_RDMA_READ) {
  //   printf("rc_rx_ack Received RDMA READ completion with wr_id: %lu\n",
  //          wc->wr_id);
  //   auto poll_ctx = reinterpret_cast<PollCtx*>(wc->wr_id);
  //   uccl_wakeup(poll_ctx);
  //   printf("poll_ctx->done: %d\n", poll_ctx->done.load());
  //   return;
  // }
  printf("Before rdtsc\n");
  auto now = rdtsc();
  printf("After rdtsc\n");

  auto wr_id = wc->wr_id;
  auto csn = (wr_id >> 56) & 0xff;
  auto subflow = reinterpret_cast<SubUcclFlow*>((wr_id & 0xffffffffffffff));

  auto pair = subflow->txtracking.ack_rc_transmitted_chunks(
      subflow, this, csn, now, &subflow->unacked_bytes_, engine_unacked_bytes_);

#ifdef TEST_CC_REACTION
  auto sw_ts = cqe_desc->ts;
  auto hw_ts = sw_ts;

  static bool first = true;
  static double avg_react_delay = 0.0;
  static int count = 0;
  auto reaction_delay = to_usec(now - hw_ts, freq_ghz);

  if (reaction_delay <
          500 /* filter wrong values (probabaly due to clock sync) */
      && count++ > 5000 /* warmup */) {
    if (first) {
      avg_react_delay = reaction_delay;
      first = false;
    } else {
      avg_react_delay =
          (avg_react_delay * count + reaction_delay) / (count + 1);
    }
    LOG_EVERY_N(INFO, 1000)
        << "CC decision delay: " << reaction_delay
        << "us, Average CC decision delay: " << avg_react_delay << "us";
  }
#endif

  subflow->update_scoreboard_rtt(pair.first, pair.second);
  printf("After update_scoreboard_rtt\n");

  UCCL_LOG_IO << "Received ACK for csn: " << csn;
}

void RDMAContext::rc_rx_ack(struct ibv_cq_ex* cq_ex) {
  // auto opcode = ibv_wc_read_opcode(cq_ex);
  // if (opcode == IBV_WC_RDMA_READ) {
  //   printf(
  //       "rc_rx_ack ibv_cq_ex Received RDMA READ completion with wr_id:
  //       %lu\n", cq_ex->wr_id);
  //   auto poll_ctx = reinterpret_cast<PollCtx*>(cq_ex->wr_id);
  //   uccl_wakeup(poll_ctx);
  //   printf("poll_ctx->done: %d\n", poll_ctx->done.load());
  //   return;
  // }
  auto now = rdtsc();

  auto wr_id = cq_ex->wr_id;
  auto csn = (wr_id >> 56) & 0xff;
  auto subflow = reinterpret_cast<SubUcclFlow*>((wr_id & 0xffffffffffffff));

  auto pair = subflow->txtracking.ack_rc_transmitted_chunks(
      subflow, this, csn, now, &subflow->unacked_bytes_, engine_unacked_bytes_);

#ifdef TEST_CC_REACTION
  auto hw_ts = convert_nic_to_host(ibv_wc_read_completion_ts(cq_ex));

  static bool first = true;
  static double avg_react_delay = 0.0;
  static int count = 0;
  auto reaction_delay = to_usec(now - hw_ts, freq_ghz);

  if (reaction_delay <
          500 /* filter wrong values (probabaly due to clock sync) */
      && count++ > 5000 /* warmup */) {
    if (first) {
      avg_react_delay = reaction_delay;
      first = false;
    } else {
      avg_react_delay =
          (avg_react_delay * count + reaction_delay) / (count + 1);
    }
    LOG_EVERY_N(INFO, 1000)
        << "CC decision delay: " << reaction_delay
        << "us, Average CC decision delay: " << avg_react_delay << "us";
  }
#endif

  subflow->update_scoreboard_rtt(pair.first, pair.second);

  UCCL_LOG_IO << "Received ACK for csn: " << csn;
}

void RDMAContext::check_credit_rq(bool force) {
  // Populate recv work requests for consuming credit packets.
  while (credit_recv_wrs_.post_rq_cnt >= kPostRQThreshold) {
    struct ibv_recv_wr* bad_wr;
    for (int i = 0; i < kPostRQThreshold; i++) {
      uint64_t chunk_addr;
      DCHECK(engine_credit_chunk_pool_->alloc_buff(&chunk_addr) == 0);
      credit_recv_wrs_.recv_sges[i].addr = chunk_addr;
      credit_recv_wrs_.recv_wrs[i].wr_id = chunk_addr;
    }
    DCHECK(ibv_post_recv(credit_qp_, &credit_recv_wrs_.recv_wrs[0], &bad_wr) ==
           0);
    UCCL_LOG_IO << "Posted " << credit_recv_wrs_.post_rq_cnt
                << " recv requests for Credit QP";
    credit_recv_wrs_.post_rq_cnt -= kPostRQThreshold;
  }

  if (force && credit_recv_wrs_.post_rq_cnt) {
    struct ibv_recv_wr* bad_wr;
    for (int i = 0; i < credit_recv_wrs_.post_rq_cnt; i++) {
      uint64_t chunk_addr;
      DCHECK(engine_credit_chunk_pool_->alloc_buff(&chunk_addr) == 0);
      credit_recv_wrs_.recv_sges[i].addr = chunk_addr;
      credit_recv_wrs_.recv_wrs[i].wr_id = chunk_addr;
    }
    credit_recv_wrs_.recv_wrs[credit_recv_wrs_.post_rq_cnt - 1].next = nullptr;
    DCHECK(ibv_post_recv(credit_qp_, &credit_recv_wrs_.recv_wrs[0], &bad_wr) ==
           0);
    UCCL_LOG_IO << "Posted " << credit_recv_wrs_.post_rq_cnt
                << " recv requests for Credit QP";
    credit_recv_wrs_.recv_wrs[credit_recv_wrs_.post_rq_cnt - 1].next =
        &credit_recv_wrs_.recv_wrs[credit_recv_wrs_.post_rq_cnt];
    credit_recv_wrs_.post_rq_cnt = 0;
  }
}

void RDMAContext::drain_rtx_queue(SubUcclFlow* subflow) {
  fast_retransmit_for_flow(subflow);
}

bool RDMAContext::try_retransmit_chunk(SubUcclFlow* subflow,
                                       struct wr_ex* wr_ex) {
  if (!EventOnTxRTXData(subflow, wr_ex)) return false;

  auto* lossy_qpw = &dp_qps_[wr_ex->qpidx];
  struct ibv_send_wr retr_wr, *bad_wr;

  // Use SEND/RECV for retransmission through the original lossy QP.
  memset(&retr_wr, 0, sizeof(retr_wr));
  struct ibv_sge retr_sge[2];

  uint64_t retr_hdr;

  retr_hdr = io_ctx_->pop_retr_hdr();

  struct retr_chunk_hdr* hdr =
      reinterpret_cast<struct retr_chunk_hdr*>(retr_hdr);
  hdr->remote_addr = wr_ex->wr.wr.rdma.remote_addr;
  // Network byte order.
  hdr->imm_data = wr_ex->wr.imm_data;

  retr_sge[0].addr = retr_hdr;
  retr_sge[0].length = sizeof(struct retr_chunk_hdr);
  retr_sge[0].lkey = io_ctx_->get_retr_hdr_lkey();

  retr_sge[1] = wr_ex->sge;

  auto* cqe_desc = io_ctx_->pop_cqe_desc();
  cqe_desc->data = retr_hdr;
  retr_wr.wr_id = (uint64_t)cqe_desc;
  retr_wr.sg_list = retr_sge;
  retr_wr.num_sge = 2;
  retr_wr.opcode = IBV_WR_SEND;
  retr_wr.send_flags = IBV_SEND_SIGNALED;
  retr_wr.next = nullptr;

  int ret = ibv_post_send(lossy_qpw->qp, &retr_wr, &bad_wr);
  DCHECK(ret == 0) << ret;

  UCCL_LOG_IO << "successfully retransmit chunk for QP#"
              << std::distance(dp_qps_.begin(), dp_qps_.begin() + wr_ex->qpidx)
              << ", remote_addr: " << wr_ex->wr.wr.rdma.remote_addr
              << ", chunk_size: " << wr_ex->sge.length
              << ", csn: " << IMMData(ntohl(wr_ex->wr.imm_data)).GetCSN()
              << " for flow: " << subflow->fid_;

  return true;
}

void RDMAContext::rx_credit(uint64_t pkt_addr) {
  auto* ucclpullh = reinterpret_cast<UcclPullHdr*>(pkt_addr);

  auto fid = ucclpullh->fid.value();
  auto pullno = ucclpullh->pullno.value();

  auto* flow = reinterpret_cast<UcclFlow*>(sender_flow_tbl_[fid]);

  if (unlikely(!flow)) {
    // No Bug. This only happens during connection setup when the sender
    // is not ready while the receiver has already started to send credits.
    return;
  }

  auto* subflow = flow->sub_flows_[engine_offset_];

  EventOnRxCredit(subflow, pullno);
}

void RDMAContext::uc_rx_ack(UcclSackHdr* ucclsackh) {
  uint64_t t5;
  auto t6 = rdtsc();

  auto fid = ucclsackh->fid.value();
  auto qpidx = ucclsackh->path.value();
  auto ackno = ucclsackh->ackno.value();

  DCHECK(fid < MAX_FLOW);
  auto* flow = reinterpret_cast<UcclFlow*>(sender_flow_tbl_[fid]);
  auto* subflow = flow->sub_flows_[engine_offset_];

  bool update_sackbitmap = false;

  if (UINT_CSN::uintcsn_seqno_lt(ackno, subflow->pcb.snd_una)) {
    UCCL_LOG_IO << "Received old ACK " << ackno << " for flow" << fid << "/"
                << flow << " by Ctrl QP";
  } else if (UINT_CSN::uintcsn_seqno_gt(ackno, subflow->pcb.snd_nxt)) {
    UCCL_LOG_IO << "Received ACK for untransmitted data "
                << "ackno: " << ackno
                << ", snd_nxt: " << subflow->pcb.snd_nxt.to_uint32()
                << " for flow" << fid << "/" << flow << " by Ctrl QP";
  } else if (UINT_CSN::uintcsn_seqno_eq(ackno, subflow->pcb.snd_una)) {
    UCCL_LOG_IO << "Received duplicate ACK " << ackno << " for flow" << fid
                << "/" << flow
                << ", snd_una: " << subflow->pcb.snd_una.to_uint32()
                << " by Ctrl QP";

    EventOnRxNACK(subflow, ucclsackh);

    update_sackbitmap = true;

    subflow->pcb.duplicate_acks++;
    subflow->pcb.snd_ooo_acks = ucclsackh->sack_bitmap_count.value();
    int fast_rexmit_thres = ((is_roce()) ? ROCE_DUP_ACK_THRES : 65536);

    if (subflow->pcb.duplicate_acks < fast_rexmit_thres) {
      // We have not reached the threshold yet, so we do not do
      // retransmission.
    } else if (subflow->pcb.duplicate_acks == fast_rexmit_thres) {
      // Fast retransmit.
      fast_retransmit_for_flow(subflow);
    } else {
      // We have already done the fast retransmit, so we are now
      // in the fast recovery phase.
      auto sack_bitmap_count = ucclsackh->sack_bitmap_count.value();
      // We check the SACK bitmap to see if there are more undelivered
      // chunks. In fast recovery mode we get after a fast
      // retransmit, we will retransmit all missing chunks that we
      // find from the SACK bitmap, when enumerating the SACK bitmap
      // for up to sack_bitmap_count ACKs.
      uint32_t index = 0;
      while (sack_bitmap_count && index < kSackBitmapSize &&
             !subflow->txtracking.empty()) {
        auto bucket_idx = index / PCB::kSackBitmapBucketSize;
        auto sack_bitmap = ucclsackh->sack_bitmap[bucket_idx].value();

        auto cursor = index % PCB::kSackBitmapBucketSize;

        if ((sack_bitmap & (1ULL << cursor)) == 0) {
          // We found a hole.
          auto seqno = subflow->pcb.snd_una + index;
          auto chunk = subflow->txtracking.get_unacked_chunk_from_idx(index);
          if (seqno == chunk.csn) {
            auto wr_ex = chunk.wr_ex;
            if (try_retransmit_chunk(subflow, wr_ex)) {
              subflow->pcb.stats_fast_rexmits++;
            } else {
              // We can't retransmit the chunk due to lack of
              // credits. Quit the loop.
              index = kSackBitmapSize;
            }
          }
          // Rearm timer for Retransmission.
          rearm_timer_for_flow(subflow);
        } else {
          sack_bitmap_count--;
        }
        index++;
      }
    }

  } else {
    UCCL_LOG_IO << "Received valid ACK " << ackno << " for flow" << fid << "/"
                << flow << " by Ctrl QP";

    EventOnRxACK(subflow, ucclsackh);

    update_sackbitmap = true;
    auto num_acked_chunks = UINT_CSN(ackno) - subflow->pcb.snd_una;
    auto remote_queueing_tsc =
        us_to_cycles((ucclsackh->remote_queueing.value()), freq_ghz);

    t5 = t6;

    DCHECK(engine_offset_ < ucclParamNUM_ENGINES());
    auto reduced_bytes = subflow->unacked_bytes_;
    auto newrtt_tsc = subflow->txtracking.ack_transmitted_chunks(
        subflow, this, num_acked_chunks.to_uint32(), t5, t6,
        remote_queueing_tsc, &subflow->unacked_bytes_);
    reduced_bytes -= subflow->unacked_bytes_;
    *engine_unacked_bytes_ -= reduced_bytes;
    if (qpidx < port_entropy_)
      subflow->update_scoreboard_rtt(newrtt_tsc, qpidx);
    else {
      // This ack is for retransmitted chunk.
      // Don't update scoreboard for retransmitted chunks.
    }

    subflow->pcb.snd_una = ackno;
    subflow->pcb.duplicate_acks = 0;
    subflow->pcb.snd_ooo_acks = 0;
    subflow->pcb.rto_rexmits_consectutive = 0;
    if (!subflow->txtracking.empty()) {
      // Rearm timer if we still have unacked chunks.
      rearm_timer_for_flow(subflow);
    } else {
      disarm_timer_for_flow(subflow);
    }
  }

  // For duplicate ACKs and valid ACKs, we may need to update the SACK bitmap
  // at the sender side.
  if (update_sackbitmap) {
    for (int i = 0; i < kSackBitmapSize / PCB::kSackBitmapBucketSize; i++)
      subflow->pcb.tx_sack_bitmap[i] = ucclsackh->sack_bitmap[i].value();
    subflow->pcb.tx_sack_bitmap_count = ucclsackh->sack_bitmap_count.value();
    subflow->pcb.tx_sack_bitmap_base = ackno;
  }
}

void RDMAContext::uc_rx_ack(struct ibv_cq_ex* cq_ex, UcclSackHdr* ucclsackh) {
  uint64_t t5;
  auto t6 = rdtsc();

  auto fid = ucclsackh->fid.value();
  auto qpidx = ucclsackh->path.value();
  auto ackno = ucclsackh->ackno.value();

  DCHECK(fid < MAX_FLOW);
  auto* flow = reinterpret_cast<UcclFlow*>(sender_flow_tbl_[fid]);
  auto* subflow = flow->sub_flows_[engine_offset_];

  bool update_sackbitmap = false;

  if (UINT_CSN::uintcsn_seqno_lt(ackno, subflow->pcb.snd_una)) {
    UCCL_LOG_IO << "Received old ACK " << ackno << " for flow" << fid << "/"
                << flow << " by Ctrl QP";
  } else if (UINT_CSN::uintcsn_seqno_gt(ackno, subflow->pcb.snd_nxt)) {
    UCCL_LOG_IO << "Received ACK for untransmitted data "
                << "ackno: " << ackno
                << ", snd_nxt: " << subflow->pcb.snd_nxt.to_uint32()
                << " for flow" << fid << "/" << flow << " by Ctrl QP";
  } else if (UINT_CSN::uintcsn_seqno_eq(ackno, subflow->pcb.snd_una)) {
    UCCL_LOG_IO << "Received duplicate ACK " << ackno << " for flow" << fid
                << "/" << flow
                << ", snd_una: " << subflow->pcb.snd_una.to_uint32()
                << " by Ctrl QP";

    EventOnRxNACK(subflow, ucclsackh);

    update_sackbitmap = true;

    subflow->pcb.duplicate_acks++;
    subflow->pcb.snd_ooo_acks = ucclsackh->sack_bitmap_count.value();
    int fast_rexmit_thres = ((is_roce()) ? ROCE_DUP_ACK_THRES : 65536);

    if (subflow->pcb.duplicate_acks < fast_rexmit_thres) {
      // We have not reached the threshold yet, so we do not do
      // retransmission.
    } else if (subflow->pcb.duplicate_acks == fast_rexmit_thres) {
      // Fast retransmit.
      fast_retransmit_for_flow(subflow);
    } else {
      // We have already done the fast retransmit, so we are now
      // in the fast recovery phase.
      auto sack_bitmap_count = ucclsackh->sack_bitmap_count.value();
      // We check the SACK bitmap to see if there are more undelivered
      // chunks. In fast recovery mode we get after a fast
      // retransmit, we will retransmit all missing chunks that we
      // find from the SACK bitmap, when enumerating the SACK bitmap
      // for up to sack_bitmap_count ACKs.
      uint32_t index = 0;
      while (sack_bitmap_count && index < kSackBitmapSize &&
             !subflow->txtracking.empty()) {
        auto bucket_idx = index / PCB::kSackBitmapBucketSize;
        auto sack_bitmap = ucclsackh->sack_bitmap[bucket_idx].value();

        auto cursor = index % PCB::kSackBitmapBucketSize;

        if ((sack_bitmap & (1ULL << cursor)) == 0) {
          // We found a hole.
          auto seqno = subflow->pcb.snd_una + index;
          auto chunk = subflow->txtracking.get_unacked_chunk_from_idx(index);
          if (seqno == chunk.csn) {
            auto wr_ex = chunk.wr_ex;
            if (try_retransmit_chunk(subflow, wr_ex)) {
              subflow->pcb.stats_fast_rexmits++;
            } else {
              // We can't retransmit the chunk due to lack of
              // credits. Quit the loop.
              index = kSackBitmapSize;
            }
          }
          // Rearm timer for Retransmission.
          rearm_timer_for_flow(subflow);
        } else {
          sack_bitmap_count--;
        }
        index++;
      }
    }

  } else {
    UCCL_LOG_IO << "Received valid ACK " << ackno << " for flow" << fid << "/"
                << flow << " by Ctrl QP";

    EventOnRxACK(subflow, ucclsackh);

    update_sackbitmap = true;
    auto num_acked_chunks = UINT_CSN(ackno) - subflow->pcb.snd_una;
    auto remote_queueing_tsc =
        us_to_cycles((ucclsackh->remote_queueing.value()), freq_ghz);
    if constexpr (kTestNoHWTimestamp)
      t5 = t6;
    else
      t5 = convert_nic_to_host(ibv_wc_read_completion_ts(cq_ex));

    DCHECK(engine_offset_ < ucclParamNUM_ENGINES());
    auto reduced_bytes = subflow->unacked_bytes_;
    auto newrtt_tsc = subflow->txtracking.ack_transmitted_chunks(
        subflow, this, num_acked_chunks.to_uint32(), t5, t6,
        remote_queueing_tsc, &subflow->unacked_bytes_);
    reduced_bytes -= subflow->unacked_bytes_;
    *engine_unacked_bytes_ -= reduced_bytes;
    if (qpidx < port_entropy_)
      subflow->update_scoreboard_rtt(newrtt_tsc, qpidx);
    else {
      // This ack is for retransmitted chunk.
      // Don't update scoreboard for retransmitted chunks.
    }

    subflow->pcb.snd_una = ackno;
    subflow->pcb.duplicate_acks = 0;
    subflow->pcb.snd_ooo_acks = 0;
    subflow->pcb.rto_rexmits_consectutive = 0;
    if (!subflow->txtracking.empty()) {
      // Rearm timer if we still have unacked chunks.
      rearm_timer_for_flow(subflow);
    } else {
      disarm_timer_for_flow(subflow);
    }
  }

  // For duplicate ACKs and valid ACKs, we may need to update the SACK bitmap
  // at the sender side.
  if (update_sackbitmap) {
    for (int i = 0; i < kSackBitmapSize / PCB::kSackBitmapBucketSize; i++)
      subflow->pcb.tx_sack_bitmap[i] = ucclsackh->sack_bitmap[i].value();
    subflow->pcb.tx_sack_bitmap_count = ucclsackh->sack_bitmap_count.value();
    subflow->pcb.tx_sack_bitmap_base = ackno;
  }
}

int RDMAContext::poll_credit_cq(void) {
  uint64_t chunk_addr;
  int work = 0;
  while (1) {
    struct ibv_poll_cq_attr poll_cq_attr = {};
    auto cq_ex = engine_credit_cq_ex_;
    if (ibv_start_poll(cq_ex, &poll_cq_attr)) return work;

    int cq_budget = 0;

    while (1) {
      if (cq_ex->status == IBV_WC_SUCCESS) {
        // Completion for receiving ACKs.
        chunk_addr = cq_ex->wr_id;
        if (ibv_wc_read_opcode(cq_ex) == IBV_WC_RECV) {
          rx_credit(chunk_addr);
          credit_recv_wrs_.post_rq_cnt++;
        }
        engine_credit_chunk_pool_->free_buff(chunk_addr);
      } else {
        LOG(ERROR) << "Credit CQ state error: " << cq_ex->status;
      }

      if (++cq_budget == kMaxBatchCQ || ibv_next_poll(cq_ex)) break;
    }

    ibv_end_poll(cq_ex);

    work += cq_budget;

    if (cq_budget < kMaxBatchCQ) break;
  }

  return work;
}

void RDMAContext::burst_timing_wheel(void) {
  auto wheel = &wheel_;
  struct ibv_send_wr* bad_wr;

  wheel->reap(rdtsc());

  auto num_chunks = std::min(kMaxBurstTW, (uint32_t)wheel->ready_queue_.size());
  auto kMaxUnAckedBytesPerEngineHigh =
      (is_roce() ? kMaxUnAckedBytesPerEngineHighForRoCE
                 : kMaxUnAckedBytesPerEngineHighForIB);

  for (auto i = 0; i < num_chunks; i++) {
    struct wr_ex* wr_ex =
        reinterpret_cast<struct wr_ex*>(wheel->ready_queue_.front().sslot_);
    auto* wr = &wr_ex->wr;
    auto* flow = reinterpret_cast<UcclFlow*>(wr_ex->ureq->context);
    auto* subflow = flow->sub_flows_[engine_offset_];
    // Select QP.
    auto qpidx = select_qpidx_pot(wr_ex->sge.length, subflow);
    auto qpw = &dp_qps_[qpidx];

    wr->send_flags = 0;
    if (qpw->signal_cnt_++ % kSignalInterval == 0) {
      wr->send_flags = IBV_SEND_SIGNALED;
    }
    wr_ex->qpidx = qpidx;

    auto ret = ibv_post_send(qpw->qp, &wr_ex->wr, &bad_wr);
    DCHECK(ret == 0) << ret;

    IMMData imm_data(ntohl(wr_ex->wr.imm_data));
    // Track this chunk.
    subflow->txtracking.track_chunk(wr_ex->ureq, wr_ex, rdtsc(),
                                    imm_data.GetCSN(), imm_data.GetHINT());
    if (!io_ctx_->is_rc_mode()) {
      // Arm timer for TX
      arm_timer_for_flow(subflow);
    }
    UCCL_LOG_IO << "Burst send: csn: " << imm_data.GetCSN() << " with QP#"
                << wr_ex->qpidx;

    subflow->in_wheel_cnt_--;

    wheel->ready_queue_.pop_front();

    if (*engine_unacked_bytes_ >= kMaxUnAckedBytesPerEngineHigh) {
      // The code is here because we want to at least send one chunk.
      // Push the message to the pending transmit queue.
      return;
    }
  }
}

void RDMAContext::try_update_csn(SubUcclFlow* subflow) {
  while (!subflow->rxtracking.ready_csn_.empty() &&
         subflow->rxtracking.ready_csn_.begin()->first.to_uint32() ==
             subflow->pcb.rcv_nxt.to_uint32()) {
    struct RecvRequest* req = reinterpret_cast<struct RecvRequest*>(
        subflow->rxtracking.ready_csn_.begin()->second);
    if (req) {
      // This is the last chunk of a message whose size is mismatched with
      // the expected size. I.e., send size < recv size. Fix
      // req->ureq->data_len[0] and wakeup application.
      req->ureq->recv.data_len[0] = req->received_bytes[0];
      // Wakeup app thread.
      uccl_wakeup(req->ureq->poll_ctx);
      UCCL_LOG_IO << "Rx message complete.";
      // Free the request.
      subflow->free_recvreq(req);
    }

    subflow->rxtracking.ready_csn_.erase(
        subflow->rxtracking.ready_csn_.begin());

    // Data is already DMAed to the application buffer.
    // Nothing more to do.

    subflow->pcb.advance_rcv_nxt();
    UCCL_LOG_IO << "try_update_csn:"
                << " rcv_nxt: " << subflow->pcb.rcv_nxt.to_uint32();

    if (!io_ctx_->is_rc_mode()) {
      subflow->pcb.sack_bitmap_shift_left_one();
    }
  }
}

void RDMAContext::uc_rx_rtx_chunk(struct ibv_wc* wc, uint64_t chunk_addr) {
  UCCL_LOG_IO << "uc_rx_rtx_chunk";
  auto now = rdtsc();

  auto chunk_len = wc->byte_len - sizeof(struct retr_chunk_hdr);

  struct retr_chunk_hdr* hdr =
      reinterpret_cast<struct retr_chunk_hdr*>(chunk_addr);

  auto imm_data = IMMData(ntohl(hdr->imm_data));

  auto last_chunk = imm_data.GetHINT();
  auto csn = imm_data.GetCSN();
  auto rid = imm_data.GetRID();
  auto fid = imm_data.GetFID();

  DCHECK(fid < MAX_FLOW);
  auto* flow = reinterpret_cast<UcclFlow*>(receiver_flow_tbl_[fid]);
  auto* subflow = flow->sub_flows_[engine_offset_];

  UCCL_LOG_IO << "Received retransmission chunk: (csn, rid, fid): " << csn
              << ", " << rid << ", " << fid;

  // Locate request by rid
  DCHECK(rid < kMaxReq);
  auto req = subflow->get_recvreq_by_id(rid);
  if (req->type != RecvRequest::RECV || req->ureq->context != flow) {
    UCCL_LOG_IO << "Can't find corresponding request or this request is "
                   "invalid for this retransmission chunk. Dropping. "
                << req->type;
    subflow->pcb.stats_retr_chunk_drop++;
    return;
  }

  // Compare CSN with the expected CSN.
  auto ecsn = subflow->pcb.rcv_nxt;
  auto distance = UINT_CSN(csn) - ecsn;

  if (UINT_CSN::uintcsn_seqno_lt(UINT_CSN(csn), ecsn)) {
    // Original chunk is already received.
    UCCL_LOG_IO << "Original chunk is already received. Dropping "
                   "retransmission chunk for flow"
                << fid;
    subflow->pcb.stats_retr_chunk_drop++;
    return;
  }

  if (distance.to_uint32() > kReassemblyMaxSeqnoDistance) {
    UCCL_LOG_IO << "Chunk too far ahead. Dropping as we can't handle SACK. "
                << "csn: " << csn << ", ecsn: " << ecsn.to_uint32();
    subflow->pcb.stats_retr_chunk_drop++;
    return;
  }

  if (subflow->pcb.sack_bitmap_bit_is_set(distance.to_uint32())) {
    UCCL_LOG_IO << "Original chunk is already received. Dropping "
                   "retransmission chunk for flow"
                << fid;
    subflow->pcb.stats_retr_chunk_drop++;
    return;
  }

  UCCL_LOG_IO << "This retransmission chunk is accepted!!!";
// Accept this retransmission chunk.
#ifdef CPU_MEMORY
  memcpy(reinterpret_cast<void*>(hdr->remote_addr),
         reinterpret_cast<void*>(chunk_addr + sizeof(struct retr_chunk_hdr)),
         chunk_len);
#else
#ifndef __HIP_PLATFORM_AMD__
  cudaMemcpy(
      reinterpret_cast<void*>(hdr->remote_addr),
      reinterpret_cast<void*>(chunk_addr + sizeof(struct retr_chunk_hdr)),
      chunk_len, cudaMemcpyHostToDevice);
#else
  DCHECK(hipMemcpy(reinterpret_cast<void*>(hdr->remote_addr),
                   reinterpret_cast<void*>(chunk_addr +
                                           sizeof(struct retr_chunk_hdr)),
                   chunk_len, hipMemcpyHostToDevice) == hipSuccess);
#endif
#endif

  subflow->pcb.stats_accept_retr++;

  subflow->pcb.sack_bitmap_bit_set(distance.to_uint32());

  auto* msg_size = &req->ureq->recv.elems[0].size;
  uint32_t* received_bytes = req->received_bytes;
  received_bytes[0] += chunk_len;

  if (!last_chunk) {
    req = nullptr;
  }

  subflow->rxtracking.ready_csn_.insert({csn, req});

  try_update_csn(subflow);

  /// FIXME: Should we send ACK immediately here?
  if (list_empty(&subflow->ack.ack_link))
    list_add_tail(&subflow->ack.ack_link, &ack_list_);
  // Don't let sender update the path's rtt.
  subflow->next_ack_path_ = std::numeric_limits<uint16_t>::max();

  EventOnRxRTXData(subflow, &imm_data);

  return;
}

void RDMAContext::uc_rx_rtx_chunk(struct ibv_cq_ex* cq_ex,
                                  uint64_t chunk_addr) {
  UCCL_LOG_IO << "uc_rx_rtx_chunk";
  auto now = rdtsc();

  auto chunk_len = ibv_wc_read_byte_len(cq_ex) - sizeof(struct retr_chunk_hdr);

  struct retr_chunk_hdr* hdr =
      reinterpret_cast<struct retr_chunk_hdr*>(chunk_addr);

  auto imm_data = IMMData(ntohl(hdr->imm_data));

  auto last_chunk = imm_data.GetHINT();
  auto csn = imm_data.GetCSN();
  auto rid = imm_data.GetRID();
  auto fid = imm_data.GetFID();

  DCHECK(fid < MAX_FLOW);
  auto* flow = reinterpret_cast<UcclFlow*>(receiver_flow_tbl_[fid]);
  auto* subflow = flow->sub_flows_[engine_offset_];

  UCCL_LOG_IO << "Received retransmission chunk: (csn, rid, fid): " << csn
              << ", " << rid << ", " << fid;

  // Locate request by rid
  DCHECK(rid < kMaxReq);
  auto req = subflow->get_recvreq_by_id(rid);
  if (req->type != RecvRequest::RECV || req->ureq->context != flow) {
    UCCL_LOG_IO << "Can't find corresponding request or this request is "
                   "invalid for this retransmission chunk. Dropping. "
                << req->type;
    subflow->pcb.stats_retr_chunk_drop++;
    return;
  }

  // Compare CSN with the expected CSN.
  auto ecsn = subflow->pcb.rcv_nxt;
  auto distance = UINT_CSN(csn) - ecsn;

  if (UINT_CSN::uintcsn_seqno_lt(UINT_CSN(csn), ecsn)) {
    // Original chunk is already received.
    UCCL_LOG_IO << "Original chunk is already received. Dropping "
                   "retransmission chunk for flow"
                << fid;
    subflow->pcb.stats_retr_chunk_drop++;
    return;
  }

  if (distance.to_uint32() > kReassemblyMaxSeqnoDistance) {
    UCCL_LOG_IO << "Chunk too far ahead. Dropping as we can't handle SACK. "
                << "csn: " << csn << ", ecsn: " << ecsn.to_uint32();
    subflow->pcb.stats_retr_chunk_drop++;
    return;
  }

  if (subflow->pcb.sack_bitmap_bit_is_set(distance.to_uint32())) {
    UCCL_LOG_IO << "Original chunk is already received. Dropping "
                   "retransmission chunk for flow"
                << fid;
    subflow->pcb.stats_retr_chunk_drop++;
    return;
  }

  UCCL_LOG_IO << "This retransmission chunk is accepted!!!";
// Accept this retransmission chunk.
#ifdef CPU_MEMORY
  memcpy(reinterpret_cast<void*>(hdr->remote_addr),
         reinterpret_cast<void*>(chunk_addr + sizeof(struct retr_chunk_hdr)),
         chunk_len);
#else
#ifndef __HIP_PLATFORM_AMD__
  cudaMemcpy(
      reinterpret_cast<void*>(hdr->remote_addr),
      reinterpret_cast<void*>(chunk_addr + sizeof(struct retr_chunk_hdr)),
      chunk_len, cudaMemcpyHostToDevice);
#else
  DCHECK(hipMemcpy(reinterpret_cast<void*>(hdr->remote_addr),
                   reinterpret_cast<void*>(chunk_addr +
                                           sizeof(struct retr_chunk_hdr)),
                   chunk_len, hipMemcpyHostToDevice) == hipSuccess);
#endif
#endif

  subflow->pcb.stats_accept_retr++;

  subflow->pcb.sack_bitmap_bit_set(distance.to_uint32());

  auto* msg_size = &req->ureq->recv.elems[0].size;
  uint32_t* received_bytes = req->received_bytes;
  received_bytes[0] += chunk_len;

  if (!last_chunk) {
    req = nullptr;
  }

  subflow->rxtracking.ready_csn_.insert({csn, req});

  try_update_csn(subflow);

  /// FIXME: Should we send ACK immediately here?
  if (list_empty(&subflow->ack.ack_link))
    list_add_tail(&subflow->ack.ack_link, &ack_list_);
  // Don't let sender update the path's rtt.
  subflow->next_ack_path_ = std::numeric_limits<uint16_t>::max();

  EventOnRxRTXData(subflow, &imm_data);

  return;
}

void RDMAContext::rc_rx_chunk(uint32_t byte_len, uint32_t wc_imm_data) {
  auto imm_data = IMMData(ntohl(wc_imm_data));

  auto last_chunk = imm_data.GetHINT();
  auto csn = imm_data.GetCSN();
  auto rid = imm_data.GetRID();
  auto fid = imm_data.GetFID();

  DCHECK(fid < MAX_FLOW);
  auto* flow = reinterpret_cast<UcclFlow*>(receiver_flow_tbl_[fid]);
  DCHECK(flow) << fid << ", RDMAContext ptr: " << this;
  auto* subflow = flow->sub_flows_[engine_offset_];

  UCCL_LOG_IO << "Received chunk: (byte_len, csn, rid, fid): " << byte_len
              << ", " << csn << ", " << rid << ", " << fid;

  // Locate request by rid
  DCHECK(rid < kMaxReq);
  auto req = subflow->get_recvreq_by_id(rid);
  DCHECK(req->ureq);

  if (req->type != RecvRequest::RECV || req->ureq->context != flow) {
    LOG(ERROR) << "Can't find corresponding request or this request is "
                  "invalid for this chunk. Dropping. "
               << req->type;
    // This should never happen.
    CHECK(0);
    return;
  }

  // There is no need to check CSN as RC provides reliable delivery.
  auto* msg_size = &req->ureq->recv.elems[0].size;
  uint32_t* received_bytes = req->received_bytes;
  received_bytes[0] += byte_len;

  if (!last_chunk) {
    req = nullptr;
  }

  subflow->rxtracking.ready_csn_.insert({csn, req});

  try_update_csn(subflow);

  EventOnRxData(subflow, &imm_data);
}

void RDMAContext::rc_rx_chunk(struct ibv_cq_ex* cq_ex) {
  auto byte_len = ibv_wc_read_byte_len(cq_ex);
  auto imm_data = IMMData(ntohl(ibv_wc_read_imm_data(cq_ex)));

  auto last_chunk = imm_data.GetHINT();
  auto csn = imm_data.GetCSN();
  auto rid = imm_data.GetRID();
  auto fid = imm_data.GetFID();

  DCHECK(fid < MAX_FLOW);
  auto* flow = reinterpret_cast<UcclFlow*>(receiver_flow_tbl_[fid]);
  DCHECK(flow) << fid << ", RDMAContext ptr: " << this;
  auto* subflow = flow->sub_flows_[engine_offset_];

  UCCL_LOG_IO << "Received chunk: (byte_len, csn, rid, fid): " << byte_len
              << ", " << csn << ", " << rid << ", " << fid;

  // Locate request by rid
  DCHECK(rid < kMaxReq);
  auto req = subflow->get_recvreq_by_id(rid);
  DCHECK(req->ureq);

  if (req->type != RecvRequest::RECV || req->ureq->context != flow) {
    LOG(ERROR) << "Can't find corresponding request or this request is "
                  "invalid for this chunk. Dropping. "
               << req->type;
    // This should never happen.
    CHECK(0);
    return;
  }

  // There is no need to check CSN as RC provides reliable delivery.
  auto* msg_size = &req->ureq->recv.elems[0].size;
  uint32_t* received_bytes = req->received_bytes;
  received_bytes[0] += byte_len;

  if (!last_chunk) {
    req = nullptr;
  }

  subflow->rxtracking.ready_csn_.insert({csn, req});

  try_update_csn(subflow);

  EventOnRxData(subflow, &imm_data);
}

void RDMAContext::uc_rx_chunk(struct ibv_wc* wc) {
  auto now = rdtsc();
  auto byte_len = wc->byte_len;
  auto imm_data = IMMData(ntohl(wc->imm_data));
  auto qp_num = wc->qp_num;
  auto qpidx = qpn2idx_[qp_num];

  auto last_chunk = imm_data.GetHINT();
  auto csn = imm_data.GetCSN();
  auto rid = imm_data.GetRID();
  auto fid = imm_data.GetFID();

  DCHECK(fid < MAX_FLOW);
  auto* flow = reinterpret_cast<UcclFlow*>(receiver_flow_tbl_[fid]);
  DCHECK(flow) << fid << ", RDMAContext ptr: " << this;
  auto* subflow = flow->sub_flows_[engine_offset_];

  UCCL_LOG_IO << "Received chunk: (byte_len, csn, rid, fid): " << byte_len
              << ", " << csn << ", " << rid << ", " << fid << " from QP#"
              << qpidx;

  // Locate request by rid
  DCHECK(rid < kMaxReq);
  auto req = subflow->get_recvreq_by_id(rid);
  if (req->type != RecvRequest::RECV || req->ureq->context != flow) {
    UCCL_LOG_IO << "Can't find corresponding request or this request is "
                   "invalid for this chunk. Dropping. ";
    subflow->pcb.stats_chunk_drop++;
    return;
  }

  // Compare CSN with the expected CSN.
  auto ecsn = subflow->pcb.rcv_nxt;
  auto distance = UINT_CSN(csn) - ecsn;

  if (UINT_CSN::uintcsn_seqno_lt(UINT_CSN(csn), ecsn)) {
    UCCL_LOG_IO << "Chunk lag behind. Dropping as we can't handle SACK. "
                << "csn: " << csn << ", ecsn: " << ecsn.to_uint32();
    subflow->pcb.stats_chunk_drop++;
    return;
  }

  if (distance.to_uint32() > kReassemblyMaxSeqnoDistance) {
    UCCL_LOG_IO << "Chunk too far ahead. Dropping as we can't handle SACK. "
                << "csn: " << csn << ", ecsn: " << ecsn.to_uint32();
    subflow->pcb.stats_chunk_drop++;
    return;
  }

  // It's impossible to receive duplicate OOO chunks in uc_rx_chunk().
  // This is because the rtx chunk is retransmitted after the original chunk
  // using the same QP. According to the nature of UC QP, if the original chunk
  // is not lost, the original chunk is always handled before its corresponding
  // rtx chunk. In addition, all rtx chunks are handled in uc_rx_rtx_chunk()
  // rather than uc_rx_chunk(). Therefore, there is no need for us to check
  // duplicate OOO chunks here. But uc_rx_rtx_chunk() needs to handle this case.
  DCHECK(!subflow->pcb.sack_bitmap_bit_is_set(distance.to_uint32()));

  // Always use the latest timestamp.
  subflow->pcb.t_remote_nic_rx = now;

  subflow->pcb.sack_bitmap_bit_set(distance.to_uint32());

  auto* msg_size = &req->ureq->recv.elems[0].size;
  uint32_t* received_bytes = req->received_bytes;
  received_bytes[0] += byte_len;

  if (!last_chunk) {
    req = nullptr;
  }

  subflow->rxtracking.ready_csn_.insert({csn, req});

  try_update_csn(subflow);

  if (distance.to_uint32()) {
    subflow->rxtracking.encounter_ooo();
#ifdef STATS
    subflow->pcb.stats_ooo++;
    subflow->pcb.stats_maxooo =
        std::max(subflow->pcb.stats_maxooo, distance.to_uint32());
    if (subflow->rxtracking.real_ooo()) subflow->pcb.stats_real_ooo++;
#endif
  }

  subflow->rxtracking.cumulate_wqe();
  subflow->rxtracking.cumulate_bytes(byte_len);

  if (list_empty(&subflow->ack.ack_link))
    list_add_tail(&subflow->ack.ack_link, &ack_list_);
  subflow->next_ack_path_ = qpidx;

  // Send ACK if needed.
  if (subflow->rxtracking.need_imm_ack()) {
    auto chunk_addr = io_ctx_->pop_ctrl_chunk();
    craft_ack(subflow, chunk_addr, 0);
    try_post_acks(1, chunk_addr, true);

    subflow->rxtracking.clear_imm_ack();
    list_del(&subflow->ack.ack_link);
  }

  EventOnRxData(subflow, &imm_data);
}

void RDMAContext::uc_rx_chunk(struct ibv_cq_ex* cq_ex) {
  auto now = rdtsc();
  auto byte_len = ibv_wc_read_byte_len(cq_ex);
  auto imm_data = IMMData(ntohl(ibv_wc_read_imm_data(cq_ex)));
  auto qp_num = ibv_wc_read_qp_num(cq_ex);
  auto qpidx = qpn2idx_[qp_num];

  auto last_chunk = imm_data.GetHINT();
  auto csn = imm_data.GetCSN();
  auto rid = imm_data.GetRID();
  auto fid = imm_data.GetFID();

  DCHECK(fid < MAX_FLOW);
  auto* flow = reinterpret_cast<UcclFlow*>(receiver_flow_tbl_[fid]);
  DCHECK(flow) << fid << ", RDMAContext ptr: " << this;
  auto* subflow = flow->sub_flows_[engine_offset_];

  UCCL_LOG_IO << "Received chunk: (byte_len, csn, rid, fid): " << byte_len
              << ", " << csn << ", " << rid << ", " << fid << " from QP#"
              << qpidx;

  // Locate request by rid
  DCHECK(rid < kMaxReq);
  auto req = subflow->get_recvreq_by_id(rid);
  if (req->type != RecvRequest::RECV || req->ureq->context != flow) {
    UCCL_LOG_IO << "Can't find corresponding request or this request is "
                   "invalid for this chunk. Dropping. ";
    subflow->pcb.stats_chunk_drop++;
    return;
  }

  // Compare CSN with the expected CSN.
  auto ecsn = subflow->pcb.rcv_nxt;
  auto distance = UINT_CSN(csn) - ecsn;

  if (UINT_CSN::uintcsn_seqno_lt(UINT_CSN(csn), ecsn)) {
    UCCL_LOG_IO << "Chunk lag behind. Dropping as we can't handle SACK. "
                << "csn: " << csn << ", ecsn: " << ecsn.to_uint32();
    subflow->pcb.stats_chunk_drop++;
    return;
  }

  if (distance.to_uint32() > kReassemblyMaxSeqnoDistance) {
    UCCL_LOG_IO << "Chunk too far ahead. Dropping as we can't handle SACK. "
                << "csn: " << csn << ", ecsn: " << ecsn.to_uint32();
    subflow->pcb.stats_chunk_drop++;
    return;
  }

  // It's impossible to receive duplicate OOO chunks in uc_rx_chunk().
  // This is because the rtx chunk is retransmitted after the original chunk
  // using the same QP. According to the nature of UC QP, if the original chunk
  // is not lost, the original chunk is always handled before its corresponding
  // rtx chunk. In addition, all rtx chunks are handled in uc_rx_rtx_chunk()
  // rather than uc_rx_chunk(). Therefore, there is no need for us to check
  // duplicate OOO chunks here. But uc_rx_rtx_chunk() needs to handle this case.
  DCHECK(!subflow->pcb.sack_bitmap_bit_is_set(distance.to_uint32()));

  // Always use the latest timestamp.
  if constexpr (kTestNoHWTimestamp)
    subflow->pcb.t_remote_nic_rx = now;
  else
    subflow->pcb.t_remote_nic_rx = ibv_wc_read_completion_ts(cq_ex);

  subflow->pcb.sack_bitmap_bit_set(distance.to_uint32());

  auto* msg_size = &req->ureq->recv.elems[0].size;
  uint32_t* received_bytes = req->received_bytes;
  received_bytes[0] += byte_len;

  if (!last_chunk) {
    req = nullptr;
  }

  subflow->rxtracking.ready_csn_.insert({csn, req});

  try_update_csn(subflow);

  if (distance.to_uint32()) {
    subflow->rxtracking.encounter_ooo();
#ifdef STATS
    subflow->pcb.stats_ooo++;
    subflow->pcb.stats_maxooo =
        std::max(subflow->pcb.stats_maxooo, distance.to_uint32());
    if (subflow->rxtracking.real_ooo()) subflow->pcb.stats_real_ooo++;
#endif
  }

  subflow->rxtracking.cumulate_wqe();
  subflow->rxtracking.cumulate_bytes(byte_len);

  if (list_empty(&subflow->ack.ack_link))
    list_add_tail(&subflow->ack.ack_link, &ack_list_);
  subflow->next_ack_path_ = qpidx;

  // Send ACK if needed.
  if (subflow->rxtracking.need_imm_ack()) {
    auto chunk_addr = io_ctx_->pop_ctrl_chunk();
    craft_ack(subflow, chunk_addr, 0);
    try_post_acks(1, chunk_addr, true);

    subflow->rxtracking.clear_imm_ack();
    list_del(&subflow->ack.ack_link);
  }

  EventOnRxData(subflow, &imm_data);
}

void RDMAContext::try_post_acks(int num_ack, uint64_t chunk_addr, bool force) {
  if (num_ack == 0) return;

  auto idx = io_ctx_->nr_tx_ack_wr_;

  io_ctx_->tx_ack_sge_[idx].addr = chunk_addr;
  io_ctx_->tx_ack_sge_[idx].length = CtrlChunkBuffPool::kPktSize * num_ack;
  io_ctx_->tx_ack_sge_[idx].lkey = io_ctx_->get_ctrl_chunk_lkey();

  CQEDesc* cqe_desc = io_ctx_->pop_cqe_desc();
  cqe_desc->data = chunk_addr;
  io_ctx_->tx_ack_wr_[idx].wr_id = (uint64_t)cqe_desc;

  io_ctx_->tx_ack_wr_[idx].imm_data = htonl(num_ack);

  io_ctx_->tx_ack_wr_[idx].wr.ud.ah = remote_ctx_.dest_ah;
  io_ctx_->tx_ack_wr_[idx].wr.ud.remote_qpn = remote_ctx_.remote_ctrl_qpn;
  io_ctx_->tx_ack_wr_[idx].wr.ud.remote_qkey = remote_ctx_.remote_ctrl_qpn;

  if (io_ctx_->tx_ack_sge_[idx].length <= kMaxInline) {
    io_ctx_->tx_ack_wr_[idx].send_flags |= IBV_SEND_INLINE;
  } else {
    io_ctx_->tx_ack_wr_[idx].send_flags &= ~IBV_SEND_INLINE;
  }

  io_ctx_->tx_ack_wr_[idx].next =
      (idx == kMaxAckWRs - 1) ? nullptr : &io_ctx_->tx_ack_wr_[idx + 1];

  io_ctx_->nr_tx_ack_wr_++;

  UCCL_LOG_IO << "Post " << num_ack << " ACKs";

  if (force || io_ctx_->nr_tx_ack_wr_ == kMaxAckWRs) io_ctx_->flush_acks();
}

void RDMAContext::craft_ack(SubUcclFlow* subflow, uint64_t chunk_addr,
                            int idx_in_chunk) {
  uint64_t pkt_addr = chunk_addr + CtrlChunkBuffPool::kPktSize * idx_in_chunk;
  auto* ucclsackh = reinterpret_cast<UcclSackHdr*>(pkt_addr);

  ucclsackh->peer_id = be16_t(remote_ctx_.remote_peer_id);
  ucclsackh->fid = be16_t(subflow->fid_);
  ucclsackh->ackno = be16_t(subflow->pcb.ackno().to_uint32());
  ucclsackh->path = be16_t(subflow->next_ack_path_);

  auto t4 = rdtsc();
  uint64_t t2;
  if constexpr (kTestNoHWTimestamp)
    t2 = subflow->pcb.t_remote_nic_rx;
  else
    t2 = convert_nic_to_host(subflow->pcb.t_remote_nic_rx);

  ucclsackh->remote_queueing = be64_t(to_usec(t4 - t2, freq_ghz));

  for (size_t i = 0; i < sizeof(UcclSackHdr::sack_bitmap) /
                             sizeof(UcclSackHdr::sack_bitmap[0]);
       ++i) {
    ucclsackh->sack_bitmap[i] = be64_t(subflow->pcb.sack_bitmap[i]);
  }
  ucclsackh->sack_bitmap_count = be16_t(subflow->pcb.sack_bitmap_count);

  UCCL_LOG_IO << "craft_ack ackno: " << subflow->pcb.ackno().to_uint32()
              << " for flow: " << subflow->fid_;
}

void RDMAContext::__retransmit_for_flow(void* context, bool rto) {
  SubUcclFlow* subflow = reinterpret_cast<SubUcclFlow*>(context);

  if (subflow->txtracking.empty()) {
    UCCL_LOG_IO << "No unacked chunk to retransmit for flow" << subflow->fid_;
    return;
  }

  if (subflow->pcb.rto_rexmits_consectutive >= kRTOAbortThreshold) {
    UCCL_LOG_IO << "RTO retransmission threshold reached." << subflow->fid_;
  }

  // Case#1: SACK bitmap at the sender side is empty. Retransmit the oldest
  // unacked chunk.
  auto sack_bitmap_count = subflow->pcb.tx_sack_bitmap_count;
  if (!sack_bitmap_count) {
    auto chunk = subflow->txtracking.get_oldest_unacked_chunk();
    auto wr_ex = chunk.wr_ex;
    try_retransmit_chunk(subflow, wr_ex);
    // Arm timer for Retransmission
    rearm_timer_for_flow(subflow);
    if (rto) {
      subflow->pcb.stats_rto_rexmits++;
      subflow->pcb.rto_rexmits_consectutive++;
    } else {
      subflow->pcb.stats_fast_rexmits++;
    }
    return;
  }

  // Case#2: Retransmit the unacked chunks according to the SACK bitmap.
  bool done = false;
  auto tx_sack_bitmap_base = UINT_CSN(subflow->pcb.tx_sack_bitmap_base);

  uint32_t index = 0;
  while (sack_bitmap_count && index < kSackBitmapSize &&
         !subflow->txtracking.empty()) {
    auto bucket_idx = index / PCB::kSackBitmapBucketSize;
    auto sack_bitmap = subflow->pcb.tx_sack_bitmap[bucket_idx];

    auto cursor = index % PCB::kSackBitmapBucketSize;

    if ((sack_bitmap & (1ULL << cursor)) == 0) {
      // We found a hole.
      auto seqno = tx_sack_bitmap_base + index;
      DCHECK(index < subflow->txtracking.track_size());
      auto chunk = subflow->txtracking.get_unacked_chunk_from_idx(index);
      if (seqno == chunk.csn) {
        auto wr_ex = chunk.wr_ex;
        if (try_retransmit_chunk(subflow, wr_ex)) {
          done = true;
        } else {
          // We can't retransmit the chunk due to lack of credits.
          // Quit the loop.
          index = kSackBitmapSize;
        }
      } else {
        // This bit is stale and its corresponding chunk is already
        // acked. Do nothing.
        UCCL_LOG_IO << "Stale SACK bit for seqno: " << seqno.to_uint32()
                    << ", chunk.csn: " << chunk.csn << ", tx_sack_bitmap_base: "
                    << tx_sack_bitmap_base.to_uint32();
      }
    } else {
      sack_bitmap_count--;
    }
    index++;
  }

  // Arm timer for Retransmission
  rearm_timer_for_flow(subflow);
  if (done) {
    if (rto) {
      subflow->pcb.stats_rto_rexmits++;
      subflow->pcb.rto_rexmits_consectutive++;
    } else {
      subflow->pcb.stats_fast_rexmits++;
    }
  }
}

uint32_t RDMAContext::select_qpidx_pot(uint32_t msize, void* subflow_context) {
  if (can_use_last_choice(msize)) return last_qp_choice_;

  auto* sublfow = reinterpret_cast<SubUcclFlow*>(subflow_context);
  auto q1 = select_qpidx_rand();
  auto q2 = select_qpidx_rand();

  // Return the QP with lower RTT.
  auto qpidx =
      sublfow->scoreboard_rtt_[q1] < sublfow->scoreboard_rtt_[q2] ? q1 : q2;
  last_qp_choice_ = qpidx;
  return qpidx;
}

// Try to arm a timer for the given flow. If the timer is already armed, do
// nothing.
void RDMAContext::arm_timer_for_flow(void* context) {
  auto* subflow = reinterpret_cast<SubUcclFlow*>(context);
  if (!subflow->rto_armed) {
    if constexpr (kConstRTO) {
      rto_->arm_timer({this, subflow});
    } else {
      rto_->arm_timer({this, subflow},
                      std::max(kRTORTT * subflow->pcb.timely_cc.get_avg_rtt(),
                               kMinRTOUsec));
    }
    subflow->rto_armed = true;
  }
}

// Try to rearm a timer for the given flow. If the timer is not armed, arm it.
// If the timer is already armed, rearm it.
void RDMAContext::rearm_timer_for_flow(void* context) {
  auto* subflow = reinterpret_cast<SubUcclFlow*>(context);
  if (subflow->rto_armed) {
    if constexpr (kConstRTO) {
      rto_->rearm_timer({this, subflow});
    } else {
      rto_->rearm_timer({this, subflow},
                        std::max(kRTORTT * subflow->pcb.timely_cc.get_avg_rtt(),
                                 kMinRTOUsec));
    }
  } else {
    arm_timer_for_flow(subflow);
  }
}

void RDMAContext::mark_flow_timeout(void* context) {
  auto* subflow = reinterpret_cast<SubUcclFlow*>(context);
  subflow->rto_armed = false;
}

void RDMAContext::disarm_timer_for_flow(void* context) {
  auto* subflow = reinterpret_cast<SubUcclFlow*>(context);
  if (subflow->rto_armed) {
    rto_->disarm_timer({this, subflow});
    subflow->rto_armed = false;
  }
}

std::string RDMAContext::to_string() {
  std::string s;
  s.clear();

  uint32_t stats_rto_rexmits = 0;
  uint32_t stats_fast_rexmits = 0;
  uint32_t stats_accept_retr = 0;

  uint32_t stats_chunk_drop = 0;
  uint32_t stats_retr_chunk_drop = 0;
  uint32_t stats_ooo = 0;
  uint32_t stats_real_ooo = 0;
  uint32_t stats_maxooo = 0;

  for (int fid = 0; fid < nr_flows_; fid++) {
    {
      auto* flow = reinterpret_cast<UcclFlow*>(receiver_flow_tbl_[fid]);
      if (flow) {
        auto* subflow = flow->sub_flows_[engine_offset_];
        stats_accept_retr += subflow->pcb.stats_accept_retr;

        stats_chunk_drop += subflow->pcb.stats_chunk_drop;
        stats_retr_chunk_drop += subflow->pcb.stats_retr_chunk_drop;
        stats_ooo += subflow->pcb.stats_ooo;
        stats_real_ooo += subflow->pcb.stats_real_ooo;
        stats_maxooo = std::max(stats_maxooo, subflow->pcb.stats_maxooo);
        subflow->pcb.stats_maxooo = 0;  // Inaccurate is fine.
      }
    }
    {
      auto* flow = reinterpret_cast<UcclFlow*>(sender_flow_tbl_[fid]);
      if (flow) {
        auto* subflow = flow->sub_flows_[engine_offset_];
        stats_rto_rexmits += subflow->pcb.stats_rto_rexmits;
        stats_fast_rexmits += subflow->pcb.stats_fast_rexmits;
      }
    }
  }

  s += "\tRTO retr:" + std::to_string(stats_rto_rexmits) +
       "/Fast retr:" + std::to_string(stats_fast_rexmits) +
       "/Eat retr:" + std::to_string(stats_accept_retr) +
       "/Chunk drop:" + std::to_string(stats_chunk_drop) +
       "/Retr drop:" + std::to_string(stats_retr_chunk_drop) +
       "/OOO: " + std::to_string(stats_ooo) +
       "/ROOO: " + std::to_string(stats_real_ooo) +
       "/MAXOOO: " + std::to_string(stats_maxooo);

  s += "\n";

  return s;
}

}  // namespace uccl<|MERGE_RESOLUTION|>--- conflicted
+++ resolved
@@ -1647,18 +1647,12 @@
 
   bool ret;
   UcclFlow* flow = reinterpret_cast<UcclFlow*>(ureq->context);
-<<<<<<< HEAD
   // printf("uccl_poll_ureq_once: ureq->type: %d, flow: %p\n", ureq->type,
   // flow);
-  if (ureq->type == ReqTxRC || ureq->type == ReqRxRC ||
-      ureq->type == ReqFlush ||
-      (ureq->type == ReqRead && ureq->poll_ctx == nullptr)) {
-    flow->poll_flow_cq();
-=======
   flow->poll_flow_cq();
   if (ureq->type == ReqTxRC || ureq->type == ReqRxRC ||
-      ureq->type == ReqFlush) {
->>>>>>> 013f69d5
+      ureq->type == ReqFlush||
+      (ureq->type == ReqRead && ureq->poll_ctx == nullptr)) {
     ret = ureq->rc_or_flush_done;
   } else {
     ret = uccl_poll_once(ureq->poll_ctx);
