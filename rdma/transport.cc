#include "transport.h"
#include "transport_config.h"
#include "util/list.h"
#include "util/util.h"
#include "util_rdma.h"
#include "util_timer.h"
#include <infiniband/verbs.h>
#include <cerrno>
#include <cstdint>
#include <cstdlib>
#include <string>
#include <utility>
#include <endian.h>

namespace uccl {

void UcclFlow::poll_flow_cq(void) {
  if (!flow_cq_cnt_) return;

  auto comm_base = &recv_comm_.base;
  auto cq = comm_base->flow_cq;
  struct ibv_wc wcs[kMaxBatchCQ];

  int nb_cqe = ibv_poll_cq(cq, kMaxBatchCQ, wcs);
  for (auto i = 0; i < nb_cqe; i++) {
    auto opcode = wcs[i].opcode;
    if (opcode == IBV_WC_RDMA_WRITE) {
      // RC send completion.
      if constexpr (kRCSize > 0) {
        if (wcs[i].qp_num == comm_base->rc_qp->qp_num) {
          auto* rc_or_flush_done = (uint64_t*)wcs[i].wr_id;
          *rc_or_flush_done = true;
        }
      }
    } else if (opcode == IBV_WC_RECV_RDMA_WITH_IMM) {
      // RC recv completion.
      auto ureq = (struct ucclRequest*)wcs[i].wr_id;
      ureq->recv.data_len[0] = ntohl(wcs[i].imm_data);
      ureq->rc_or_flush_done = true;
      if (ureq->recv.data_len[0] <= NCCL_MIN_POST_RECV) {
        auto* flow = (UcclFlow*)ureq->context;
        flow->set_last_rc_size(ureq->recv.data_len[0]);
      }
    } else if (opcode == IBV_WC_RDMA_READ) {
      // GPU flush completion.
      auto* rc_or_flush_done = (uint64_t*)wcs[i].wr_id;
      *rc_or_flush_done = true;
    }
  }
  flow_cq_cnt_ -= nb_cqe;
}

void UcclFlow::post_flush(struct Mhandle** mhandles, void** data, int* size,
                          int n, uint64_t* flush_done, int last) {
  struct ibv_send_wr wr = {};
  wr.wr_id = (uint64_t)flush_done;
  wr.wr.rdma.remote_addr = reinterpret_cast<uint64_t>(data[last]);
  wr.wr.rdma.rkey = mhandles[last]->mr->rkey;
  wr.sg_list = &recv_comm_.gpu_flush_sge;
  wr.num_sge = 1;
  wr.opcode = IBV_WR_RDMA_READ;
  wr.send_flags = IBV_SEND_SIGNALED;

  struct ibv_send_wr* bad_wr;
  DCHECK(ibv_post_send(recv_comm_.gpu_flush_qp, &wr, &bad_wr) == 0);

  flow_cq_cnt_++;

  UCCL_LOG_EP << "Post flush: addr: " << wr.wr.rdma.remote_addr
              << ", rkey: " << wr.wr.rdma.rkey;
}

void UcclFlow::rc_recv(void* data, int size, struct Mhandle* mhandle,
                       struct ibv_send_wr* wr, struct ibv_sge* sge,
                       struct ucclRequest* ureq) {
  auto* comm_base = &recv_comm_.base;
  struct RemFifo* rem_fifo = comm_base->fifo;
  int slot = rem_fifo->fifo_tail % kMaxReq;
  auto elems = rem_fifo->elems[slot];
  auto qp = comm_base->fifo_qp;

  elems[0].addr = reinterpret_cast<uint64_t>(data);
  elems[0].rkey = mhandle->mr->rkey;
  elems[0].nmsgs = 1;
  // For sender to check if the receiver is ready.
  elems[0].idx = rem_fifo->fifo_tail + 1;
  elems[0].size = size;
  // For sender to know we are using RC.
  elems[0].engine_offset = RDMAEndpoint::RC_MAGIC;

  UCCL_LOG_EP << "rc_recv: posted recv addr: " << elems[0].addr
              << ", rkey: " << elems[0].rkey << ", size: " << elems[0].size;

  memset(wr, 0, sizeof(*wr));
  // Figure out the remote address to write.
  wr->wr.rdma.remote_addr =
      comm_base->remote_fifo_addr + slot * kMaxRecv * sizeof(struct FifoItem);
  wr->wr.rdma.rkey = comm_base->remote_fifo_rkey;

  sge->lkey = comm_base->fifo_mr->lkey;
  sge->addr = (uint64_t)elems;
  sge->length = 1 * sizeof(struct FifoItem);

  wr->sg_list = sge;
  wr->num_sge = 1;

  wr->opcode = IBV_WR_RDMA_WRITE;
  wr->send_flags = IBV_SEND_INLINE;

  // Occasionally post a request with the IBV_SEND_SIGNALED flag.
  if (slot == 0) {
    wr->send_flags |= IBV_SEND_SIGNALED;
    flow_cq_cnt_++;
  }

  struct ibv_send_wr* bad_wr;
  DCHECK(ibv_post_send(qp, wr, &bad_wr) == 0);

  // Post a recv buffer for consuming immedate data.
  struct ibv_recv_wr recv_wr = {};
  recv_wr.wr_id = (uint64_t)ureq;
  recv_wr.sg_list = nullptr;
  recv_wr.num_sge = 0;
  recv_wr.next = nullptr;
  struct ibv_recv_wr* bad_recv_wr;
  DCHECK(ibv_post_recv(comm_base->rc_qp, &recv_wr, &bad_recv_wr) == 0);
  flow_cq_cnt_++;

  UCCL_LOG_EP << "rc_recv: supplies buffer at recv slot: " << slot;

  rem_fifo->fifo_tail++;
}

struct FifoItem* UcclFlow::post_fifo(uint32_t engine_idx, void** data,
                                     int* size, int n, struct Mhandle** mhandle,
                                     struct ibv_send_wr* wr,
                                     struct ibv_sge* sge) {
  auto* comm_base = &recv_comm_.base;
  memset(wr, 0, sizeof(*wr));
  struct RemFifo* rem_fifo = comm_base->fifo;
  int slot = rem_fifo->fifo_tail % kMaxReq;
  auto elems = rem_fifo->elems[slot];

  for (int i = 0; i < n; i++) {
    elems[i].addr = reinterpret_cast<uint64_t>(data[i]);
    elems[i].rkey = mhandle[i]->mr->rkey;
    elems[i].nmsgs = n;
    // For sender to check if the receiver is ready.
    elems[i].idx = rem_fifo->fifo_tail + 1;
    elems[i].size = size[i];
    // For sender to decide the engine.
    elems[i].engine_offset = engine_idx % ep_->num_engines_per_dev_;

    // elems[i].rid is filled by engine. See supply_rx_buff.

    UCCL_LOG_EP << "recv_async: posted recv addr: " << elems[i].addr
                << ", rkey: " << elems[i].rkey << ", size: " << elems[i].size;
  }

  // Figure out the remote address to write.
  wr->wr.rdma.remote_addr =
      comm_base->remote_fifo_addr + slot * kMaxRecv * sizeof(struct FifoItem);
  wr->wr.rdma.rkey = comm_base->remote_fifo_rkey;

  sge->lkey = comm_base->fifo_mr->lkey;
  sge->addr = (uint64_t)elems;
  sge->length = n * sizeof(struct FifoItem);

  wr->sg_list = sge;
  wr->num_sge = 1;

  wr->opcode = IBV_WR_RDMA_WRITE;
  wr->send_flags = IBV_SEND_INLINE;

  // Occasionally post a request with the IBV_SEND_SIGNALED flag.
  if (slot == 0) {
    wr->send_flags |= IBV_SEND_SIGNALED;
    flow_cq_cnt_++;
  }

  UCCL_LOG_EP << "recv_async: provided buffer at recv slot: " << slot;

  rem_fifo->fifo_tail++;

  return elems;
}

void UcclRDMAEngine::rc_handle_completion(void) {
  int work = 0;
  for (auto& it : rdma_ctx_map_) {
    // Update ratio and offset
    it.second->update_clock(nic_ts_ratio_, nic_ts_offset_);

    if constexpr (kReceiverCCA == RECEIVER_CCA_EQDS) {
      work += it.second->poll_credit_cq();
      it.second->check_credit_rq(!work);
    }
  }

  io_ctx_.rc_poll_send_cq();

  io_ctx_.rc_poll_recv_cq();

  io_ctx_.check_srq(false);
}

void UcclRDMAEngine::uc_handle_completion(void) {
  int work = 0;
  // First, poll the CQ for Ctrl QPs and Credit QPs.

  io_ctx_.poll_ctrl_cq();

  for (auto& it : rdma_ctx_map_) {
    // Update ratio and offset
    it.second->update_clock(nic_ts_ratio_, nic_ts_offset_);

    if constexpr (kReceiverCCA == RECEIVER_CCA_EQDS)
      work += it.second->poll_credit_cq();
  }

  io_ctx_.uc_poll_send_cq();
  io_ctx_.uc_poll_recv_cq();

  for (auto& it : rdma_ctx_map_) {
    if constexpr (kReceiverCCA == RECEIVER_CCA_EQDS)
      it.second->check_credit_rq(!work);
  }

  io_ctx_.check_ctrl_rq(false);

  io_ctx_.check_srq(false);
}

void UcclRDMAEngine::handle_rx_work(void) {
  Channel::Msg rx_work;
  int budget = kMaxRxWork;

  while (!pending_rx_works_.empty() && budget--) {
    // Process pending rx works.
    auto it = pending_rx_works_.front();
    auto rdma_ctx = it.first;
    auto ureq = it.second;

    UCCL_LOG_ENGINE << "Process rx work.";
    if (rdma_ctx->supply_rx_buff(rx_work.ureq) == 0) {
      pending_rx_works_.pop_front();
    } else {
      UCCL_LOG_ENGINE << "Too many inflight recv requests.";
      return;
    }
  }

  if (budget < 0) return;

  while (budget--) {
    if (jring_sc_dequeue_bulk(channel_->rx_cmdq_, &rx_work, 1, nullptr) == 0)
      break;
    // Make data written by the app thread visible to the engine.
    std::ignore = std::atomic_load_explicit(&rx_work.poll_ctx->fence,
                                            std::memory_order_relaxed);
    std::atomic_thread_fence(std::memory_order_acquire);

    auto peer_id = rx_work.peer_id;
    auto it = rdma_ctx_map_.find(peer_id);
    DCHECK(it != rdma_ctx_map_.end());
    auto rdma_ctx = it->second;

    UCCL_LOG_ENGINE << "Process rx work.";
    if (rdma_ctx->supply_rx_buff(rx_work.ureq)) {
      pending_rx_works_.push_back(std::make_pair(rdma_ctx, rx_work.ureq));
    }
  }
}

bool RDMAEndpoint::initialize_engine_by_dev(int dev) {
  static std::array<std::once_flag, NUM_DEVICES> flags_per_dev_;
  std::call_once(flags_per_dev_[dev], [this, dev]() {
    int start_engine_idx = dev * num_engines_per_dev_;
    int end_engine_idx = (dev + 1) * num_engines_per_dev_ - 1;

    for (int engine_id = start_engine_idx; engine_id <= end_engine_idx;
         engine_id++) {
      int engine_cpu_id =
          ENGINE_CPU_START_LIST[dev] + engine_id % num_engines_per_dev_;
      DCHECK(engine_cpu_id < NUM_CPUS) << engine_cpu_id << ", " << NUM_CPUS;
      UcclRDMAEngine* engine_ptr;
      {
        std::lock_guard<std::mutex> lock(engine_map_mu_);
        if (engine_id_to_engine_map_.find(engine_id) !=
            engine_id_to_engine_map_.end()) {
          UCCL_LOG_ENGINE << "Engine " << engine_id << " already exists.";
          exit(EXIT_FAILURE);
        }
        engine_id_to_engine_map_[engine_id] = std::make_unique<UcclRDMAEngine>(
            dev, engine_id, channel_vec_[engine_id], eqds_[dev]);

        engine_ptr = engine_id_to_engine_map_[engine_id].get();
      }
      {
        std::lock_guard<std::mutex> lock(engine_th_mu_);
        engine_th_vec_.emplace_back(std::make_unique<std::thread>(
            [engine_ptr, engine_id, engine_cpu_id]() {
              UCCL_LOG_ENGINE << "[Engine#" << engine_id << "] "
                              << "running on CPU " << engine_cpu_id;
              pin_thread_to_cpu(engine_cpu_id);
              engine_ptr->run();
            }));
      }
    }
    create_listen_socket(&test_listen_fds_[dev], kTestListenPort + dev);
  });

  return true;
}

void UcclRDMAEngine::handle_tx_work(void) {
  Channel::Msg tx_work;
  int budget;
  uint32_t bytes = 0;

  // Process pending tx works.
  budget = pending_tx_works_.size();
  while (!pending_tx_works_.empty() && budget--) {
    auto it = pending_tx_works_.front();
    pending_tx_works_.pop_front();
    auto rdma_ctx = it.first;
    auto ureq = it.second;
    UCCL_LOG_ENGINE << "Process tx work.";
    if (!rdma_ctx->tx_message(ureq)) {
      // Push the message to the pending transmit queue.
      pending_tx_works_.push_back(std::make_pair(rdma_ctx, ureq));
    }
  }

  budget = kMaxTxWork;
  while (budget--) {
    if (jring_sc_dequeue_bulk(channel_->tx_cmdq_, &tx_work, 1, nullptr) == 0)
      break;
    // Make data written by the app thread visible to the engine.
    std::ignore = std::atomic_load_explicit(&tx_work.poll_ctx->fence,
                                            std::memory_order_relaxed);
    std::atomic_thread_fence(std::memory_order_acquire);

    auto peer_id = tx_work.peer_id;
    auto it = rdma_ctx_map_.find(peer_id);
    DCHECK(it != rdma_ctx_map_.end());
    auto rdma_ctx = it->second;

    UCCL_LOG_ENGINE << "Process tx work.";
    if (!rdma_ctx->tx_message(tx_work.ureq)) {
      // Push the message to the pending transmit queue.
      pending_tx_works_.push_back(std::make_pair(rdma_ctx, tx_work.ureq));
    }

    bytes += tx_work.ureq->send.data_len;

    if (bytes >= kMaxTxBytesThres) break;
  }
}

void UcclRDMAEngine::handle_timing_wheel(void) {
  if constexpr (kBypassPacing) return;
  for (auto& it : rdma_ctx_map_) {
    it.second->burst_timing_wheel();
  }
}

void UcclRDMAEngine::run() {
  while (!shutdown_) {
    // Calculate the cycles elapsed since last periodic processing.
    auto now_tsc = rdtsc();
    auto const elapsed_tsc = now_tsc - last_periodic_tsc_;

    if (elapsed_tsc >= kSlowTimerIntervalTsc_) {
      // Perform periodic processing.
      periodic_process();
      last_periodic_tsc_ = now_tsc;
    }

    handle_clock_synchronization();

    handle_rx_work();

    handle_tx_work();

    handle_timing_wheel();

    handle_completion();
  }
  UCCL_LOG_ENGINE << "Engine " << engine_idx_ << " shutdown";
}

/**
 * @brief Method to perform periodic processing. This is called by the
 * main engine cycle (see method `Run`).
 */
void UcclRDMAEngine::periodic_process() {
  // Handle RTOs for all UC QPs.
  if constexpr (!kRCMode) handle_rto();

  // Handle control plane requests.
  process_ctl_reqs();
}

void UcclRDMAEngine::handle_rto() {
  if constexpr (kTestNoRTO) return;

  auto expired_qp_vec = rto_tm_.check_expired();

  for (auto data : expired_qp_vec) {
    auto* rdma_ctx = reinterpret_cast<struct RDMAContext*>(data.rdma_ctx);
    auto* subflow = reinterpret_cast<struct SubUcclFlow*>(data.flow);

    DCHECK(rdma_ctx && subflow);

    rdma_ctx->mark_flow_timeout(subflow);

    rdma_ctx->rto_retransmit_for_flow(subflow);
  }
}

/// TODO: handle error case
void UcclRDMAEngine::process_ctl_reqs() {
  Channel::CtrlMsg ctrl_work;

  // Process pending install flow works.
  auto nr_pending_works = pending_install_flow_works_.size();
  while (nr_pending_works--) {
    auto ctrl_work = pending_install_flow_works_.front();
    pending_install_flow_works_.pop_front();
    handle_install_flow_on_engine(ctrl_work);
  }

  while (jring_sc_dequeue_bulk(channel_->ctrl_cmdq_, &ctrl_work, 1, nullptr) ==
         1) {
    switch (ctrl_work.opcode) {
      case Channel::CtrlMsg::kInstallCtx:
        UCCL_LOG_ENGINE << "[Engine#" << engine_idx_ << "] "
                        << "kInstallCtx";
        handle_install_ctx_on_engine(ctrl_work);
        break;
      case Channel::CtrlMsg::kInstallFlow:
        UCCL_LOG_ENGINE << "[Engine#" << engine_idx_ << "] "
                        << "kInstallFlow";
        handle_install_flow_on_engine(ctrl_work);
        break;
      default:
        break;
    }
  }
}

void UcclRDMAEngine::handle_install_flow_on_engine(
    Channel::CtrlMsg& ctrl_work) {
  if (rdma_ctx_map_.find(ctrl_work.peer_id) == rdma_ctx_map_.end()) {
    pending_install_flow_works_.push_back(ctrl_work);
    return;
  }

  auto* rdma_ctx = rdma_ctx_map_[ctrl_work.peer_id];
  auto* poll_ctx = ctrl_work.poll_ctx;
  auto flow_id = ctrl_work.meta.install_flow.flow_id;
  auto* flow = reinterpret_cast<UcclFlow*>(ctrl_work.meta.install_flow.context);
  auto is_send = ctrl_work.meta.install_flow.is_send;

  DCHECK(flow_id < MAX_FLOW) << flow_id << ", " << MAX_FLOW;

  if (is_send) {
    rdma_ctx->add_sender_flow(flow, flow_id);
    io_ctx_.record_sender_ctx_mapping(ctrl_work.peer_id, flow_id, rdma_ctx);
  } else {
    rdma_ctx->add_receiver_flow(flow, flow_id);
    if constexpr (kReceiverCCA == RECEIVER_CCA_EQDS) {
      auto* subflow = flow->sub_flows_[engine_idx_ % NUM_ENGINES];

      subflow->pcb.eqds_cc.set_fid(flow_id);
      // All subflows belong to the same RDMAContext share the same
      // PacerCreditQPWrapper.
      subflow->pcb.eqds_cc.set_pacer_credit_qpw(&rdma_ctx->pc_qpw_);

      subflow->pcb.eqds_cc.init_active_item();
      subflow->pcb.eqds_cc.init_idle_item();

      subflow->pcb.eqds_cc.highest_pull_target_.store(
          eqds::EQDSCC::INIT_PULL_QUANTA);
      subflow->pcb.eqds_cc.latest_pull_ = eqds::EQDSCC::INIT_PULL_QUANTA;

      eqds_->request_pull(&subflow->pcb.eqds_cc);
    }
  }

  UCCL_LOG_ENGINE << "Installed flow: " << flow_id
                  << ", peerid: " << ctrl_work.peer_id
                  << " on engine: " << engine_idx_
                  << (is_send ? " (send)" : " (recv)")
                  << ", RDMAContext: " << rdma_ctx;

  uccl_wakeup(poll_ctx);
}

void UcclRDMAEngine::handle_install_ctx_on_engine(Channel::CtrlMsg& ctrl_work) {
  int ret;
  auto meta = ctrl_work.meta;
  auto info = &meta.install_ctx;

  int bootstrap_fd = info->bootstrap_fd;
  auto dev = dev_;

  RDMAContext* rdma_ctx;

  auto* next_install_engine = info->next_install_engine;

  {
    DCHECK(rdma_ctx_map_.find(ctrl_work.peer_id) == rdma_ctx_map_.end());
    rdma_ctx = RDMAFactory::CreateContext(&rto_tm_, &engine_outstanding_bytes_,
                                          eqds_, dev, engine_idx_ % NUM_ENGINES,
                                          meta, &io_ctx_);
    std::tie(std::ignore, ret) =
        rdma_ctx_map_.insert({ctrl_work.peer_id, rdma_ctx});
    DCHECK(ret);
  }

  // Create a thread to handle the QP setup to avoid blocking the engine.
  std::thread qp_setup_thread([this, ctrl_work, rdma_ctx, bootstrap_fd, dev,
                               next_install_engine]() {
    UCCL_LOG_ENGINE << "Engine#" << engine_idx_ << " launched QP setup thread";
    auto meta = ctrl_work.meta;
    auto info = &meta.install_ctx;
    auto* poll_ctx = ctrl_work.poll_ctx;
    // Send QPN to remote peer.
    int const size = sizeof(uint32_t);
    auto total_size = kTotalQP * size;

    if constexpr (!kRCMode) {
      total_size += size; /* ctrl qpn */
      total_size += size; /* peer id */
    }

    char buf[total_size];
    for (auto i = 0; i < kPortEntropy; i++) {
      memcpy(buf + i * size, &rdma_ctx->dp_qps_[i].qp->qp_num,
             sizeof(uint32_t));
    }

    if constexpr (kReceiverCCA == RECEIVER_CCA_EQDS) {
      memcpy(buf + kPortEntropy * size, &rdma_ctx->credit_qp_->qp_num,
             sizeof(uint32_t));
    }

    // Send ctrl qpn and our peer id to remote peer.
    if constexpr (!kRCMode) {
      memcpy(buf + kTotalQP * size, &io_ctx_.ctrl_qp_->qp_num,
<<<<<<< HEAD
             sizeof(uint32_t));
      memcpy(buf + kTotalQP * size + size, &ctrl_work.peer_id,
             sizeof(uint32_t));
    }

    // Wait until our turn to use bootstrap fd.
    auto engine_offset = engine_idx_ % NUM_ENGINES;
    while (next_install_engine->load() != engine_offset) {
      // yield CPU
      std::this_thread::yield();
    }

    int ret = send_message(bootstrap_fd, buf, total_size);
    DCHECK(ret == total_size);

    // Receive QPN from remote peer.
    ret = receive_message(bootstrap_fd, buf, total_size);
    DCHECK(ret == total_size);

=======
             sizeof(uint32_t));
      memcpy(buf + kTotalQP * size + size, &ctrl_work.peer_id,
             sizeof(uint32_t));
    }

    // Wait until our turn to use bootstrap fd.
    auto engine_offset = engine_idx_ % NUM_ENGINES;
    while (next_install_engine->load() != engine_offset) {
      // yield CPU
      std::this_thread::yield();
    }

    int ret = send_message(bootstrap_fd, buf, total_size);
    DCHECK(ret == total_size);

    // Receive QPN from remote peer.
    ret = receive_message(bootstrap_fd, buf, total_size);
    DCHECK(ret == total_size);

>>>>>>> 4b96fa29
    // Let other engines to use bootstrap fd.
    next_install_engine->store(next_install_engine->load() + 1);

    // Modify QPs to RTR and RTS.
    for (auto i = 0; i < kPortEntropy; i++) {
      auto remote_qpn = *reinterpret_cast<uint32_t*>(buf + i * size);
      auto qp = rdma_ctx->dp_qps_[i].qp;

      ret = modify_qp_rtr(qp, dev, &rdma_ctx->remote_ctx_, remote_qpn);
      DCHECK(ret == 0) << "Failed to modify data path QP to RTR";

      ret = modify_qp_rts(qp, kRCMode);
      DCHECK(ret == 0) << "Failed to modify data path QP to RTS";
    }

    if constexpr (kReceiverCCA == RECEIVER_CCA_EQDS) {
      auto credit_rqpn =
          *reinterpret_cast<uint32_t*>(buf + kPortEntropy * size);
      auto credit_qp = rdma_ctx->credit_qp_;
      ret = modify_qp_rtr(credit_qp, dev, &rdma_ctx->remote_ctx_, credit_rqpn);
      DCHECK(ret == 0) << "Failed to modify Ctrl QP to RTR";
      ret = modify_qp_rts(credit_qp, false);
      DCHECK(ret == 0) << "Failed to modify Ctrl QP to RTS";
    }

    if constexpr (!kRCMode) {
      auto ctrl_qpn = *reinterpret_cast<uint32_t*>(buf + kTotalQP * size);
      auto remote_peer_id =
          *reinterpret_cast<uint32_t*>(buf + kTotalQP * size + size);
      rdma_ctx->remote_ctx_.remote_ctrl_qpn = ctrl_qpn;
      rdma_ctx->remote_ctx_.remote_peer_id = remote_peer_id;
    }

    UCCL_LOG_ENGINE << "Installed ctx: " << ctrl_work.peer_id
                    << " on engine: " << engine_idx_
                    << ", RDMAContext: " << rdma_ctx;

    uccl_wakeup(poll_ctx);
  });

  // Detach the thread to allow it to run independently.
  qp_setup_thread.detach();
}

RDMAEndpoint::RDMAEndpoint(int num_devices, int num_engines_per_dev)
    : num_devices_(num_devices),
      num_engines_per_dev_(num_engines_per_dev),
      stats_thread_([this]() { stats_thread_fn(); }) {
  static std::once_flag flag_once;
  std::call_once(flag_once, [&]() {
    for (int i = 0; i < num_devices; i++) {
      RDMAFactory::init_dev(DEVNAME_SUFFIX_LIST[i]);
    }
  });

  rdma_ctl_ = rdma_ctl;

  ctx_pool_ = new SharedPool<PollCtx*, true>(kMaxInflightMsg);
  ctx_pool_buf_ = new uint8_t[kMaxInflightMsg * sizeof(PollCtx)];
  for (int i = 0; i < kMaxInflightMsg; i++) {
    ctx_pool_->push(new (ctx_pool_buf_ + i * sizeof(PollCtx)) PollCtx());
  }
  int total_num_engines = num_devices * num_engines_per_dev;

  for (int i = 0; i < total_num_engines; i++) channel_vec_[i] = new Channel();

  if constexpr (kReceiverCCA == RECEIVER_CCA_EQDS) {
    // Receiver-driven congestion control per device.
    for (int i = 0; i < num_devices; i++) eqds_[i] = new eqds::EQDS(i);
  }
}

RDMAEndpoint::RDMAEndpoint(uint8_t const* devname_suffix_list, int num_devices,
                           int num_engines_per_dev)
    : num_devices_(num_devices),
      num_engines_per_dev_(num_engines_per_dev),
      stats_thread_([this]() { stats_thread_fn(); }) {
  // Initialize all RDMA devices.
  static std::once_flag flag_once;
  std::call_once(flag_once, [&]() {
    for (int i = 0; i < num_devices; i++) {
      RDMAFactory::init_dev(devname_suffix_list[i]);
    }
  });

  rdma_ctl_ = rdma_ctl;

  int total_num_engines = num_devices * num_engines_per_dev;

  // Create multiple engines. Each engine has its own thread and channel to
  // let the endpoint communicate with.
  for (int i = 0; i < total_num_engines; i++) channel_vec_[i] = new Channel();

  if constexpr (kReceiverCCA == RECEIVER_CCA_EQDS) {
    // Receiver-driven congestion control per device.
    for (int i = 0; i < num_devices; i++) eqds_[i] = new eqds::EQDS(i);
  }

  for (int engine_id = 0, engine_cpu_id; engine_id < total_num_engines;
       engine_id++) {
    auto dev = engine_id / num_engines_per_dev;

    engine_cpu_id =
        ENGINE_CPU_START_LIST[dev] + engine_id % num_engines_per_dev;
    DCHECK(engine_cpu_id < NUM_CPUS) << engine_cpu_id << ", " << NUM_CPUS;

    engine_vec_.emplace_back(std::make_unique<UcclRDMAEngine>(
        dev, engine_id, channel_vec_[engine_id], eqds_[dev]));

    engine_th_vec_.emplace_back(std::make_unique<std::thread>(
        [engine_ptr = engine_vec_.back().get(), engine_id, engine_cpu_id]() {
          UCCL_LOG_ENGINE << "[Engine#" << engine_id << "] "
                          << "running on CPU " << engine_cpu_id;
          pin_thread_to_cpu(engine_cpu_id);
          engine_ptr->run();
        }));
  }

  ctx_pool_ = new SharedPool<PollCtx*, true>(kMaxInflightMsg);
  ctx_pool_buf_ = new uint8_t[kMaxInflightMsg * sizeof(PollCtx)];
  for (int i = 0; i < kMaxInflightMsg; i++) {
    ctx_pool_->push(new (ctx_pool_buf_ + i * sizeof(PollCtx)) PollCtx());
  }

  for (int i = 0; i < num_devices; i++) {
    // Create listening sockets
    create_listen_socket(&test_listen_fds_[i], kTestListenPort + i);
  }
}

inline uint32_t RDMAEndpoint::find_pot_load_engine_idx(int dev) {
  auto c1 = find_oblivious_engine_idx(dev);
  auto c2 = find_least_loaded_engine_idx(dev);
  return engine_load_vec_[c1].load() < engine_load_vec_[c2].load() ? c1 : c2;
}

inline uint32_t RDMAEndpoint::find_least_loaded_engine_idx(int dev) {
  auto first_engine_idx = find_first_engine_idx_on_dev(dev);
  auto last_engine_idx = first_engine_idx + num_engines_per_dev_ - 1;

  uint32_t min_load = std::numeric_limits<uint32_t>::max();
  uint32_t candidate = 0;
  for (uint32_t i = first_engine_idx; i <= last_engine_idx; i++) {
    uint32_t load = engine_load_vec_[i].load();
    if (load < min_load) {
      min_load = load;
      candidate = i;
    }
  }
  return candidate;
}

inline uint32_t RDMAEndpoint::find_oblivious_engine_idx(int dev) {
  return find_first_engine_idx_on_dev(dev) + std::rand() % num_engines_per_dev_;
}

inline uint32_t RDMAEndpoint::find_rr_engine_idx(int dev,
                                                 uint32_t* next_candidate) {
  uint32_t candidate = find_first_engine_idx_on_dev(dev) + *next_candidate;
  *next_candidate = (*next_candidate + 1) % num_engines_per_dev_;
  return candidate;
}

void UcclRDMAEngine::release() {
  for (auto& it : rdma_ctx_map_) {
    delete it.second;
  }
  rdma_ctx_map_.clear();
}

RDMAEndpoint::~RDMAEndpoint() {
#ifdef LAZY_CREATE_ENGINE
  for (auto& [engine_id, engine] : engine_id_to_engine_map_) {
    engine->shutdown();
  }
#else
  for (auto& engine : engine_vec_) engine->shutdown();
#endif

  for (auto& engine_th : engine_th_vec_) engine_th->join();
#ifdef LAZY_CREATE_ENGINE
  for (auto& [engine_id, engine] : engine_id_to_engine_map_) {
    engine->release();
  }
#else
  for (auto& engine : engine_vec_) engine->release();
#endif

  for (int dev = 0; dev < num_devices_; dev++) {
    for (auto& flow : active_flows_vec_[dev]) {
      delete flow;
    }
    active_flows_vec_[dev].clear();

    peer_map_[dev].clear();

    close(test_listen_fds_[dev]);
  }

  for (int i = 0; i < num_devices_ * num_engines_per_dev_; i++)
    delete channel_vec_[i];

  delete ctx_pool_;
  delete[] ctx_pool_buf_;

  for (auto& boostrap_fd : fd_vec_) {
    close(boostrap_fd);
  }
  fd_vec_.clear();

  {
    std::lock_guard<std::mutex> lock(stats_mu_);
    shutdown_ = true;
    stats_cv_.notify_all();
  }

  stats_thread_.join();
}

PollCtx* RDMAEndpoint::install_flow_on_engine(uint32_t engine_idx,
                                              PeerID peer_id,
                                              union CtrlMeta meta) {
  auto* cmdq = channel_vec_[engine_idx]->ctrl_cmdq_;

  auto* poll_ctx = ctx_pool_->pop();
  Channel::CtrlMsg ctrl_msg = {
      .opcode = Channel::CtrlMsg::Op::kInstallFlow,
      .peer_id = peer_id,
      .meta = meta,
      .poll_ctx = poll_ctx,
  };

  while (jring_mp_enqueue_bulk(cmdq, &ctrl_msg, 1, nullptr) != 1) {
  }

  return poll_ctx;
}

PollCtx* RDMAEndpoint::install_ctx_on_engine(uint32_t engine_idx,
                                             PeerID peer_id,
                                             union CtrlMeta meta) {
  auto* cmdq = channel_vec_[engine_idx]->ctrl_cmdq_;

  auto* poll_ctx = ctx_pool_->pop();
  Channel::CtrlMsg ctrl_msg = {
      .opcode = Channel::CtrlMsg::Op::kInstallCtx,
      .peer_id = peer_id,
      .meta = meta,
      .poll_ctx = poll_ctx,
  };

  while (jring_mp_enqueue_bulk(cmdq, &ctrl_msg, 1, nullptr) != 1) {
  }

  UCCL_LOG_EP << "Request to install context on engine" << engine_idx
              << " for peer " << peer_id;

  return poll_ctx;
}

std::vector<PollCtx*> RDMAEndpoint::install_flow_on_engines(
    int dev, PeerID peer_id, FlowID flow_id, UcclFlow* flow, bool is_send) {
  union CtrlMeta meta = {};
  auto* info = &meta.install_flow;

  info->flow_id = flow_id;
  info->context = flow;
  info->is_send = is_send;

  std::vector<PollCtx*> poll_ctx_vec;
  for (int i = 0; i < num_engines_per_dev_; i++) {
    auto engine_idx = find_first_engine_idx_on_dev(dev) + i;
    auto* poll_ctx = install_flow_on_engine(engine_idx, peer_id, meta);
    poll_ctx_vec.push_back(poll_ctx);
  }

  UCCL_LOG_EP << "Installed flow " << flow_id << " on all engines";
  return poll_ctx_vec;
}

void RDMAEndpoint::install_ctx_on_engines(int fd, int dev, PeerID peer_id,
                                          std::string remote_ip,
                                          int remote_dev) {
  union CtrlMeta meta = {};
  auto* info = &meta.install_ctx;

  // synchronize GID and PortAttr with remote peer.
  int ret;
  auto factory_dev = RDMAFactory::get_factory_dev(dev);

  ret = send_message(fd, &factory_dev->gid.raw, 16);
  DCHECK(ret == 16) << "Failed to send GID";
  ret = receive_message(fd, &info->remote_gid.raw, 16);
  DCHECK(ret == 16) << "Failed to receive GID";

  ret = send_message(fd, &factory_dev->port_attr, sizeof(ibv_port_attr));
  DCHECK(ret == sizeof(ibv_port_attr)) << "Failed to send PortAttr";
  ret = receive_message(fd, &info->remote_port_attr, sizeof(ibv_port_attr));
  DCHECK(ret == sizeof(ibv_port_attr)) << "Failed to receive PortAttr";

  // Update peer map. Let other connect() go ahead.
  peer_map_mu_[dev].lock();
  peer_map_[dev][{remote_ip, remote_dev}].ready = 1;
  peer_map_[dev][{remote_ip, remote_dev}].remote_gid = info->remote_gid;
  peer_map_[dev][{remote_ip, remote_dev}].remote_port_attr =
      info->remote_port_attr;
  peer_map_mu_[dev].unlock();

  std::atomic<int> next_install_engine = 0;
  info->next_install_engine = &next_install_engine;
  info->bootstrap_fd = fd;

  std::vector<PollCtx*> poll_ctx_vec;

  for (int i = 0; i < num_engines_per_dev_; i++) {
    auto engine_idx = find_first_engine_idx_on_dev(dev) + i;
    auto* poll_ctx = install_ctx_on_engine(engine_idx, peer_id, meta);
    poll_ctx_vec.push_back(poll_ctx);
  }
  for (auto* poll_ctx : poll_ctx_vec) {
    uccl_wait(poll_ctx);
  }
}

ConnID RDMAEndpoint::uccl_connect(int dev, int local_gpuidx, int remote_dev,
                                  int remote_gpuidx, std::string remote_ip,
                                  uint16_t remote_port) {
  struct sockaddr_in serv_addr = {};
  struct hostent* server;
  int ret;
  int bootstrap_fd;
  PeerID peer_id;
  struct RemoteRDMAContext remote_ctx;
  FlowID flow_id;

  bootstrap_fd = socket(AF_INET, SOCK_STREAM, 0);
  DCHECK(bootstrap_fd >= 0) << "uccl_connect: socket()";

  server = gethostbyname(remote_ip.c_str());
  DCHECK(server) << "uccl_connect: gethostbyname() " << remote_ip;

  // Force the socket to bind to the local IP address.
  sockaddr_in localaddr = {};
  localaddr.sin_family = AF_INET;
  auto* factory_dev = RDMAFactory::get_factory_dev(dev);
  localaddr.sin_addr.s_addr = str_to_ip(factory_dev->local_ip_str.c_str());
  ret = bind(bootstrap_fd, (sockaddr*)&localaddr, sizeof(localaddr));
  DCHECK(ret == 0) << "uccl_connect: bind()";

  serv_addr.sin_family = AF_INET;
  serv_addr.sin_addr.s_addr = str_to_ip(remote_ip.c_str());
  serv_addr.sin_port = htons(remote_port);

  UCCL_LOG_EP << "connecting to "
              << "<" << remote_ip << ", " << remote_dev << ">:" << remote_port
              << " local/remote gpuidx: " << local_gpuidx << "/"
              << remote_gpuidx;

  // Connect and set nonblocking and nodelay
  while (
      connect(bootstrap_fd, (struct sockaddr*)&serv_addr, sizeof(serv_addr))) {
    UCCL_LOG_EP << "connecting... Make sure the server is up.";
    std::this_thread::sleep_for(std::chrono::milliseconds(1));
  }

  fcntl(bootstrap_fd, F_SETFL, O_NONBLOCK);
  int flag = 1;
  setsockopt(bootstrap_fd, IPPROTO_TCP, TCP_NODELAY, (void*)&flag, sizeof(int));

<<<<<<< HEAD
  bool first_call = false;
  bool should_install_ctx = false;

  // Send our dev, gpu to the other side.
  int buf[2] = {dev, local_gpuidx};
  ret = send_message(bootstrap_fd, buf, sizeof(int) * 2);
  DCHECK(ret == sizeof(int) * 2) << "uccl_connect: send_message()";

  bool is_leader = is_local_leader(dev, local_gpuidx, factory_dev->local_ip_str,
                                  remote_dev, remote_gpuidx, remote_ip);
=======
  // We only allocate a peer id when the first connect() is called.
  int first_call = 0;
>>>>>>> 4b96fa29

  peer_map_mu_[dev].lock();
  auto it = peer_map_[dev].find({remote_ip, remote_dev});
  if (it == peer_map_[dev].end()) {
<<<<<<< HEAD
    peer_id = alloc_peer_id(dev);
    peer_map_[dev].insert({{remote_ip, remote_dev}, {peer_id, {}, {}, 0}});
    first_call = true;
  } else {
    peer_id = it->second.peer_id;
    first_call = false;
=======
    first_call = 1;
    peer_id = alloc_peer_id(dev);
    peer_map_[dev].insert({{remote_ip, remote_dev}, {peer_id, {}, {}, 0}});
  } else if (it->second.ready == -1) {
    first_call = 1;
    peer_map_[dev][{remote_ip, remote_dev}].ready = 0;
    peer_id = it->second.peer_id;
  } else {
    peer_id = it->second.peer_id;
>>>>>>> 4b96fa29
  }
  peer_map_mu_[dev].unlock();

  CHECK(peer_id < MAX_PEER);

<<<<<<< HEAD
  if (is_leader) {
    // We are the leader, we can install ctx if we are the first call.
    should_install_ctx = first_call;
    ret = send_message(bootstrap_fd, &first_call, sizeof(bool));
    DCHECK(ret == sizeof(bool)) << "uccl_connect: send_message()";
  } else {
    // We are not the leader, let the remote side to determine if we should install ctx.
    ret = receive_message(bootstrap_fd, &should_install_ctx, sizeof(bool));
    DCHECK(ret == sizeof(bool)) << "uccl_connect: receive_message()";
  }

  if (should_install_ctx) {
=======
  // For the first connect(), and should_install_ctx() returns true,
  // we install RDMA context on all engines with the help of corresponding
  // accept() at the other side.
  flag = first_call &&
         should_install_ctx(dev, local_gpuidx, factory_dev->local_ip_str,
                            remote_dev, remote_gpuidx, remote_ip);

  // Send our dev, gpu and flag to the other side.
  int buf[3] = {dev, local_gpuidx, flag};
  ret = send_message(bootstrap_fd, buf, sizeof(int) * 3);
  DCHECK(ret == sizeof(int) * 3) << "uccl_connect: send_message()";

  if (flag) {
>>>>>>> 4b96fa29
    UCCL_LOG_EP << "connect: install_ctx_on_engines for dev/peer: " << dev
                << "/" << peer_id;
    install_ctx_on_engines(bootstrap_fd, dev, peer_id, remote_ip, remote_dev);
  }

  // Negotiate FlowID with server.
  ret = receive_message(bootstrap_fd, &flow_id, sizeof(FlowID));
  DCHECK(ret == sizeof(FlowID)) << "uccl_connect: receive_message()";

  UCCL_LOG_EP << "connect: receive proposed FlowID: " << std::hex << "0x"
              << flow_id << " for dev/peer: " << dev << "/" << peer_id;

  // Create a new UcclFlow.
  auto* flow =
      new UcclFlow(this, dev, peer_id, flow_id, remote_ip, remote_dev, true);
  DCHECK(flow);

  auto poll_ctx_vec =
      install_flow_on_engines(dev, peer_id, flow_id, flow, true);

  auto remote_fifo_qpn = flow->create_fifo_and_gpuflush(bootstrap_fd, dev);

  while (1) {
    peer_map_mu_[dev].lock();
    auto it = peer_map_[dev].find({remote_ip, remote_dev});
    DCHECK(it != peer_map_[dev].end());

    if (it->second.ready == 1) {
      remote_ctx.remote_gid = it->second.remote_gid;
      remote_ctx.remote_port_attr = it->second.remote_port_attr;
      peer_map_mu_[dev].unlock();
      break;
    }

    peer_map_mu_[dev].unlock();
    std::this_thread::sleep_for(std::chrono::milliseconds(1));
  }

  flow->modify_fifo(bootstrap_fd, dev, remote_ctx, remote_fifo_qpn);

  active_flows_spin_[dev].Lock();
  active_flows_vec_[dev].push_back(flow);
  active_flows_spin_[dev].Unlock();

  {
    std::lock_guard<std::mutex> lock(fd_vec_mu_);
    fd_vec_.push_back(bootstrap_fd);
  }

  for (auto* poll_ctx : poll_ctx_vec) {
    uccl_wait(poll_ctx);
  }

  return ConnID{
      .context = flow, .flow_id = flow_id, .peer_id = peer_id, .dev = dev};
}

ConnID RDMAEndpoint::uccl_accept(int dev, int listen_fd, int local_gpuidx,
                                 std::string& remote_ip, int* remote_dev) {
  struct sockaddr_in cli_addr;
  socklen_t clien = sizeof(cli_addr);
  int bootstrap_fd;
  int ret;
  PeerID peer_id;
  struct RemoteRDMAContext remote_ctx;
  FlowID flow_id;

  int remote_gpuidx;

  auto *factory_dev = RDMAFactory::get_factory_dev(dev);

  bootstrap_fd = accept(listen_fd, (struct sockaddr*)&cli_addr, &clien);
  DCHECK(bootstrap_fd >= 0) << "uccl_accept: accept()";
  remote_ip = ip_to_str(cli_addr.sin_addr.s_addr);

  UCCL_LOG_EP << "accept from " << remote_ip << ":" << cli_addr.sin_port;

  fcntl(bootstrap_fd, F_SETFL, O_NONBLOCK);
  int flag = 1;
  setsockopt(bootstrap_fd, IPPROTO_TCP, TCP_NODELAY, (void*)&flag, sizeof(int));

<<<<<<< HEAD
  bool first_call = false;
  bool should_install_ctx = false;

  int buf[2];
  ret = receive_message(bootstrap_fd, buf, sizeof(int) * 2);
  DCHECK(ret == sizeof(int) * 2) << "uccl_accept: receive_message()";
  *remote_dev = buf[0];
  remote_gpuidx = buf[1];
  bool is_leader = is_local_leader(dev, local_gpuidx, factory_dev->local_ip_str,
                                   *remote_dev, remote_gpuidx, remote_ip);
  
  peer_map_mu_[dev].lock();
  auto it = peer_map_[dev].find({remote_ip, *remote_dev});
  if (it == peer_map_[dev].end()) {
    peer_id = alloc_peer_id(dev);
    peer_map_[dev].insert({{remote_ip, *remote_dev}, {peer_id, {}, {}, 0}});
    first_call = true;
  } else {
    peer_id = it->second.peer_id;
    first_call = false;
  }
  peer_map_mu_[dev].unlock();
  
  if (is_leader) {
    // We are the leader, we can install ctx if we are the first call.
    should_install_ctx = first_call;
    ret = send_message(bootstrap_fd, &first_call, sizeof(bool));
    DCHECK(ret == sizeof(bool)) << "uccl_accept: send_message()";
  } else {
    // We are not the leader, let the remote side to determine if we should install ctx.
    ret = receive_message(bootstrap_fd, &should_install_ctx, sizeof(bool));
    DCHECK(ret == sizeof(bool)) << "uccl_accept: receive_message()";
=======
  int buf[3];
  ret = receive_message(bootstrap_fd, buf, sizeof(int) * 3);
  DCHECK(ret == sizeof(int) * 3) << "uccl_accept: receive_message()";

  *remote_dev = buf[0];
  remote_gpuidx = buf[1];
  int should_install_ctx = buf[2];

  peer_map_mu_[dev].lock();
  auto it = peer_map_[dev].find({remote_ip, *remote_dev});
  if (it != peer_map_[dev].end()) {
    peer_id = it->second.peer_id;
  } else {
    peer_id = alloc_peer_id(dev);
    peer_map_[dev].insert({{remote_ip, *remote_dev}, {peer_id, {}, {}, -1}});
>>>>>>> 4b96fa29
  }
  peer_map_mu_[dev].unlock();

  if (should_install_ctx) {
    UCCL_LOG_EP << "accept: install_ctx_on_engines for dev/peer: " << dev << "/"
                << peer_id;
    install_ctx_on_engines(bootstrap_fd, dev, peer_id, remote_ip, *remote_dev);
  }

  // Negotiate FlowID with client.
  flow_id_spin_[dev][peer_id].Lock();
  flow_id = next_flow_id_[dev][peer_id]++;
  flow_id_spin_[dev][peer_id].Unlock();

  ret = send_message(bootstrap_fd, &flow_id, sizeof(FlowID));
  DCHECK(ret == sizeof(FlowID));

  UCCL_LOG_EP << "accept: propose FlowID: " << std::hex << "0x" << flow_id
              << " for dev/peer: " << dev << "/" << peer_id;

  // Create a new UcclFlow.
  auto* flow =
      new UcclFlow(this, dev, peer_id, flow_id, remote_ip, *remote_dev, false);
  DCHECK(flow);

  auto poll_ctx_vec =
      install_flow_on_engines(dev, peer_id, flow_id, flow, false);

  auto remote_fifo_qpn = flow->create_fifo_and_gpuflush(bootstrap_fd, dev);

  while (1) {
    peer_map_mu_[dev].lock();

    auto it = peer_map_[dev].find({remote_ip, *remote_dev});
    DCHECK(it != peer_map_[dev].end());

    if (it->second.ready == 1) {
      remote_ctx.remote_gid = it->second.remote_gid;
      remote_ctx.remote_port_attr = it->second.remote_port_attr;
      peer_map_mu_[dev].unlock();
      break;
    }

    peer_map_mu_[dev].unlock();
    std::this_thread::sleep_for(std::chrono::milliseconds(1));
  }

  flow->modify_fifo(bootstrap_fd, dev, remote_ctx, remote_fifo_qpn);

  active_flows_spin_[dev].Lock();
  active_flows_vec_[dev].push_back(flow);
  active_flows_spin_[dev].Unlock();

  {
    std::lock_guard<std::mutex> lock(fd_vec_mu_);
    fd_vec_.push_back(bootstrap_fd);
  }

  for (auto* poll_ctx : poll_ctx_vec) {
    uccl_wait(poll_ctx);
  }

  return ConnID{
      .context = flow, .flow_id = flow_id, .peer_id = peer_id, .dev = dev};
}

bool UcclFlow::check_fifo_ready(int* ret_slot, int* ret_nmsgs) {
  int slot = send_comm_.fifo_head % kMaxReq;
  auto rem_fifo = send_comm_.base.fifo;
  volatile struct FifoItem* slots = rem_fifo->elems[slot];

  auto idx = send_comm_.fifo_head + 1;
  if (slots[0].idx != idx) return false;

  // Wait until all slots are ready
  auto nmsgs = slots[0].nmsgs;
  for (int i = 1; i < nmsgs; i++)
    while (slots[i].idx != idx) {
    }

  UCCL_LOG_EP << "send_async: found that receiver is ready to receive";

  __sync_synchronize();

  *ret_slot = slot;
  *ret_nmsgs = nmsgs;

  return true;
}

void UcclFlow::rc_send(struct ucclRequest* ureq) {
  auto* qp = send_comm_.base.rc_qp;
  auto size = ureq->send.data_len;
  auto laddr = ureq->send.laddr;
  auto raddr = ureq->send.raddr;
  auto lkey = ureq->send.lkey;
  auto rkey = ureq->send.rkey;

  struct ibv_sge sge;
  struct ibv_send_wr wr, *bad_wr = nullptr;

  sge.addr = laddr;
  sge.lkey = lkey;
  sge.length = size;

  wr.sg_list = &sge;
  wr.num_sge = 1;
  wr.next = nullptr;

  wr.opcode = IBV_WR_RDMA_WRITE_WITH_IMM;
  wr.imm_data = htonl(size);
  wr.wr.rdma.remote_addr = raddr;
  wr.wr.rdma.rkey = rkey;

  wr.send_flags = IBV_SEND_SIGNALED;

  wr.wr_id = (uint64_t)&ureq->rc_or_flush_done;

  DCHECK(ibv_post_send(qp, &wr, &bad_wr) == 0) << "Failed to post send";
  flow_cq_cnt_++;
}

void UcclFlow::post_multi_send(struct ucclRequest** ureqs,
                               uint32_t engine_offset) {
  if (engine_offset == RDMAEndpoint::RC_MAGIC) {
    ureqs[0]->type = ReqTxRC;
    rc_send(ureqs[0]);
    return;
  }

  DCHECK(engine_offset < NUM_ENGINES) << engine_offset;

  uint32_t engine_idx = ep_->find_first_engine_idx_on_dev(dev_) + engine_offset;
  auto txq = ep_->channel_vec_[engine_idx]->tx_cmdq_;
  auto n = ureqs[0]->n;
  Channel::Msg msgs[kMaxRecv];
  for (int i = 0; i < n; i++) {
    msgs[i].opcode = Channel::Msg::Op::kTx;
    msgs[i].peer_id = peer_id_;
    ureqs[i]->mid = i;
    msgs[i].ureq = ureqs[i];
    msgs[i].poll_ctx = ureqs[i]->poll_ctx;
  }

  while (jring_mp_enqueue_bulk(txq, msgs, n, nullptr) != n) {
  }

  UCCL_LOG_EP << "Enqueue tx work to engine " << engine_idx;
}

int RDMAEndpoint::uccl_send_async(UcclFlow* flow, struct Mhandle* mhandle,
                                  void const* data, size_t const size,
                                  struct ucclRequest* ureq) {
  ureq->type = ReqTx;
  ureq->send.data_len = size;

  int slot, nmsg;

  if (!flow->check_fifo_ready(&slot, &nmsg)) return -1;
  DCHECK(slot < kMaxReq && nmsg <= kMaxRecv) << slot << ", nmsg" << nmsg;
  auto send_comm = &flow->send_comm_;
  auto ureqs = send_comm->fifo_ureqs[slot];
  auto rem_fifo = send_comm->base.fifo;
  volatile struct FifoItem* slots = rem_fifo->elems[slot];

  for (int i = 0; i < nmsg; i++) {
    if (ureqs[i] != nullptr) continue;
    DCHECK(!(slots[i].size < 0 || slots[i].addr == 0 || slots[i].rkey == 0))
        << slots[i].size << ", " << slots[i].addr << ", " << slots[i].rkey;

    if (size > slots[i].size) {
      // Can't send more than what the receiver can receive.
      // Adjust data_len to the actual size sent.
      ureq->send.data_len = slots[i].size;
    }

    ureq->send.laddr = (uint64_t)data;
    ureq->send.lkey = mhandle->mr->lkey;
    ureq->send.raddr = slots[i].addr;
    ureq->send.rkey = slots[i].rkey;
    ureq->n = nmsg;
    ureq->send.rid = slots[i].rid;
    ureq->send.sent_offset = 0;
    ureq->send.acked_bytes = 0;
    if (slots[i].engine_offset == RDMAEndpoint::RC_MAGIC)
      ureq->rc_or_flush_done = false;
    else {
      ureq->poll_ctx = ctx_pool_->pop();
      if constexpr (kEngineLBPolicy >= ENGINE_POLICY_LOAD) {
        ureq->engine_idx = slots[i].engine_offset;
        inc_load_on_engine(ureq->engine_idx);
      }
    }
    ureq->context = flow;
    ureq->send.inc_backlog = 0;
    // Track this request.
    ureqs[i] = ureq;

    // If this is a multi-recv, send only when all requests have matched.
    for (int i = 0; i < nmsg; i++) {
      if (ureqs[i] == nullptr) return 0;
    }

    // All requests have matched. Post works to the engine.
    flow->post_multi_send(ureqs, slots[i].engine_offset);

    // Move the head of the FIFO.
    send_comm->fifo_head++;

    memset((void*)slots, 0, sizeof(struct FifoItem));
    memset(ureqs, 0, kMaxRecv * sizeof(struct ucclRequest*));

    UCCL_LOG_EP << "send_async: posted " << nmsg << " requests"
                << " on engine " << slots[i].engine_offset << " size: " << size
                << " slot: " << slot << ", flow " << flow << ", flow->dev "
                << flow->dev_;

    return 0;
  }

  return 0;
}

bool RDMAEndpoint::uccl_poll_ureq_once(struct ucclRequest* ureq) {
#ifdef __HIP_PLATFORM_AMD__
  if (ureq->type == ReqFlush) return true;
#endif

  bool ret;
  UcclFlow* flow = reinterpret_cast<UcclFlow*>(ureq->context);
  if (ureq->type == ReqTxRC || ureq->type == ReqRxRC ||
      ureq->type == ReqFlush) {
    flow->poll_flow_cq();
    ret = ureq->rc_or_flush_done;
  } else {
    ret = uccl_poll_once(ureq->poll_ctx);
  }
  if ((ureq->type == ReqRx || ureq->type == ReqRxRC) && ret) {
    flow->dec_outstanding_reqs();
    if constexpr (kRCSize > 0) {
      if (ureq->recv.data_len[0] <= kRCSize && ureq->n == 1) {
        // This message should have used RC.
        // Give subsequent messages a chance to use RC.
        flow->set_last_rc_size(0);
      }
    }
  }

  if constexpr (kEngineLBPolicy >= ENGINE_POLICY_LOAD) {
    if (ureq->type == ReqTx || ureq->type == ReqRx)
      dec_load_on_engine(ureq->engine_idx);
  }

  return ret;
}

int RDMAEndpoint::uccl_flush(UcclFlow* flow, struct Mhandle** mhandles,
                             void** data, int* size, int n,
                             struct ucclRequest* ureq) {
  flow->poll_flow_cq();

  int last = flow->check_need_flush(size, n);
  if (last == -1) return 0;

#ifndef __HIP_PLATFORM_AMD__
  flow->post_flush(mhandles, data, size, n, &ureq->rc_or_flush_done, last);
#else
  ureq->rc_or_flush_done = true;
#endif

  ureq->type = ReqFlush;

  return 0;
}

int RDMAEndpoint::uccl_recv_async(UcclFlow* flow, struct Mhandle** mhandles,
                                  void** data, int* size, int n,
                                  struct ucclRequest* ureq) {
  uint32_t candidate;
  auto dev = flow->dev_;
  PollCtx* pacer_ctx;

  // Limit the maximum inflight requests for each flow.
  if (!flow->check_room()) return -1;

  flow->inc_outstanding_reqs();

  if constexpr (kRCSize > 0) {
    if (size[0] <= NCCL_MIN_POST_RECV && n == 1 &&
        flow->get_last_rc_size() <= kRCSize) {
      // set/get_last_rc_size is a workaround for NCCL using 65536 as the
      // minimum post recv size. Therefore, the receiver cannot determine in
      // advance whether the actual size of the message is <= kRCSize (and
      // thus use RC for the message). This workaround is based on the fact
      // that if a message <= kRCSize was sent previously, then the subsequent
      // message with post recv size == 65536 is also likely to be <= kRCSize.
      flow->rc_recv(data[0], size[0], mhandles[0], &ureq->recv.wr,
                    &ureq->recv.sge, ureq);
      ureq->type = ReqRxRC;
      ureq->context = flow;
      ureq->rc_or_flush_done = false;
      ureq->n = 1;

      flow->poll_flow_cq();
      return 0;
    }
  }

  // Select a engine to serve this request.
  if constexpr (kEngineLBPolicy == ENGINE_POLICY_BIND) {
    candidate = find_first_engine_idx_on_dev(dev) + flow->next_engine_offset_;
  } else if constexpr (kEngineLBPolicy == ENGINE_POLICY_RR) {
    candidate = find_rr_engine_idx(dev, &flow->next_engine_offset_);
  } else if constexpr (kEngineLBPolicy == ENGINE_POLICY_OBLIVIOUS) {
    candidate = find_oblivious_engine_idx(dev);
  } else if constexpr (kEngineLBPolicy == ENGINE_POLICY_LOAD_POT) {
    candidate = find_pot_load_engine_idx(dev);
    inc_load_on_engine(candidate);
    ureq->engine_idx = candidate;
  } else if constexpr (kEngineLBPolicy == ENGINE_POLICY_LOAD) {
    candidate = find_least_loaded_engine_idx(dev);
    inc_load_on_engine(candidate);
    ureq->engine_idx = candidate;
  }

  // Prepare to send recv buffer to sender.
  // Note that the real transmission is triggered by engine.
  auto elems = flow->post_fifo(candidate, data, size, n, mhandles,
                               &ureq->recv.wr, &ureq->recv.sge);
  ureq->type = ReqRx;
  ureq->context = flow;
  ureq->n = n;
  for (int i = 0; i < n; i++) ureq->recv.data_len[i] = size[i];
  ureq->poll_ctx = ctx_pool_->pop();
  ureq->recv.elems = elems;
  ureq->recv.qp = flow->recv_comm_.base.fifo_qp;

  Channel::Msg msg = {
      .opcode = Channel::Msg::Op::kRx,
      .peer_id = flow->peer_id_,
      .ureq = ureq,
      .poll_ctx = ureq->poll_ctx,
  };

  auto rxq = channel_vec_[candidate]->rx_cmdq_;
  while (jring_mp_enqueue_bulk(rxq, &msg, 1, nullptr) != 1) {
  }

  UCCL_LOG_EP << "recv_async: posted " << n << " requests"
              << " on engine " << candidate << " size: " << size[0];

  flow->poll_flow_cq();

  return 0;
}

void RDMAEndpoint::stats_thread_fn() {
  if (GetEnvVar("UCCL_ENGINE_QUIET") == "1") return;

  while (!shutdown_) {
    {
      std::unique_lock<std::mutex> lock(stats_mu_);
      bool shutdown =
          stats_cv_.wait_for(lock, std::chrono::seconds(kStatsTimerIntervalSec),
                             [this] { return shutdown_.load(); });
      if (shutdown) break;
    }

#ifdef LAZY_CREATE_ENGINE
    if (engine_id_to_engine_map_.empty()) {
      // No engines created yet, skip stats.
      continue;
    }
#else
    if (engine_vec_.empty()) continue;
#endif
    std::string s;
    uint32_t eidx = 0;
#ifdef LAZY_CREATE_ENGINE
    for (auto& [engine_id, engine] : engine_id_to_engine_map_) {
#else
    for (auto& engine : engine_vec_) {
#endif
#ifdef STATS
      s = engine->status_to_string();
      if (!s.empty()) {
        std::cout << "[Engine#" << std::to_string(eidx++) << "]\n";
        std::cout << s;
      }
#endif
    }
  }
}

int RDMAEndpoint::uccl_regmr_dmabuf(UcclFlow* flow, void* addr, size_t len,
                                    int type, int offset, int fd,
                                    struct Mhandle** mhandle) {
  auto factory_dev = RDMAFactory::get_factory_dev(flow->dev_);
  *mhandle = new Mhandle();

  (*mhandle)->mr = ibv_reg_dmabuf_mr(
      factory_dev->pd, offset, len, (uint64_t)addr, fd,
      IBV_ACCESS_LOCAL_WRITE | IBV_ACCESS_REMOTE_WRITE |
          IBV_ACCESS_REMOTE_READ | IBV_ACCESS_RELAXED_ORDERING);

  return 0;
}

int RDMAEndpoint::uccl_regmr(UcclFlow* flow, void* addr, size_t len,
                             int type /*unsed for now*/,
                             struct Mhandle** mhandle) {
  auto factory_dev = RDMAFactory::get_factory_dev(flow->dev_);

  *mhandle = new Mhandle();
  (*mhandle)->mr =
      ibv_reg_mr(factory_dev->pd, addr, len,
                 IBV_ACCESS_LOCAL_WRITE | IBV_ACCESS_REMOTE_WRITE |
                     IBV_ACCESS_REMOTE_READ | IBV_ACCESS_RELAXED_ORDERING);

  return 0;
}

void RDMAEndpoint::uccl_deregmr(struct Mhandle* mhandle) {
  ibv_dereg_mr(mhandle->mr);
  delete mhandle;
}

std::string UcclRDMAEngine::status_to_string() {
  std::string s;

  for (auto rdma_ctx : rdma_ctx_map_) {
    s += "    [Context#" + std::to_string(rdma_ctx.first) + "]";
    s += rdma_ctx.second->to_string();
    s += "    # of active timers:" + std::to_string(rto_tm_.size()) + "\n";
  }

  return s;
}

RDMAContext::RDMAContext(TimerManager* rto, uint32_t* engine_unacked_bytes,
                         eqds::EQDS* eqds, int dev, uint32_t engine_offset,
                         union CtrlMeta meta, SharedIOContext* io_ctx)
    : rto_(rto),
      engine_unacked_bytes_(engine_unacked_bytes),
      eqds_(eqds),
      io_ctx_(io_ctx),
      engine_offset_(engine_offset),
      wheel_({freq_ghz, us_to_cycles(kWheelSlotWidthUs, freq_ghz),
              us_to_cycles(kWheelHorizonUs, freq_ghz), kBktPoolSize}) {
  int ret;
  auto* factory_dev = RDMAFactory::get_factory_dev(dev);

  context_ = factory_dev->context;

  remote_ctx_.remote_gid = meta.install_ctx.remote_gid;
  remote_ctx_.remote_port_attr = meta.install_ctx.remote_port_attr;

  remote_ctx_.dest_ah = create_ah(factory_dev->pd, remote_ctx_.remote_gid,
                                  remote_ctx_.remote_port_attr);
  UCCL_INIT_CHECK(remote_ctx_.dest_ah != nullptr, "create_ah failed");

  mtu_bytes_ =
      util_rdma_get_mtu_from_ibv_mtu(factory_dev->port_attr.active_mtu);

  pd_ = factory_dev->pd;

  // Create data path QPs. (UC/RC)
  struct ibv_qp_init_attr qp_init_attr;
  memset(&qp_init_attr, 0, sizeof(qp_init_attr));
  qp_init_attr.qp_context = this;
  qp_init_attr.send_cq = ibv_cq_ex_to_cq(io_ctx->send_cq_ex_);
  qp_init_attr.recv_cq = ibv_cq_ex_to_cq(io_ctx->recv_cq_ex_);
  if constexpr (!kRCMode)
    qp_init_attr.qp_type = IBV_QPT_UC;
  else
    qp_init_attr.qp_type = IBV_QPT_RC;
  qp_init_attr.cap.max_send_wr = 2 * kMaxReq * kMaxRecv;
  qp_init_attr.cap.max_send_sge = kMaxSge;
  qp_init_attr.cap.max_inline_data = 0;
  qp_init_attr.srq = io_ctx->srq_;

  struct ibv_qp_attr qpAttr;
  memset(&qpAttr, 0, sizeof(qpAttr));
  qpAttr.qp_state = IBV_QPS_INIT;
  qpAttr.pkey_index = 0;
  qpAttr.port_num = IB_PORT_NUM;
  qpAttr.qp_access_flags = IBV_ACCESS_REMOTE_WRITE;

  for (int i = 0; i < kPortEntropy; i++) {
    struct ibv_qp* qp = ibv_create_qp(pd_, &qp_init_attr);
    UCCL_INIT_CHECK(qp != nullptr, "ibv_create_qp failed for data path QP");

    // Modify QP state to INIT.
    UCCL_INIT_CHECK(ibv_modify_qp(qp, &qpAttr,
                                  IBV_QP_STATE | IBV_QP_PKEY_INDEX |
                                      IBV_QP_PORT | IBV_QP_ACCESS_FLAGS) == 0,
                    "ibv_modify_qp failed");

    dp_qps_[i].qp = qp;
    qpn2idx_.insert({qp->qp_num, i});

    io_ctx->record_qpn_ctx_mapping(qp->qp_num, this);
  }

  // Initialize work request extension buffer pool.
  wr_ex_pool_.emplace();

  struct ibv_recv_wr wr;
  memset(&wr, 0, sizeof(wr));

  if constexpr (kReceiverCCA == RECEIVER_CCA_EQDS) {
    // Create Credit QP, SCQ/RCQ and MR for engine or pacer.
    util_rdma_create_qp_seperate_cq(
        context_, &credit_qp_, IBV_QPT_UC, true, false,
        (struct ibv_cq**)&pacer_credit_cq_ex_,
        (struct ibv_cq**)&engine_credit_cq_ex_, false, kCQSize, pd_,
        eqds::CreditChunkBuffPool::kNumChunk,
        eqds::CreditChunkBuffPool::kNumChunk, 1, 1);

    auto addr =
        mmap(nullptr, eqds::CreditChunkBuffPool::kCreditMRSize,
             PROT_READ | PROT_WRITE, MAP_ANONYMOUS | MAP_PRIVATE, -1, 0);
    UCCL_INIT_CHECK(addr != MAP_FAILED, "mmap failed");
    engine_credit_mr_ =
        ibv_reg_mr(pd_, addr, eqds::CreditChunkBuffPool::kCreditMRSize,
                   IBV_ACCESS_LOCAL_WRITE | IBV_ACCESS_REMOTE_WRITE);
    UCCL_INIT_CHECK(engine_credit_mr_ != nullptr,
                    "ibv_reg_mr failed for engine credit MR");

    addr = mmap(nullptr, eqds::CreditChunkBuffPool::kCreditMRSize,
                PROT_READ | PROT_WRITE, MAP_ANONYMOUS | MAP_PRIVATE, -1, 0);
    UCCL_INIT_CHECK(addr != MAP_FAILED, "mmap failed");
    pacer_credit_mr_ =
        ibv_reg_mr(pd_, addr, eqds::CreditChunkBuffPool::kCreditMRSize,
                   IBV_ACCESS_LOCAL_WRITE | IBV_ACCESS_REMOTE_WRITE);
    UCCL_INIT_CHECK(pacer_credit_mr_ != nullptr,
                    "ibv_reg_mr failed for pacer credit MR");

    // Initialize Credit packet buffer pool for engine and pacer, respectively.
    engine_credit_chunk_pool_.emplace(engine_credit_mr_);
    pacer_credit_chunk_pool_.emplace(pacer_credit_mr_);

    pc_qpw_.credit_qp_ = credit_qp_;
    pc_qpw_.pacer_credit_cq_ = pacer_credit_cq_ex_;
    pc_qpw_.pacer_credit_chunk_pool_ = &(*pacer_credit_chunk_pool_);

    INIT_LIST_HEAD(&pc_qpw_.poll_item.poll_link);
    pc_qpw_.poll_item.pc_qpw = &pc_qpw_;

    // Populate recv work requests on Credit QP for consuming credit packets.
    {
      struct ibv_sge sge;
      for (int i = 0; i < (eqds::CreditChunkBuffPool::kNumChunk - 1) / 2; i++) {
        uint64_t chunk_addr;
        UCCL_INIT_CHECK(engine_credit_chunk_pool_->alloc_buff(&chunk_addr) == 0,
                        "Failed to allocate buffer for credit packet");
        sge.addr = chunk_addr;
        sge.length = eqds::CreditChunkBuffPool::kChunkSize;
        sge.lkey = engine_credit_chunk_pool_->get_lkey();
        wr.wr_id = chunk_addr;
        wr.next = nullptr;
        wr.sg_list = &sge;
        wr.num_sge = 1;
        struct ibv_recv_wr* bad_wr;
        UCCL_INIT_CHECK(ibv_post_recv(credit_qp_, &wr, &bad_wr) == 0,
                        "ibv_post_recv failed");
      }
    }

    for (int i = 0; i < kPostRQThreshold; i++) {
      credit_recv_wrs_.recv_sges[i].lkey =
          engine_credit_chunk_pool_->get_lkey();
      credit_recv_wrs_.recv_sges[i].length =
          eqds::CreditChunkBuffPool::kChunkSize;
      credit_recv_wrs_.recv_wrs[i].sg_list = &credit_recv_wrs_.recv_sges[i];
      credit_recv_wrs_.recv_wrs[i].num_sge = 1;
      credit_recv_wrs_.recv_wrs[i].next =
          (i == kPostRQThreshold - 1) ? nullptr
                                      : &credit_recv_wrs_.recv_wrs[i + 1];
    }
  }

  // Timing wheel.
  wheel_.catchup();
}

RDMAContext::~RDMAContext() {
  if constexpr (!kRCMode) {
    if (credit_qp_ != nullptr) {
      ibv_destroy_qp(credit_qp_);
    }
    if (engine_credit_mr_ != nullptr) {
      munmap(engine_credit_mr_->addr, engine_credit_mr_->length);
      ibv_dereg_mr(engine_credit_mr_);
    }
    if (pacer_credit_mr_ != nullptr) {
      munmap(pacer_credit_mr_->addr, pacer_credit_mr_->length);
      ibv_dereg_mr(pacer_credit_mr_);
    }
  }

  for (int i = 0; i < kPortEntropy; i++) {
    ibv_destroy_qp(dp_qps_[i].qp);
  }

  if (pd_ != nullptr) {
    ibv_dealloc_pd(pd_);
  }

  UCCL_LOG_RE << "RDMAContext destroyed";
}

int RDMAContext::supply_rx_buff(struct ucclRequest* ureq) {
  DCHECK(ureq);
  auto* elems = ureq->recv.elems;
  DCHECK(elems);

  auto req = alloc_recvreq();
  if (req == nullptr) return -1;
  DCHECK(ureq->n == 1);
  for (int i = 0; i < ureq->n; i++) {
    // For sender to encode the request id in the immediate data.
    elems[i].rid = get_recvreq_id(req);
  }

  struct ibv_send_wr* bad_wr;
  DCHECK(ibv_post_send(ureq->recv.qp, &ureq->recv.wr, &bad_wr) == 0);

  req->type = RecvRequest::RECV;
  req->ureq = ureq;
  memset(req->received_bytes, 0, sizeof(uint32_t) * kMaxRecv);
  req->fin_msg = 0;

  UCCL_LOG_IO << "Really supply rx buff by posting buffers to FIFO QP, rid#"
              << get_recvreq_id(req);

  return 0;
}

bool RDMAContext::receiverCC_tx_message(struct ucclRequest* ureq) {
  auto* flow = reinterpret_cast<UcclFlow*>(ureq->context);
  auto* subflow = flow->sub_flows_[engine_offset_];
  auto* eqds = &subflow->pcb.eqds_cc;

  auto size = ureq->send.data_len;
  auto laddr = ureq->send.laddr;
  auto raddr = ureq->send.raddr;
  auto lkey = ureq->send.lkey;
  auto rkey = ureq->send.rkey;
  auto* sent_offset = &ureq->send.sent_offset;
  uint64_t wr_addr;
  bool queued = false;
  uint32_t chunk_size;

  auto now = rdtsc();

  if (ureq->send.inc_backlog == 0) {
    ureq->send.inc_backlog = 1;
    subflow->backlog_bytes_ += size;
  }

  if (subflow->in_rtx) {
    // We have to wait for the retransmission to finish.
    // Drain the retransmission queue.
    drain_rtx_queue(subflow);
    return false;
  }

  while (*sent_offset < size || size == 0 /* zero-length message */) {
    chunk_size = EventOnChunkSize(subflow, size - *sent_offset);

    if (chunk_size == 0 && size) return false;

    subflow->backlog_bytes_ -= chunk_size;

    auto pull_target = eqds->compute_pull_target(subflow, chunk_size);

    DCHECK(wr_ex_pool_->alloc_buff(&wr_addr) == 0);
    struct wr_ex* wr_ex = reinterpret_cast<struct wr_ex*>(wr_addr);
    auto wr = &wr_ex->wr;

    wr_ex->sge.addr = laddr + *sent_offset;
    wr_ex->sge.lkey = lkey;
    wr_ex->sge.length = chunk_size;

    wr->wr.rdma.remote_addr = raddr + *sent_offset;
    wr->wr.rdma.rkey = rkey;

    IMMDataEQDS imm_data(0);

    imm_data.SetTarget(pull_target);

    imm_data.SetFID(flow->flowid());
    if ((*sent_offset + chunk_size == size)) {
      // Last chunk of the message.
      imm_data.SetHINT(1);
    }
    imm_data.SetRID(ureq->send.rid);

    imm_data.SetCSN(subflow->pcb.get_snd_nxt().to_uint32());

    wr->imm_data = htonl(imm_data.GetImmData());

    // We use high 8 bits of wr_id to store CSN.
    // Lower 56 bits to store subflow pointer.
    if constexpr (kRCMode)
      wr->wr_id = (1ULL * imm_data.GetCSN()) << 56 | (uint64_t)subflow;
    else
      wr->wr_id = 0;

    // Select QP.
    auto qpidx = EventOnSelectPath(subflow, chunk_size);
    auto qpw = &dp_qps_[qpidx];

    wr->send_flags = 0;
    if (qpw->signal_cnt_++ % kSignalInterval == 0) {
      wr->send_flags = IBV_SEND_SIGNALED;
    }
    wr_ex->qpidx = qpidx;

    struct ibv_send_wr* bad_wr;
    DCHECK(ibv_post_send(qpw->qp, wr, &bad_wr) == 0);

    // Track this chunk.
    subflow->txtracking.track_chunk(ureq, wr_ex, now, imm_data.GetCSN(),
                                    imm_data.GetHINT());
    if constexpr (!kRCMode) {
      // Arm timer for TX
      arm_timer_for_flow(subflow);
    }

    *sent_offset += chunk_size;

    UCCL_LOG_IO << "Tx: flow#" << flow->flowid() << ", req id#"
                << ureq->send.rid << ", msg id#" << ureq->mid
                << ", csn:" << imm_data.GetCSN()
                << ", remaining bytes:" << size - *sent_offset
                << ", pull target:" << (uint32_t)pull_target << " with QP#"
                << qpidx;

    subflow->unacked_bytes_ += chunk_size;
    *engine_unacked_bytes_ += chunk_size;

    /* zero-length message */
    if (size == 0) break;
  }

  return true;
}

bool RDMAContext::senderCC_tx_message(struct ucclRequest* ureq) {
  auto* flow = reinterpret_cast<UcclFlow*>(ureq->context);
  DCHECK(flow);
  auto* subflow = flow->sub_flows_[engine_offset_];

  auto size = ureq->send.data_len;
  auto laddr = ureq->send.laddr;
  auto raddr = ureq->send.raddr;
  auto lkey = ureq->send.lkey;
  auto rkey = ureq->send.rkey;
  auto* sent_offset = &ureq->send.sent_offset;
  uint64_t wr_addr;
  bool queued = false;
  uint32_t chunk_size;
  uint32_t qpidx;

  auto now = rdtsc();

  while (*sent_offset < size || size == 0 /* zero-length message */) {
    chunk_size = EventOnChunkSize(subflow, size - *sent_offset);

    if (chunk_size == 0 && size) return false;

    if constexpr (kBypassPacing) {
      DCHECK(wr_ex_pool_->alloc_buff(&wr_addr) == 0);
      struct wr_ex* wr_ex = reinterpret_cast<struct wr_ex*>(wr_addr);
      auto wr = &wr_ex->wr;

      wr_ex->sge.addr = laddr + *sent_offset;
      wr_ex->sge.lkey = lkey;
      wr_ex->sge.length = chunk_size;

      wr->wr.rdma.remote_addr = raddr + *sent_offset;
      wr->wr.rdma.rkey = rkey;

      IMMData imm_data(0);

      imm_data.SetFID(flow->flowid());
      if ((*sent_offset + chunk_size == size)) {
        // Last chunk of the message.
        imm_data.SetHINT(1);
      }
      imm_data.SetRID(ureq->send.rid);

      imm_data.SetCSN(subflow->pcb.get_snd_nxt().to_uint32());

      wr->imm_data = htonl(imm_data.GetImmData());

      // We use high 8 bits of wr_id to store CSN.
      // Lower 56 bits to store subflow pointer.
      if constexpr (kRCMode)
        wr->wr_id = (1ULL * imm_data.GetCSN()) << 56 | (uint64_t)subflow;
      else
        wr->wr_id = 0;

      // Select QP.
      qpidx = select_qpidx_pot(chunk_size, subflow);
      auto qpw = &dp_qps_[qpidx];

      wr->send_flags = 0;
      if (qpw->signal_cnt_++ % kSignalInterval == 0) {
        wr->send_flags = IBV_SEND_SIGNALED;
      }
      wr_ex->qpidx = qpidx;

      struct ibv_send_wr* bad_wr;
      DCHECK(ibv_post_send(qpw->qp, wr, &bad_wr) == 0);

      // Track this chunk.
      subflow->txtracking.track_chunk(ureq, wr_ex, now, imm_data.GetCSN(),
                                      imm_data.GetHINT());
      if constexpr (!kRCMode) {
        // Arm timer for TX
        arm_timer_for_flow(subflow);
      }

      *sent_offset += chunk_size;

      UCCL_LOG_IO << "Tx: flow#" << flow->flowid() << "/" << flow << ", req id#"
                  << ureq->send.rid << ", msg id#" << ureq->mid
                  << ", csn:" << imm_data.GetCSN()
                  << ", remaining bytes:" << size - *sent_offset << " with QP#"
                  << qpidx;

      subflow->unacked_bytes_ += chunk_size;
      *engine_unacked_bytes_ += chunk_size;
      /* zero-length message */
      if (size == 0) break;

      continue;
    }

    // Prepare SGE.
    DCHECK(wr_ex_pool_->alloc_buff(&wr_addr) == 0);
    struct wr_ex* wr_ex = reinterpret_cast<struct wr_ex*>(wr_addr);
    auto wr = &wr_ex->wr;
    wr_ex->sge.addr = laddr + *sent_offset;
    wr_ex->sge.lkey = lkey;
    wr_ex->sge.length = chunk_size;

    // wr->sg_list/num_sge/next/opcode are already set.

    wr->wr.rdma.remote_addr = raddr + *sent_offset;
    wr->wr.rdma.rkey = rkey;

    UCCL_LOG_IO << "remote_addr: " << wr->wr.rdma.remote_addr
                << ", rkey: " << wr->wr.rdma.rkey;

    IMMData imm_data(0);

    imm_data.SetFID(flow->flowid());
    if ((*sent_offset + chunk_size == size)) {
      // Last chunk of the message.
      imm_data.SetHINT(1);
    }
    imm_data.SetRID(ureq->send.rid);

    imm_data.SetCSN(subflow->pcb.get_snd_nxt().to_uint32());

    wr->imm_data = htonl(imm_data.GetImmData());

    // We use high 8 bits of wr_id to store CSN.
    // Lower 56 bits to store subflow pointer.
    if constexpr (kRCMode)
      wr->wr_id = (1ULL * imm_data.GetCSN()) << 56 | (uint64_t)subflow;
    else
      wr->wr_id = 0;

    {
      auto wheel = &wheel_;
      uint32_t hdr_overhead;
      if (likely(chunk_size == kChunkSize && mtu_bytes_ == 4096)) {
        hdr_overhead = ROCE_NET ? MAX_CHUNK_IB_4096_HDR_OVERHEAD
                                : MAX_CHUNK_ROCE_IPV4_4096_HDR_OVERHEAD;
      } else {
        auto num_mtu = (chunk_size + mtu_bytes_) / mtu_bytes_;
        hdr_overhead =
            num_mtu * (ROCE_NET ? ROCE_IPV4_HDR_OVERHEAD : IB_HDR_OVERHEAD);
      }

      // Enforce global cwnd.
      queued = EventOnQueueData(subflow, wr_ex, chunk_size + hdr_overhead, now);

      if (queued) {
        // Queue the SGE on the timing wheel.
        subflow->in_wheel_cnt_++;
        // For future tracking.
        wr_ex->ureq = ureq;
        UCCL_LOG_IO << "Queued " << chunk_size
                    << " bytes to timing wheel for flow#" << flow->flowid();
      } else {
        // Transmit this chunk directly.
        // Select QP.
        auto qpidx = select_qpidx_pot(chunk_size, subflow);
        auto qpw = &dp_qps_[qpidx];
        // There is no need to signal every WQE since we don't handle TX
        // completions. But we still need occasionally post a request
        // with the IBV_SEND_SIGNALED flag. See
        // https://www.rdmamojo.com/2014/06/30/working-unsignaled-completions/.
        wr_ex->wr.send_flags = 0;
        if (qpw->signal_cnt_++ % kSignalInterval == 0) {
          wr_ex->wr.send_flags = IBV_SEND_SIGNALED;
        }
        wr_ex->qpidx = qpidx;
        struct ibv_send_wr* bad_wr;
        auto ret = ibv_post_send(qpw->qp, wr, &bad_wr);
        DCHECK(ret == 0) << ret;

        // Track this chunk.
        subflow->txtracking.track_chunk(ureq, wr_ex, now, imm_data.GetCSN(),
                                        imm_data.GetHINT());
        if constexpr (!kRCMode) {
          // Arm timer for TX
          arm_timer_for_flow(subflow);
        }

        UCCL_LOG_IO << "Directly sent " << chunk_size << " bytes to QP#"
                    << qpidx;
      }
    }

    *sent_offset += chunk_size;

    UCCL_LOG_IO << "Tx: flow#" << flow->flowid() << ", req id#"
                << ureq->send.rid << ", msg id#" << ureq->mid
                << ", csn:" << imm_data.GetCSN()
                << ", remaining bytes:" << size - *sent_offset << " with QP#"
                << qpidx;

    subflow->unacked_bytes_ += chunk_size;
    *engine_unacked_bytes_ += chunk_size;
    /* zero-length message */
    if (size == 0) break;
  }

  return true;
}

void RDMAContext::uc_post_acks() {
  int num_ack = 0;
  struct list_head *pos, *n;
  auto chunk_addr = io_ctx_->pop_ctrl_chunk();

  list_for_each_safe(pos, n, &ack_list_) {
    auto ack_item = list_entry(pos, struct ack_item, ack_link);
    auto subflow = ack_item->subflow;
    DCHECK(num_ack < kMaxBatchCQ);
    craft_ack(subflow, chunk_addr, num_ack++);
    list_del(pos);
  }
  try_post_acks(num_ack, chunk_addr, false);
  if (num_ack == 0) {
    io_ctx_->push_ctrl_chunk(chunk_addr);
  }

  INIT_LIST_HEAD(&ack_list_);
}

void RDMAContext::rc_rx_ack(struct ibv_cq_ex* cq_ex) {
  auto now = rdtsc();

  auto wr_id = cq_ex->wr_id;
  auto csn = (wr_id >> 56) & 0xff;
  auto subflow = reinterpret_cast<SubUcclFlow*>((wr_id & 0xffffffffffffff));

  auto pair = subflow->txtracking.ack_rc_transmitted_chunks(
      subflow, this, csn, now, &subflow->unacked_bytes_, engine_unacked_bytes_);

#ifdef TEST_CC_REACTION
  auto hw_ts = convert_nic_to_host(ibv_wc_read_completion_ts(cq_ex));

  static bool first = true;
  static double avg_react_delay = 0.0;
  static int count = 0;
  auto reaction_delay = to_usec(now - hw_ts, freq_ghz);

  if (reaction_delay <
          500 /* filter wrong values (probabaly due to clock sync) */
      && count++ > 5000 /* warmup */) {
    if (first) {
      avg_react_delay = reaction_delay;
      first = false;
    } else {
      avg_react_delay =
          (avg_react_delay * count + reaction_delay) / (count + 1);
    }
    LOG_EVERY_N(INFO, 1000)
        << "CC decision delay: " << reaction_delay
        << "us, Average CC decision delay: " << avg_react_delay << "us";
  }
#endif

  subflow->update_scoreboard_rtt(pair.first, pair.second);

  UCCL_LOG_IO << "Received ACK for csn: " << csn;
}

void RDMAContext::check_credit_rq(bool force) {
  // Populate recv work requests for consuming credit packets.
  while (credit_recv_wrs_.post_rq_cnt >= kPostRQThreshold) {
    struct ibv_recv_wr* bad_wr;
    for (int i = 0; i < kPostRQThreshold; i++) {
      uint64_t chunk_addr;
      DCHECK(engine_credit_chunk_pool_->alloc_buff(&chunk_addr) == 0);
      credit_recv_wrs_.recv_sges[i].addr = chunk_addr;
      credit_recv_wrs_.recv_wrs[i].wr_id = chunk_addr;
    }
    DCHECK(ibv_post_recv(credit_qp_, &credit_recv_wrs_.recv_wrs[0], &bad_wr) ==
           0);
    UCCL_LOG_IO << "Posted " << credit_recv_wrs_.post_rq_cnt
                << " recv requests for Credit QP";
    credit_recv_wrs_.post_rq_cnt -= kPostRQThreshold;
  }

  if (force && credit_recv_wrs_.post_rq_cnt) {
    struct ibv_recv_wr* bad_wr;
    for (int i = 0; i < credit_recv_wrs_.post_rq_cnt; i++) {
      uint64_t chunk_addr;
      DCHECK(engine_credit_chunk_pool_->alloc_buff(&chunk_addr) == 0);
      credit_recv_wrs_.recv_sges[i].addr = chunk_addr;
      credit_recv_wrs_.recv_wrs[i].wr_id = chunk_addr;
    }
    credit_recv_wrs_.recv_wrs[credit_recv_wrs_.post_rq_cnt - 1].next = nullptr;
    DCHECK(ibv_post_recv(credit_qp_, &credit_recv_wrs_.recv_wrs[0], &bad_wr) ==
           0);
    UCCL_LOG_IO << "Posted " << credit_recv_wrs_.post_rq_cnt
                << " recv requests for Credit QP";
    credit_recv_wrs_.recv_wrs[credit_recv_wrs_.post_rq_cnt - 1].next =
        &credit_recv_wrs_.recv_wrs[credit_recv_wrs_.post_rq_cnt];
    credit_recv_wrs_.post_rq_cnt = 0;
  }
}

void RDMAContext::drain_rtx_queue(SubUcclFlow* subflow) {
  fast_retransmit_for_flow(subflow);
}

bool RDMAContext::try_retransmit_chunk(SubUcclFlow* subflow,
                                       struct wr_ex* wr_ex) {
  if (!EventOnTxRTXData(subflow, wr_ex)) return false;

  auto* lossy_qpw = &dp_qps_[wr_ex->qpidx];
  struct ibv_send_wr retr_wr, *bad_wr;

  // Use SEND/RECV for retransmission through the original lossy QP.
  memset(&retr_wr, 0, sizeof(retr_wr));
  struct ibv_sge retr_sge[2];

  uint64_t retr_hdr;

  retr_hdr = io_ctx_->pop_retr_hdr();

  struct retr_chunk_hdr* hdr =
      reinterpret_cast<struct retr_chunk_hdr*>(retr_hdr);
  hdr->remote_addr = wr_ex->wr.wr.rdma.remote_addr;
  // Network byte order.
  hdr->imm_data = wr_ex->wr.imm_data;

  retr_sge[0].addr = retr_hdr;
  retr_sge[0].length = sizeof(struct retr_chunk_hdr);
  retr_sge[0].lkey = io_ctx_->get_retr_hdr_lkey();

  retr_sge[1] = wr_ex->sge;

  retr_wr.wr_id = retr_hdr;
  retr_wr.sg_list = retr_sge;
  retr_wr.num_sge = 2;
  retr_wr.opcode = IBV_WR_SEND;
  retr_wr.send_flags = IBV_SEND_SIGNALED;
  retr_wr.next = nullptr;

  int ret = ibv_post_send(lossy_qpw->qp, &retr_wr, &bad_wr);
  DCHECK(ret == 0) << ret;

  UCCL_LOG_IO << "successfully retransmit chunk for QP#"
              << (lossy_qpw - dp_qps_)
              << ", remote_addr: " << wr_ex->wr.wr.rdma.remote_addr
              << ", chunk_size: " << wr_ex->sge.length
              << ", csn: " << IMMData(ntohl(wr_ex->wr.imm_data)).GetCSN()
              << " for flow: " << subflow->fid_;

  return true;
}

void RDMAContext::rx_credit(uint64_t pkt_addr) {
  auto* ucclpullh = reinterpret_cast<UcclPullHdr*>(pkt_addr);

  auto fid = ucclpullh->fid.value();
  auto pullno = ucclpullh->pullno.value();

  auto* flow = reinterpret_cast<UcclFlow*>(sender_flow_tbl_[fid]);

  if (unlikely(!flow)) {
    // No Bug. This only happens during connection setup when the sender
    // is not ready while the receiver has already started to send credits.
    return;
  }

  auto* subflow = flow->sub_flows_[engine_offset_];

  EventOnRxCredit(subflow, pullno);
}

void RDMAContext::uc_rx_ack(struct ibv_cq_ex* cq_ex, UcclSackHdr* ucclsackh) {
  uint64_t t5;
  auto t6 = rdtsc();

  auto fid = ucclsackh->fid.value();
  auto qpidx = ucclsackh->path.value();
  auto ackno = ucclsackh->ackno.value();

  DCHECK(fid < MAX_FLOW);
  auto* flow = reinterpret_cast<UcclFlow*>(sender_flow_tbl_[fid]);
  auto* subflow = flow->sub_flows_[engine_offset_];

  bool update_sackbitmap = false;

  if (UINT_CSN::uintcsn_seqno_lt(ackno, subflow->pcb.snd_una)) {
    UCCL_LOG_IO << "Received old ACK " << ackno << " for flow" << fid << "/"
                << flow << " by Ctrl QP";
  } else if (UINT_CSN::uintcsn_seqno_gt(ackno, subflow->pcb.snd_nxt)) {
    UCCL_LOG_IO << "Received ACK for untransmitted data "
                << "ackno: " << ackno
                << ", snd_nxt: " << subflow->pcb.snd_nxt.to_uint32()
                << " for flow" << fid << "/" << flow << " by Ctrl QP";
  } else if (UINT_CSN::uintcsn_seqno_eq(ackno, subflow->pcb.snd_una)) {
    UCCL_LOG_IO << "Received duplicate ACK " << ackno << " for flow" << fid
                << "/" << flow
                << ", snd_una: " << subflow->pcb.snd_una.to_uint32()
                << " by Ctrl QP";

    EventOnRxNACK(subflow, ucclsackh);

    update_sackbitmap = true;

    subflow->pcb.duplicate_acks++;
    subflow->pcb.snd_ooo_acks = ucclsackh->sack_bitmap_count.value();

    if (subflow->pcb.duplicate_acks < kFastRexmitDupAckThres) {
      // We have not reached the threshold yet, so we do not do
      // retransmission.
    } else if (subflow->pcb.duplicate_acks == kFastRexmitDupAckThres) {
      // Fast retransmit.
      fast_retransmit_for_flow(subflow);
    } else {
      // We have already done the fast retransmit, so we are now
      // in the fast recovery phase.
      auto sack_bitmap_count = ucclsackh->sack_bitmap_count.value();
      // We check the SACK bitmap to see if there are more undelivered
      // chunks. In fast recovery mode we get after a fast
      // retransmit, we will retransmit all missing chunks that we
      // find from the SACK bitmap, when enumerating the SACK bitmap
      // for up to sack_bitmap_count ACKs.
      uint32_t index = 0;
      while (sack_bitmap_count && index < kSackBitmapSize &&
             !subflow->txtracking.empty()) {
        auto bucket_idx = index / PCB::kSackBitmapBucketSize;
        auto sack_bitmap = ucclsackh->sack_bitmap[bucket_idx].value();

        auto cursor = index % PCB::kSackBitmapBucketSize;

        if ((sack_bitmap & (1ULL << cursor)) == 0) {
          // We found a hole.
          auto seqno = subflow->pcb.snd_una + index;
          auto chunk = subflow->txtracking.get_unacked_chunk_from_idx(index);
          if (seqno == chunk.csn) {
            auto wr_ex = chunk.wr_ex;
            if (try_retransmit_chunk(subflow, wr_ex)) {
              subflow->pcb.stats_fast_rexmits++;
            } else {
              // We can't retransmit the chunk due to lack of
              // credits. Quit the loop.
              index = kSackBitmapSize;
            }
          }
          // Rearm timer for Retransmission.
          rearm_timer_for_flow(subflow);
        } else {
          sack_bitmap_count--;
        }
        index++;
      }
    }

  } else {
    UCCL_LOG_IO << "Received valid ACK " << ackno << " for flow" << fid << "/"
                << flow << " by Ctrl QP";

    EventOnRxACK(subflow, ucclsackh);

    update_sackbitmap = true;
    auto num_acked_chunks = UINT_CSN(ackno) - subflow->pcb.snd_una;
    auto remote_queueing_tsc =
        us_to_cycles((ucclsackh->remote_queueing.value()), freq_ghz);
    if constexpr (kTestNoHWTimestamp)
      t5 = t6;
    else
      t5 = convert_nic_to_host(ibv_wc_read_completion_ts(cq_ex));

    DCHECK(engine_offset_ < NUM_ENGINES);
    auto reduced_bytes = subflow->unacked_bytes_;
    auto newrtt_tsc = subflow->txtracking.ack_transmitted_chunks(
        subflow, this, num_acked_chunks.to_uint32(), t5, t6,
        remote_queueing_tsc, &subflow->unacked_bytes_);
    reduced_bytes -= subflow->unacked_bytes_;
    *engine_unacked_bytes_ -= reduced_bytes;
    if (qpidx < kPortEntropy)
      subflow->update_scoreboard_rtt(newrtt_tsc, qpidx);
    else {
      // This ack is for retransmitted chunk.
      // Don't update scoreboard for retransmitted chunks.
    }

    subflow->pcb.snd_una = ackno;
    subflow->pcb.duplicate_acks = 0;
    subflow->pcb.snd_ooo_acks = 0;
    subflow->pcb.rto_rexmits_consectutive = 0;
    if (!subflow->txtracking.empty()) {
      // Rearm timer if we still have unacked chunks.
      rearm_timer_for_flow(subflow);
    } else {
      disarm_timer_for_flow(subflow);
    }
  }

  // For duplicate ACKs and valid ACKs, we may need to update the SACK bitmap
  // at the sender side.
  if (update_sackbitmap) {
    for (int i = 0; i < kSackBitmapSize / PCB::kSackBitmapBucketSize; i++)
      subflow->pcb.tx_sack_bitmap[i] = ucclsackh->sack_bitmap[i].value();
    subflow->pcb.tx_sack_bitmap_count = ucclsackh->sack_bitmap_count.value();
    subflow->pcb.tx_sack_bitmap_base = ackno;
  }
}

int RDMAContext::poll_credit_cq(void) {
  uint64_t chunk_addr;
  int work = 0;
  while (1) {
    struct ibv_poll_cq_attr poll_cq_attr = {};
    auto cq_ex = engine_credit_cq_ex_;
    if (ibv_start_poll(cq_ex, &poll_cq_attr)) return work;

    int cq_budget = 0;

    while (1) {
      if (cq_ex->status == IBV_WC_SUCCESS) {
        // Completion for receiving ACKs.
        chunk_addr = cq_ex->wr_id;
        if (ibv_wc_read_opcode(cq_ex) == IBV_WC_RECV) {
          rx_credit(chunk_addr);
          credit_recv_wrs_.post_rq_cnt++;
        }
        engine_credit_chunk_pool_->free_buff(chunk_addr);
      } else {
        LOG(ERROR) << "Credit CQ state error: " << cq_ex->status;
      }

      if (++cq_budget == kMaxBatchCQ || ibv_next_poll(cq_ex)) break;
    }

    ibv_end_poll(cq_ex);

    work += cq_budget;

    if (cq_budget < kMaxBatchCQ) break;
  }

  return work;
}

void RDMAContext::burst_timing_wheel(void) {
  auto wheel = &wheel_;
  struct ibv_send_wr* bad_wr;

  wheel->reap(rdtsc());

  auto num_chunks = std::min(kMaxBurstTW, (uint32_t)wheel->ready_queue_.size());

  for (auto i = 0; i < num_chunks; i++) {
    struct wr_ex* wr_ex =
        reinterpret_cast<struct wr_ex*>(wheel->ready_queue_.front().sslot_);
    auto* wr = &wr_ex->wr;
    auto* flow = reinterpret_cast<UcclFlow*>(wr_ex->ureq->context);
    auto* subflow = flow->sub_flows_[engine_offset_];
    // Select QP.
    auto qpidx = select_qpidx_pot(wr_ex->sge.length, subflow);
    auto qpw = &dp_qps_[qpidx];

    wr->send_flags = 0;
    if (qpw->signal_cnt_++ % kSignalInterval == 0) {
      wr->send_flags = IBV_SEND_SIGNALED;
    }
    wr_ex->qpidx = qpidx;

    auto ret = ibv_post_send(qpw->qp, &wr_ex->wr, &bad_wr);
    DCHECK(ret == 0) << ret;

    IMMData imm_data(ntohl(wr_ex->wr.imm_data));
    // Track this chunk.
    subflow->txtracking.track_chunk(wr_ex->ureq, wr_ex, rdtsc(),
                                    imm_data.GetCSN(), imm_data.GetHINT());
    if constexpr (!kRCMode) {
      // Arm timer for TX
      arm_timer_for_flow(subflow);
    }
    UCCL_LOG_IO << "Burst send: csn: " << imm_data.GetCSN() << " with QP#"
                << wr_ex->qpidx;

    subflow->in_wheel_cnt_--;

    wheel->ready_queue_.pop_front();

    if (*engine_unacked_bytes_ >= kMaxUnAckedBytesPerEngineHigh) {
      // The code is here because we want to at least send one chunk.
      // Push the message to the pending transmit queue.
      return;
    }
  }
}

void RDMAContext::try_update_csn(SubUcclFlow* subflow) {
  while (!subflow->rxtracking.ready_csn_.empty() &&
         subflow->rxtracking.ready_csn_.begin()->first.to_uint32() ==
             subflow->pcb.rcv_nxt.to_uint32()) {
    struct RecvRequest* req = reinterpret_cast<struct RecvRequest*>(
        subflow->rxtracking.ready_csn_.begin()->second);
    if (req) {
      // This is the last chunk of a message whose size is mismatched with
      // the expected size. I.e., send size < recv size. Fix
      // req->ureq->data_len[0] and wakeup application.
      req->ureq->recv.data_len[0] = req->received_bytes[0];
      // Wakeup app thread.
      uccl_wakeup(req->ureq->poll_ctx);
      UCCL_LOG_IO << "Rx message complete.";
      // Free the request.
      free_recvreq(req);
    }

    subflow->rxtracking.ready_csn_.erase(
        subflow->rxtracking.ready_csn_.begin());

    // Data is already DMAed to the application buffer.
    // Nothing more to do.

    subflow->pcb.advance_rcv_nxt();
    UCCL_LOG_IO << "try_update_csn:"
                << " rcv_nxt: " << subflow->pcb.rcv_nxt.to_uint32();

    if constexpr (!kRCMode) {
      subflow->pcb.sack_bitmap_shift_left_one();
    }
  }
}

void RDMAContext::uc_rx_rtx_chunk(struct ibv_cq_ex* cq_ex,
                                  uint64_t chunk_addr) {
  UCCL_LOG_IO << "uc_rx_rtx_chunk";
  auto now = rdtsc();

  auto chunk_len = ibv_wc_read_byte_len(cq_ex) - sizeof(struct retr_chunk_hdr);

  struct retr_chunk_hdr* hdr =
      reinterpret_cast<struct retr_chunk_hdr*>(chunk_addr);

  auto imm_data = IMMData(ntohl(hdr->imm_data));

  auto last_chunk = imm_data.GetHINT();
  auto csn = imm_data.GetCSN();
  auto rid = imm_data.GetRID();
  auto fid = imm_data.GetFID();

  DCHECK(fid < MAX_FLOW);
  auto* flow = reinterpret_cast<UcclFlow*>(receiver_flow_tbl_[fid]);
  auto* subflow = flow->sub_flows_[engine_offset_];

  UCCL_LOG_IO << "Received retransmission chunk: (csn, rid, fid): " << csn
              << ", " << rid << ", " << fid;

  // Locate request by rid
  DCHECK(rid < kMaxReq);
  auto req = get_recvreq_by_id(rid);
  if (req->type != RecvRequest::RECV || req->ureq->context != flow) {
    UCCL_LOG_IO << "Can't find corresponding request or this request is "
                   "invalid for this retransmission chunk. Dropping. "
                << req->type;
    subflow->pcb.stats_retr_chunk_drop++;
    return;
  }

  // Compare CSN with the expected CSN.
  auto ecsn = subflow->pcb.rcv_nxt;
  auto distance = UINT_CSN(csn) - ecsn;

  if (UINT_CSN::uintcsn_seqno_lt(UINT_CSN(csn), ecsn)) {
    // Original chunk is already received.
    UCCL_LOG_IO << "Original chunk is already received. Dropping "
                   "retransmission chunk for flow"
                << fid;
    subflow->pcb.stats_retr_chunk_drop++;
    return;
  }

  if (distance.to_uint32() > kReassemblyMaxSeqnoDistance) {
    UCCL_LOG_IO << "Chunk too far ahead. Dropping as we can't handle SACK. "
                << "csn: " << csn << ", ecsn: " << ecsn.to_uint32();
    subflow->pcb.stats_retr_chunk_drop++;
    return;
  }

  auto bitmap_bucket_idx = distance.to_uint32() / PCB::kSackBitmapBucketSize;
  auto cursor = distance.to_uint32() % PCB::kSackBitmapBucketSize;
  auto sack_bitmap = &subflow->pcb.sack_bitmap[bitmap_bucket_idx];

  if ((*sack_bitmap & (1ULL << cursor))) {
    // Original chunk is already received.
    UCCL_LOG_IO << "Original chunk is already received. Dropping "
                   "retransmission chunk for flow"
                << fid;
    subflow->pcb.stats_retr_chunk_drop++;
    return;
  }

  UCCL_LOG_IO << "This retransmission chunk is accepted!!!";
// Accept this retransmission chunk.
#ifdef CPU_MEMORY
  memcpy(reinterpret_cast<void*>(hdr->remote_addr),
         reinterpret_cast<void*>(chunk_addr + sizeof(struct retr_chunk_hdr)),
         chunk_len);
#else
#ifndef __HIP_PLATFORM_AMD__
  cudaMemcpy(
      reinterpret_cast<void*>(hdr->remote_addr),
      reinterpret_cast<void*>(chunk_addr + sizeof(struct retr_chunk_hdr)),
      chunk_len, cudaMemcpyHostToDevice);
#else
  DCHECK(hipMemcpy(reinterpret_cast<void*>(hdr->remote_addr),
                   reinterpret_cast<void*>(chunk_addr +
                                           sizeof(struct retr_chunk_hdr)),
                   chunk_len, hipMemcpyHostToDevice) == hipSuccess);
#endif
#endif

  subflow->pcb.stats_accept_retr++;

  subflow->pcb.sack_bitmap_bit_set(distance.to_uint32());

  auto* msg_size = &req->ureq->recv.elems[0].size;
  uint32_t* received_bytes = req->received_bytes;
  received_bytes[0] += chunk_len;

  if (!last_chunk) {
    req = nullptr;
  }

  subflow->rxtracking.ready_csn_.insert({csn, req});

  try_update_csn(subflow);

  /// FIXME: Should we send ACK immediately here?
  if (list_empty(&subflow->ack.ack_link))
    list_add_tail(&subflow->ack.ack_link, &ack_list_);
  // Don't let sender update the path's rtt.
  subflow->next_ack_path_ = std::numeric_limits<uint16_t>::max();

  EventOnRxRTXData(subflow, &imm_data);

  return;
}

void RDMAContext::rc_rx_chunk(struct ibv_cq_ex* cq_ex) {
  auto byte_len = ibv_wc_read_byte_len(cq_ex);
  auto imm_data = IMMData(ntohl(ibv_wc_read_imm_data(cq_ex)));

  auto last_chunk = imm_data.GetHINT();
  auto csn = imm_data.GetCSN();
  auto rid = imm_data.GetRID();
  auto fid = imm_data.GetFID();

  DCHECK(fid < MAX_FLOW);
  auto* flow = reinterpret_cast<UcclFlow*>(receiver_flow_tbl_[fid]);
  DCHECK(flow) << fid << ", RDMAContext ptr: " << this;
  auto* subflow = flow->sub_flows_[engine_offset_];

  UCCL_LOG_IO << "Received chunk: (byte_len, csn, rid, fid): " << byte_len
              << ", " << csn << ", " << rid << ", " << fid;

  // Locate request by rid
  DCHECK(rid < kMaxReq);
  auto req = get_recvreq_by_id(rid);
  DCHECK(req->ureq);

  if (req->type != RecvRequest::RECV || req->ureq->context != flow) {
    LOG(ERROR) << "Can't find corresponding request or this request is "
                  "invalid for this chunk. Dropping. "
               << req->type;
    // This should never happen.
    CHECK(0);
    return;
  }

  // There is no need to check CSN as RC provides reliable delivery.
  auto* msg_size = &req->ureq->recv.elems[0].size;
  uint32_t* received_bytes = req->received_bytes;
  received_bytes[0] += byte_len;

  if (!last_chunk) {
    req = nullptr;
  }

  subflow->rxtracking.ready_csn_.insert({csn, req});

  try_update_csn(subflow);

  EventOnRxData(subflow, &imm_data);
}

void RDMAContext::uc_rx_chunk(struct ibv_cq_ex* cq_ex) {
  auto now = rdtsc();
  auto byte_len = ibv_wc_read_byte_len(cq_ex);
  auto imm_data = IMMData(ntohl(ibv_wc_read_imm_data(cq_ex)));
  auto qp_num = ibv_wc_read_qp_num(cq_ex);
  auto qpidx = qpn2idx_[qp_num];

  auto last_chunk = imm_data.GetHINT();
  auto csn = imm_data.GetCSN();
  auto rid = imm_data.GetRID();
  auto fid = imm_data.GetFID();

  DCHECK(fid < MAX_FLOW);
  auto* flow = reinterpret_cast<UcclFlow*>(receiver_flow_tbl_[fid]);
  DCHECK(flow) << fid << ", RDMAContext ptr: " << this;
  auto* subflow = flow->sub_flows_[engine_offset_];

  UCCL_LOG_IO << "Received chunk: (byte_len, csn, rid, fid): " << byte_len
              << ", " << csn << ", " << rid << ", " << fid << " from QP#"
              << qpidx;

  // Locate request by rid
  DCHECK(rid < kMaxReq);
  auto req = get_recvreq_by_id(rid);
  if (req->type != RecvRequest::RECV || req->ureq->context != flow) {
    UCCL_LOG_IO << "Can't find corresponding request or this request is "
                   "invalid for this chunk. Dropping. ";
    subflow->pcb.stats_chunk_drop++;
    return;
  }

  // Compare CSN with the expected CSN.
  auto ecsn = subflow->pcb.rcv_nxt;
  auto distance = UINT_CSN(csn) - ecsn;

  if (UINT_CSN::uintcsn_seqno_lt(UINT_CSN(csn), ecsn)) {
    UCCL_LOG_IO << "Chunk lag behind. Dropping as we can't handle SACK. "
                << "csn: " << csn << ", ecsn: " << ecsn.to_uint32();
    subflow->pcb.stats_chunk_drop++;
    return;
  }

  if (distance.to_uint32() > kReassemblyMaxSeqnoDistance) {
    UCCL_LOG_IO << "Chunk too far ahead. Dropping as we can't handle SACK. "
                << "csn: " << csn << ", ecsn: " << ecsn.to_uint32();
    subflow->pcb.stats_chunk_drop++;
    return;
  }

  // Always use the latest timestamp.
  if constexpr (kTestNoHWTimestamp)
    subflow->pcb.t_remote_nic_rx = now;
  else
    subflow->pcb.t_remote_nic_rx = ibv_wc_read_completion_ts(cq_ex);

  subflow->pcb.sack_bitmap_bit_set(distance.to_uint32());

  auto* msg_size = &req->ureq->recv.elems[0].size;
  uint32_t* received_bytes = req->received_bytes;
  received_bytes[0] += byte_len;

  if (!last_chunk) {
    req = nullptr;
  }

  subflow->rxtracking.ready_csn_.insert({csn, req});

  try_update_csn(subflow);

  if (distance.to_uint32()) {
    subflow->rxtracking.encounter_ooo();
#ifdef STATS
    subflow->pcb.stats_ooo++;
    subflow->pcb.stats_maxooo =
        std::max(subflow->pcb.stats_maxooo, distance.to_uint32());
    if (subflow->rxtracking.real_ooo()) subflow->pcb.stats_real_ooo++;
#endif
  }

  subflow->rxtracking.cumulate_wqe();
  subflow->rxtracking.cumulate_bytes(byte_len);

  if (list_empty(&subflow->ack.ack_link))
    list_add_tail(&subflow->ack.ack_link, &ack_list_);
  subflow->next_ack_path_ = qpidx;

  // Send ACK if needed.
  if (subflow->rxtracking.need_imm_ack()) {
    auto chunk_addr = io_ctx_->pop_ctrl_chunk();
    craft_ack(subflow, chunk_addr, 0);
    try_post_acks(1, chunk_addr, true);

    subflow->rxtracking.clear_imm_ack();
    list_del(&subflow->ack.ack_link);
  }

  EventOnRxData(subflow, &imm_data);
}

void RDMAContext::try_post_acks(int num_ack, uint64_t chunk_addr, bool force) {
  if (num_ack == 0) return;

  auto idx = io_ctx_->nr_tx_ack_wr_;

  io_ctx_->tx_ack_sge_[idx].addr = chunk_addr;
  io_ctx_->tx_ack_sge_[idx].length = CtrlChunkBuffPool::kPktSize * num_ack;
  io_ctx_->tx_ack_sge_[idx].lkey = io_ctx_->get_ctrl_chunk_lkey();

  CQEDesc* cqe_desc = io_ctx_->pop_cqe_desc();
  cqe_desc->data = chunk_addr;
  io_ctx_->tx_ack_wr_[idx].wr_id = (uint64_t)cqe_desc;

  io_ctx_->tx_ack_wr_[idx].imm_data = htonl(num_ack);

  io_ctx_->tx_ack_wr_[idx].wr.ud.ah = remote_ctx_.dest_ah;
  io_ctx_->tx_ack_wr_[idx].wr.ud.remote_qpn = remote_ctx_.remote_ctrl_qpn;
  io_ctx_->tx_ack_wr_[idx].wr.ud.remote_qkey = remote_ctx_.remote_ctrl_qpn;

  if (io_ctx_->tx_ack_sge_[idx].length <= kMaxInline) {
    io_ctx_->tx_ack_wr_[idx].send_flags |= IBV_SEND_INLINE;
  } else {
    io_ctx_->tx_ack_wr_[idx].send_flags &= ~IBV_SEND_INLINE;
  }

  io_ctx_->tx_ack_wr_[idx].next =
      (idx == kMaxAckWRs - 1) ? nullptr : &io_ctx_->tx_ack_wr_[idx + 1];

  io_ctx_->nr_tx_ack_wr_++;

  UCCL_LOG_IO << "Post " << num_ack << " ACKs";

  if (force || io_ctx_->nr_tx_ack_wr_ == kMaxAckWRs) io_ctx_->flush_acks();
}

void RDMAContext::craft_ack(SubUcclFlow* subflow, uint64_t chunk_addr,
                            int idx_in_chunk) {
  uint64_t pkt_addr = chunk_addr + CtrlChunkBuffPool::kPktSize * idx_in_chunk;
  auto* ucclsackh = reinterpret_cast<UcclSackHdr*>(pkt_addr);

  ucclsackh->peer_id = be16_t(remote_ctx_.remote_peer_id);
  ucclsackh->fid = be16_t(subflow->fid_);
  ucclsackh->ackno = be16_t(subflow->pcb.ackno().to_uint32());
  ucclsackh->path = be16_t(subflow->next_ack_path_);

  auto t4 = rdtsc();
  uint64_t t2;
  if constexpr (kTestNoHWTimestamp)
    t2 = subflow->pcb.t_remote_nic_rx;
  else
    t2 = convert_nic_to_host(subflow->pcb.t_remote_nic_rx);

  ucclsackh->remote_queueing = be64_t(to_usec(t4 - t2, freq_ghz));

  for (size_t i = 0; i < sizeof(UcclSackHdr::sack_bitmap) /
                             sizeof(UcclSackHdr::sack_bitmap[0]);
       ++i) {
    ucclsackh->sack_bitmap[i] = be64_t(subflow->pcb.sack_bitmap[i]);
  }
  ucclsackh->sack_bitmap_count = be16_t(subflow->pcb.sack_bitmap_count);

  UCCL_LOG_IO << "craft_ack ackno: " << subflow->pcb.ackno().to_uint32()
              << " for flow: " << subflow->fid_;
}

void RDMAContext::__retransmit_for_flow(void* context, bool rto) {
  SubUcclFlow* subflow = reinterpret_cast<SubUcclFlow*>(context);

  if (subflow->txtracking.empty()) {
    UCCL_LOG_IO << "No unacked chunk to retransmit for flow" << subflow->fid_;
    return;
  }

  if (subflow->pcb.rto_rexmits_consectutive >= kRTOAbortThreshold) {
    LOG_FIRST_N(ERROR, 1) << "RTO retransmission threshold reached."
                          << subflow->fid_;
  }

  // Case#1: SACK bitmap at the sender side is empty. Retransmit the oldest
  // unacked chunk.
  auto sack_bitmap_count = subflow->pcb.tx_sack_bitmap_count;
  if (!sack_bitmap_count) {
    auto chunk = subflow->txtracking.get_oldest_unacked_chunk();
    auto wr_ex = chunk.wr_ex;
    try_retransmit_chunk(subflow, wr_ex);
    // Arm timer for Retransmission
    rearm_timer_for_flow(subflow);
    if (rto) {
      subflow->pcb.stats_rto_rexmits++;
      subflow->pcb.rto_rexmits_consectutive++;
    } else {
      subflow->pcb.stats_fast_rexmits++;
    }
    return;
  }

  // Case#2: Retransmit the unacked chunks according to the SACK bitmap.
  bool done = false;
  auto tx_sack_bitmap_base = UINT_CSN(subflow->pcb.tx_sack_bitmap_base);

  uint32_t index = 0;
  while (sack_bitmap_count && index < kSackBitmapSize &&
         !subflow->txtracking.empty()) {
    auto bucket_idx = index / PCB::kSackBitmapBucketSize;
    auto sack_bitmap = subflow->pcb.tx_sack_bitmap[bucket_idx];

    auto cursor = index % PCB::kSackBitmapBucketSize;

    if ((sack_bitmap & (1ULL << cursor)) == 0) {
      // We found a hole.
      auto seqno = tx_sack_bitmap_base + index;
      DCHECK(index < subflow->txtracking.track_size());
      auto chunk = subflow->txtracking.get_unacked_chunk_from_idx(index);
      if (seqno == chunk.csn) {
        auto wr_ex = chunk.wr_ex;
        if (try_retransmit_chunk(subflow, wr_ex)) {
          done = true;
        } else {
          // We can't retransmit the chunk due to lack of credits.
          // Quit the loop.
          index = kSackBitmapSize;
        }
      } else {
        // This bit is stale and its corresponding chunk is already
        // acked. Do nothing.
        UCCL_LOG_IO << "Stale SACK bit for seqno: " << seqno.to_uint32()
                    << ", chunk.csn: " << chunk.csn << ", tx_sack_bitmap_base: "
                    << tx_sack_bitmap_base.to_uint32();
      }
    } else {
      sack_bitmap_count--;
    }
    index++;
  }

  // Arm timer for Retransmission
  rearm_timer_for_flow(subflow);
  if (done) {
    if (rto) {
      subflow->pcb.stats_rto_rexmits++;
      subflow->pcb.rto_rexmits_consectutive++;
    } else {
      subflow->pcb.stats_fast_rexmits++;
    }
  }
}

uint32_t RDMAContext::select_qpidx_pot(uint32_t msize, void* subflow_context) {
  if (can_use_last_choice(msize)) return last_qp_choice_;

  auto* sublfow = reinterpret_cast<SubUcclFlow*>(subflow_context);
  auto q1 = select_qpidx_rand();
  auto q2 = select_qpidx_rand();

  // Return the QP with lower RTT.
  auto qpidx =
      sublfow->scoreboard_rtt_[q1] < sublfow->scoreboard_rtt_[q2] ? q1 : q2;
  last_qp_choice_ = qpidx;
  return qpidx;
}

// Try to arm a timer for the given flow. If the timer is already armed, do
// nothing.
void RDMAContext::arm_timer_for_flow(void* context) {
  auto* subflow = reinterpret_cast<SubUcclFlow*>(context);
  if (!subflow->rto_armed) {
    if constexpr (kConstRTO) {
      rto_->arm_timer({this, subflow});
    } else {
      rto_->arm_timer({this, subflow},
                      std::max(kRTORTT * subflow->pcb.timely_cc.get_avg_rtt(),
                               kMinRTOUsec));
    }
    subflow->rto_armed = true;
  }
}

// Try to rearm a timer for the given flow. If the timer is not armed, arm it.
// If the timer is already armed, rearm it.
void RDMAContext::rearm_timer_for_flow(void* context) {
  auto* subflow = reinterpret_cast<SubUcclFlow*>(context);
  if (subflow->rto_armed) {
    if constexpr (kConstRTO) {
      rto_->rearm_timer({this, subflow});
    } else {
      rto_->rearm_timer({this, subflow},
                        std::max(kRTORTT * subflow->pcb.timely_cc.get_avg_rtt(),
                                 kMinRTOUsec));
    }
  } else {
    arm_timer_for_flow(subflow);
  }
}

void RDMAContext::mark_flow_timeout(void* context) {
  auto* subflow = reinterpret_cast<SubUcclFlow*>(context);
  subflow->rto_armed = false;
}

void RDMAContext::disarm_timer_for_flow(void* context) {
  auto* subflow = reinterpret_cast<SubUcclFlow*>(context);
  if (subflow->rto_armed) {
    rto_->disarm_timer({this, subflow});
    subflow->rto_armed = false;
  }
}

std::string RDMAContext::to_string() {
  std::string s;
  s.clear();

  uint32_t stats_rto_rexmits = 0;
  uint32_t stats_fast_rexmits = 0;
  uint32_t stats_accept_retr = 0;

  uint32_t stats_chunk_drop = 0;
  uint32_t stats_retr_chunk_drop = 0;
  uint32_t stats_ooo = 0;
  uint32_t stats_real_ooo = 0;
  uint32_t stats_maxooo = 0;

  for (int fid = 0; fid < nr_flows_; fid++) {
    {
      auto* flow = reinterpret_cast<UcclFlow*>(receiver_flow_tbl_[fid]);
      if (flow) {
        auto* subflow = flow->sub_flows_[engine_offset_];
        stats_accept_retr += subflow->pcb.stats_accept_retr;

        stats_chunk_drop += subflow->pcb.stats_chunk_drop;
        stats_retr_chunk_drop += subflow->pcb.stats_retr_chunk_drop;
        stats_ooo += subflow->pcb.stats_ooo;
        stats_real_ooo += subflow->pcb.stats_real_ooo;
        stats_maxooo = std::max(stats_maxooo, subflow->pcb.stats_maxooo);
        subflow->pcb.stats_maxooo = 0;  // Inaccurate is fine.
      }
    }
    {
      auto* flow = reinterpret_cast<UcclFlow*>(sender_flow_tbl_[fid]);
      if (flow) {
        auto* subflow = flow->sub_flows_[engine_offset_];
        stats_rto_rexmits += subflow->pcb.stats_rto_rexmits;
        stats_fast_rexmits += subflow->pcb.stats_fast_rexmits;
      }
    }
  }

  s += "\tRTO retr:" + std::to_string(stats_rto_rexmits) +
       "/Fast retr:" + std::to_string(stats_fast_rexmits) +
       "/Eat retr:" + std::to_string(stats_accept_retr) +
       "/Chunk drop:" + std::to_string(stats_chunk_drop) +
       "/Retr drop:" + std::to_string(stats_retr_chunk_drop) +
       "/OOO: " + std::to_string(stats_ooo) +
       "/ROOO: " + std::to_string(stats_real_ooo) +
       "/MAXOOO: " + std::to_string(stats_maxooo);

  s += "\n";

  return s;
}

}  // namespace uccl<|MERGE_RESOLUTION|>--- conflicted
+++ resolved
@@ -550,7 +550,6 @@
     // Send ctrl qpn and our peer id to remote peer.
     if constexpr (!kRCMode) {
       memcpy(buf + kTotalQP * size, &io_ctx_.ctrl_qp_->qp_num,
-<<<<<<< HEAD
              sizeof(uint32_t));
       memcpy(buf + kTotalQP * size + size, &ctrl_work.peer_id,
              sizeof(uint32_t));
@@ -570,27 +569,6 @@
     ret = receive_message(bootstrap_fd, buf, total_size);
     DCHECK(ret == total_size);
 
-=======
-             sizeof(uint32_t));
-      memcpy(buf + kTotalQP * size + size, &ctrl_work.peer_id,
-             sizeof(uint32_t));
-    }
-
-    // Wait until our turn to use bootstrap fd.
-    auto engine_offset = engine_idx_ % NUM_ENGINES;
-    while (next_install_engine->load() != engine_offset) {
-      // yield CPU
-      std::this_thread::yield();
-    }
-
-    int ret = send_message(bootstrap_fd, buf, total_size);
-    DCHECK(ret == total_size);
-
-    // Receive QPN from remote peer.
-    ret = receive_message(bootstrap_fd, buf, total_size);
-    DCHECK(ret == total_size);
-
->>>>>>> 4b96fa29
     // Let other engines to use bootstrap fd.
     next_install_engine->store(next_install_engine->load() + 1);
 
@@ -960,7 +938,6 @@
   int flag = 1;
   setsockopt(bootstrap_fd, IPPROTO_TCP, TCP_NODELAY, (void*)&flag, sizeof(int));
 
-<<<<<<< HEAD
   bool first_call = false;
   bool should_install_ctx = false;
 
@@ -971,38 +948,21 @@
 
   bool is_leader = is_local_leader(dev, local_gpuidx, factory_dev->local_ip_str,
                                   remote_dev, remote_gpuidx, remote_ip);
-=======
-  // We only allocate a peer id when the first connect() is called.
-  int first_call = 0;
->>>>>>> 4b96fa29
 
   peer_map_mu_[dev].lock();
   auto it = peer_map_[dev].find({remote_ip, remote_dev});
   if (it == peer_map_[dev].end()) {
-<<<<<<< HEAD
     peer_id = alloc_peer_id(dev);
     peer_map_[dev].insert({{remote_ip, remote_dev}, {peer_id, {}, {}, 0}});
     first_call = true;
   } else {
     peer_id = it->second.peer_id;
     first_call = false;
-=======
-    first_call = 1;
-    peer_id = alloc_peer_id(dev);
-    peer_map_[dev].insert({{remote_ip, remote_dev}, {peer_id, {}, {}, 0}});
-  } else if (it->second.ready == -1) {
-    first_call = 1;
-    peer_map_[dev][{remote_ip, remote_dev}].ready = 0;
-    peer_id = it->second.peer_id;
-  } else {
-    peer_id = it->second.peer_id;
->>>>>>> 4b96fa29
   }
   peer_map_mu_[dev].unlock();
 
   CHECK(peer_id < MAX_PEER);
 
-<<<<<<< HEAD
   if (is_leader) {
     // We are the leader, we can install ctx if we are the first call.
     should_install_ctx = first_call;
@@ -1015,21 +975,6 @@
   }
 
   if (should_install_ctx) {
-=======
-  // For the first connect(), and should_install_ctx() returns true,
-  // we install RDMA context on all engines with the help of corresponding
-  // accept() at the other side.
-  flag = first_call &&
-         should_install_ctx(dev, local_gpuidx, factory_dev->local_ip_str,
-                            remote_dev, remote_gpuidx, remote_ip);
-
-  // Send our dev, gpu and flag to the other side.
-  int buf[3] = {dev, local_gpuidx, flag};
-  ret = send_message(bootstrap_fd, buf, sizeof(int) * 3);
-  DCHECK(ret == sizeof(int) * 3) << "uccl_connect: send_message()";
-
-  if (flag) {
->>>>>>> 4b96fa29
     UCCL_LOG_EP << "connect: install_ctx_on_engines for dev/peer: " << dev
                 << "/" << peer_id;
     install_ctx_on_engines(bootstrap_fd, dev, peer_id, remote_ip, remote_dev);
@@ -1111,7 +1056,6 @@
   int flag = 1;
   setsockopt(bootstrap_fd, IPPROTO_TCP, TCP_NODELAY, (void*)&flag, sizeof(int));
 
-<<<<<<< HEAD
   bool first_call = false;
   bool should_install_ctx = false;
 
@@ -1144,25 +1088,7 @@
     // We are not the leader, let the remote side to determine if we should install ctx.
     ret = receive_message(bootstrap_fd, &should_install_ctx, sizeof(bool));
     DCHECK(ret == sizeof(bool)) << "uccl_accept: receive_message()";
-=======
-  int buf[3];
-  ret = receive_message(bootstrap_fd, buf, sizeof(int) * 3);
-  DCHECK(ret == sizeof(int) * 3) << "uccl_accept: receive_message()";
-
-  *remote_dev = buf[0];
-  remote_gpuidx = buf[1];
-  int should_install_ctx = buf[2];
-
-  peer_map_mu_[dev].lock();
-  auto it = peer_map_[dev].find({remote_ip, *remote_dev});
-  if (it != peer_map_[dev].end()) {
-    peer_id = it->second.peer_id;
-  } else {
-    peer_id = alloc_peer_id(dev);
-    peer_map_[dev].insert({{remote_ip, *remote_dev}, {peer_id, {}, {}, -1}});
->>>>>>> 4b96fa29
-  }
-  peer_map_mu_[dev].unlock();
+  }
 
   if (should_install_ctx) {
     UCCL_LOG_EP << "accept: install_ctx_on_engines for dev/peer: " << dev << "/"
