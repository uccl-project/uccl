#include "transport.h"
#include "rdma_io.h"
#include "transport_config.h"
#include "util/list.h"
#include "util/net.h"
#include "util/util.h"
#include "util_rdma.h"
#include "util_timer.h"
#include <infiniband/verbs.h>
#include <cerrno>
#include <cstdint>
#include <cstdlib>
#include <string>
#include <utility>
#include <endian.h>

namespace uccl {

void UcclFlow::poll_flow_cq(void) {
  if (!flow_cq_cnt_) return;

  auto comm_base = &recv_comm_.base;
  auto cq = comm_base->flow_cq;
  struct ibv_wc wcs[kMaxBatchCQ];

  int nb_cqe = ibv_poll_cq(cq, kMaxBatchCQ, wcs);
  for (auto i = 0; i < nb_cqe; i++) {
    auto opcode = wcs[i].opcode;
    if (opcode == IBV_WC_RDMA_WRITE) {
      // RC send completion.
      if constexpr (kRCSize > 0) {
        if (wcs[i].qp_num == comm_base->rc_qp->qp_num) {
          auto* rc_or_flush_done = (uint64_t*)wcs[i].wr_id;
          *rc_or_flush_done = true;
        }
      }
    } else if (opcode == IBV_WC_RECV_RDMA_WITH_IMM) {
      // RC recv completion.
      auto ureq = (struct ucclRequest*)wcs[i].wr_id;
      ureq->recv.data_len[0] = ntohl(wcs[i].imm_data);
      ureq->rc_or_flush_done = true;
      if (ureq->recv.data_len[0] <= NCCL_MIN_POST_RECV) {
        auto* flow = (UcclFlow*)ureq->context;
        flow->set_last_rc_size(ureq->recv.data_len[0]);
      }
    } else if (opcode == IBV_WC_RDMA_READ) {
      // GPU flush completion.
      auto* rc_or_flush_done = (uint64_t*)wcs[i].wr_id;
      *rc_or_flush_done = true;
    }
  }
  flow_cq_cnt_ -= nb_cqe;
}

void UcclFlow::post_flush(struct Mhandle** mhandles, void** data, int* size,
                          int n, uint64_t* flush_done, int last) {
  struct ibv_send_wr wr = {};
  wr.wr_id = (uint64_t)flush_done;
  wr.wr.rdma.remote_addr = reinterpret_cast<uint64_t>(data[last]);
  wr.wr.rdma.rkey = mhandles[last]->mr->rkey;
  wr.sg_list = &recv_comm_.gpu_flush_sge;
  wr.num_sge = 1;
  wr.opcode = IBV_WR_RDMA_READ;
  wr.send_flags = IBV_SEND_SIGNALED;

  struct ibv_send_wr* bad_wr;
  DCHECK(ibv_post_send(recv_comm_.gpu_flush_qp, &wr, &bad_wr) == 0);

  flow_cq_cnt_++;

  UCCL_LOG_EP << "Post flush: addr: " << wr.wr.rdma.remote_addr
              << ", rkey: " << wr.wr.rdma.rkey;
}

void UcclFlow::rc_recv(void* data, int size, struct Mhandle* mhandle,
                       struct ibv_send_wr* wr, struct ibv_sge* sge,
                       struct ucclRequest* ureq) {
  auto* comm_base = &recv_comm_.base;
  struct RemFifo* rem_fifo = comm_base->fifo;
  int slot = rem_fifo->fifo_tail % kMaxReq;
  auto elems = rem_fifo->elems[slot];
  auto qp = comm_base->fifo_qp;

  elems[0].addr = reinterpret_cast<uint64_t>(data);
  elems[0].rkey = mhandle->mr->rkey;
  elems[0].nmsgs = 1;
  // For sender to check if the receiver is ready.
  elems[0].idx = rem_fifo->fifo_tail + 1;
  elems[0].size = size;
  // For sender to know we are using RC.
  elems[0].engine_offset = RDMAEndpoint::RC_MAGIC;

  UCCL_LOG_EP << "rc_recv: posted recv addr: " << elems[0].addr
              << ", rkey: " << elems[0].rkey << ", size: " << elems[0].size;

  memset(wr, 0, sizeof(*wr));
  // Figure out the remote address to write.
  wr->wr.rdma.remote_addr =
      comm_base->remote_fifo_addr + slot * kMaxRecv * sizeof(struct FifoItem);
  wr->wr.rdma.rkey = comm_base->remote_fifo_rkey;

  sge->lkey = comm_base->fifo_mr->lkey;
  sge->addr = (uint64_t)elems;
  sge->length = 1 * sizeof(struct FifoItem);

  wr->sg_list = sge;
  wr->num_sge = 1;

  wr->opcode = IBV_WR_RDMA_WRITE;
  wr->send_flags = IBV_SEND_INLINE;

  // Occasionally post a request with the IBV_SEND_SIGNALED flag.
  if (slot == 0) {
    wr->send_flags |= IBV_SEND_SIGNALED;
    flow_cq_cnt_++;
  }

  struct ibv_send_wr* bad_wr;
  DCHECK(ibv_post_send(qp, wr, &bad_wr) == 0);

  // Post a recv buffer for consuming immedate data.
  struct ibv_recv_wr recv_wr = {};
  recv_wr.wr_id = (uint64_t)ureq;
  recv_wr.sg_list = nullptr;
  recv_wr.num_sge = 0;
  recv_wr.next = nullptr;
  struct ibv_recv_wr* bad_recv_wr;
  DCHECK(ibv_post_recv(comm_base->rc_qp, &recv_wr, &bad_recv_wr) == 0);
  flow_cq_cnt_++;

  UCCL_LOG_EP << "rc_recv: supplies buffer at recv slot: " << slot;

  rem_fifo->fifo_tail++;
}

struct FifoItem* UcclFlow::post_fifo(uint32_t engine_idx, void** data,
                                     int* size, int n, struct Mhandle** mhandle,
                                     struct ibv_send_wr* wr,
                                     struct ibv_sge* sge) {
  auto* comm_base = &recv_comm_.base;
  memset(wr, 0, sizeof(*wr));
  struct RemFifo* rem_fifo = comm_base->fifo;
  int slot = rem_fifo->fifo_tail % kMaxReq;
  auto elems = rem_fifo->elems[slot];

  for (int i = 0; i < n; i++) {
    elems[i].addr = reinterpret_cast<uint64_t>(data[i]);
    elems[i].rkey = mhandle[i]->mr->rkey;
    elems[i].nmsgs = n;
    // For sender to check if the receiver is ready.
    elems[i].idx = rem_fifo->fifo_tail + 1;
    elems[i].size = size[i];
    // For sender to decide the engine.
    elems[i].engine_offset = engine_idx % ep_->num_engines_per_dev_;

    // elems[i].rid is filled by engine. See supply_rx_buff.

    UCCL_LOG_EP << "recv_async: posted recv addr: " << elems[i].addr
                << ", rkey: " << elems[i].rkey << ", size: " << elems[i].size;
  }

  // Figure out the remote address to write.
  wr->wr.rdma.remote_addr =
      comm_base->remote_fifo_addr + slot * kMaxRecv * sizeof(struct FifoItem);
  wr->wr.rdma.rkey = comm_base->remote_fifo_rkey;

  sge->lkey = comm_base->fifo_mr->lkey;
  sge->addr = (uint64_t)elems;
  sge->length = n * sizeof(struct FifoItem);

  wr->sg_list = sge;
  wr->num_sge = 1;

  wr->opcode = IBV_WR_RDMA_WRITE;
  wr->send_flags = IBV_SEND_INLINE;

  // Occasionally post a request with the IBV_SEND_SIGNALED flag.
  if (slot == 0) {
    wr->send_flags |= IBV_SEND_SIGNALED;
    flow_cq_cnt_++;
  }

  UCCL_LOG_EP << "recv_async: provided buffer at recv slot: " << slot;

  rem_fifo->fifo_tail++;

  return elems;
}

void UcclRDMAEngine::rc_handle_completion(void) {
  int work = 0;
  for (auto& it : rdma_ctx_map_) {
    // Update ratio and offset
    it.second->update_clock(nic_ts_ratio_, nic_ts_offset_);

    if constexpr (kReceiverCCA == RECEIVER_CCA_EQDS) {
      work += it.second->poll_credit_cq();
      it.second->check_credit_rq(!work);
    }
  }

  io_ctx_.rc_poll_send_cq();

  io_ctx_.rc_poll_recv_cq();

  io_ctx_.check_srq(false);
}

void UcclRDMAEngine::uc_handle_completion(void) {
  int work = 0;
  // First, poll the CQ for Ctrl QPs and Credit QPs.

  io_ctx_.poll_ctrl_cq();

  for (auto& it : rdma_ctx_map_) {
    // Update ratio and offset
    it.second->update_clock(nic_ts_ratio_, nic_ts_offset_);

    if constexpr (kReceiverCCA == RECEIVER_CCA_EQDS)
      work += it.second->poll_credit_cq();
  }

  io_ctx_.uc_poll_send_cq();
  io_ctx_.uc_poll_recv_cq();

  for (auto& it : rdma_ctx_map_) {
    if constexpr (kReceiverCCA == RECEIVER_CCA_EQDS)
      it.second->check_credit_rq(!work);
  }

  io_ctx_.check_ctrl_rq(false);

  io_ctx_.check_srq(false);
}

void UcclRDMAEngine::handle_rx_work(void) {
  Channel::Msg rx_work;
  int budget = kMaxRxWork;

  while (!pending_rx_works_.empty() && budget--) {
    // Process pending rx works.
    auto it = pending_rx_works_.front();
    auto rdma_ctx = it.first;
    auto ureq = it.second;

    UCCL_LOG_ENGINE << "Process rx work.";
    if (rdma_ctx->supply_rx_buff(ureq) == 0) {
      pending_rx_works_.pop_front();
    } else {
      UCCL_LOG_ENGINE << "Too many inflight recv requests.";
      return;
    }
  }

  if (budget < 0) return;

  while (budget--) {
    if (jring_sc_dequeue_bulk(channel_->rx_cmdq_, &rx_work, 1, nullptr) == 0)
      break;
    // Make data written by the app thread visible to the engine.
    std::ignore = std::atomic_load_explicit(&rx_work.poll_ctx->fence,
                                            std::memory_order_relaxed);
    std::atomic_thread_fence(std::memory_order_acquire);

    auto peer_id = rx_work.peer_id;
    auto it = rdma_ctx_map_.find(peer_id);
    DCHECK(it != rdma_ctx_map_.end());
    auto rdma_ctx = it->second;

    UCCL_LOG_ENGINE << "Process rx work.";
    if (rdma_ctx->supply_rx_buff(rx_work.ureq)) {
      pending_rx_works_.push_back(std::make_pair(rdma_ctx, rx_work.ureq));
    }
  }
}

inline void RDMAEndpoint::initialize_resources(int total_num_engines) {
  // Initialize all dynamic arrays
  if (num_devices_ <= 0) {
    printf("num_devices_ is 0.");
    exit(EXIT_FAILURE);
  }

  channel_vec_.resize(total_num_engines);
  engine_vec_.resize(total_num_engines);
  engine_load_vec_.resize(total_num_engines);
  for (int i = 0; i < total_num_engines; i++) {
    engine_load_vec_[i] = std::make_unique<std::atomic<uint32_t>>(0);
  }
  eqds_.resize(num_devices_);
  p2p_listen_ports_.resize(num_devices_);
  std::fill(p2p_listen_ports_.begin(), p2p_listen_ports_.end(), 0);
  p2p_listen_fds_.resize(num_devices_);
  std::fill(p2p_listen_fds_.begin(), p2p_listen_fds_.end(), 0);

  peer_map_.resize(num_devices_);
  peer_map_mu_.resize(num_devices_);

  for (int i = 0; i < num_devices_; i++) {
    peer_map_mu_[i] = std::make_unique<std::mutex>();
  }

  flow_id_spin_.resize(num_devices_);
  next_flow_id_.resize(num_devices_);
  for (int i = 0; i < num_devices_; i++) {
    flow_id_spin_[i].resize(MAX_PEER);
    next_flow_id_[i].resize(MAX_PEER);
  }

  active_flows_vec_.resize(num_devices_);
  active_flows_spin_.resize(num_devices_);

  UCCL_LOG_EP << "Initialized " << total_num_engines << " engines for "
              << num_devices_ << " devices totally, with "
              << num_engines_per_dev_ << " engines per device";
}

void RDMAEndpoint::cleanup_resources() {
  for (auto& flows : active_flows_vec_) {
    for (auto* flow : flows) {
      if (flow) {
        delete flow;
      }
    }
    flows.clear();
  }

  active_flows_vec_.clear();
  active_flows_spin_.clear();

  for (auto* channel : channel_vec_) {
    if (channel) {
      delete channel;
    }
  }
  channel_vec_.clear();
  engine_load_vec_.clear();
  engine_vec_.clear();
  engine_id_to_engine_map_.clear();

  for (auto* eqds_ptr : eqds_) {
    if (eqds_ptr) {
      delete eqds_ptr;
    }
  }
  eqds_.clear();

  for (int fd : p2p_listen_fds_) {
    if (fd >= 0) {
      close(fd);
    }
  }
  p2p_listen_fds_.clear();
  p2p_listen_ports_.clear();

  peer_map_.clear();
  peer_map_mu_.clear();

  for (auto& spins : flow_id_spin_) {
    spins.clear();
  }
  flow_id_spin_.clear();
  for (auto& flow_ids : next_flow_id_) {
    flow_ids.clear();
  }
  next_flow_id_.clear();

  for (auto& boostrap_fd : fd_vec_) {
    close(boostrap_fd);
  }
  fd_vec_.clear();

  if (ctx_pool_) {
    delete ctx_pool_;
    ctx_pool_ = nullptr;
  }
  if (ctx_pool_buf_) {
    delete[] ctx_pool_buf_;
    ctx_pool_buf_ = nullptr;
  }
}

void UcclRDMAEngine::handle_tx_work(void) {
  Channel::Msg tx_work;
  int budget;
  uint32_t bytes = 0;

  budget = pending_tx_works_.size();
  while (!pending_tx_works_.empty() && budget--) {
    auto it = pending_tx_works_.front();
    pending_tx_works_.pop_front();
    auto rdma_ctx = it.first;
    auto ureq = it.second;
    if (!ureq) {
      UCCL_LOG_ERROR << "Null ureq in tx work\n";
      continue;
    }
    UCCL_LOG_ENGINE << "Process tx work.";
    if (!rdma_ctx->tx_message(ureq)) {
      pending_tx_works_.push_back(std::make_pair(rdma_ctx, ureq));
    }
  }

  budget = kMaxTxWork;
  while (budget--) {
    if (jring_sc_dequeue_bulk(channel_->tx_cmdq_, &tx_work, 1, nullptr) == 0)
      break;
    // Make data written by the app thread visible to the engine.
    std::ignore = std::atomic_load_explicit(&tx_work.poll_ctx->fence,
                                            std::memory_order_relaxed);
    std::atomic_thread_fence(std::memory_order_acquire);

    auto peer_id = tx_work.peer_id;
    auto it = rdma_ctx_map_.find(peer_id);
    DCHECK(it != rdma_ctx_map_.end());
    auto rdma_ctx = it->second;

    UCCL_LOG_ENGINE << "Process tx work.";
    if (!rdma_ctx->tx_message(tx_work.ureq)) {
      // Push the message to the pending transmit queue.
      pending_tx_works_.push_back(std::make_pair(rdma_ctx, tx_work.ureq));
    }

    bytes += tx_work.ureq->send.data_len;

    if (bytes >= kMaxTxBytesThres) break;
  }
}

void UcclRDMAEngine::handle_timing_wheel(void) {
  if (io_ctx_.bypass_pacing()) return;
  for (auto& it : rdma_ctx_map_) {
    it.second->burst_timing_wheel();
  }
}

void UcclRDMAEngine::run() {
  while (!shutdown_) {
    // Calculate the cycles elapsed since last periodic processing.
    auto now_tsc = rdtsc();
    auto const elapsed_tsc = now_tsc - last_periodic_tsc_;

    if (elapsed_tsc >= kSlowTimerIntervalTsc_) {
      // Perform periodic processing.
      periodic_process();
      last_periodic_tsc_ = now_tsc;
    }

    handle_clock_synchronization();

    handle_rx_work();

    handle_tx_work();

    handle_timing_wheel();

    handle_completion();
  }
  UCCL_LOG_ENGINE << "Engine " << engine_idx_ << " shutdown";
}

/**
 * @brief Method to perform periodic processing. This is called by the
 * main engine cycle (see method `Run`).
 */
void UcclRDMAEngine::periodic_process() {
  // Handle RTOs for all UC QPs.
  if (!io_ctx_.is_rc_mode()) handle_rto();

  // Handle control plane requests.
  process_ctl_reqs();
}

void UcclRDMAEngine::handle_rto() {
  if (is_no_rto()) return;

  auto expired_qp_vec = rto_tm_.check_expired();

  for (auto data : expired_qp_vec) {
    auto* rdma_ctx = reinterpret_cast<struct RDMAContext*>(data.rdma_ctx);
    auto* subflow = reinterpret_cast<struct SubUcclFlow*>(data.flow);

    DCHECK(rdma_ctx && subflow);

    rdma_ctx->mark_flow_timeout(subflow);

    rdma_ctx->rto_retransmit_for_flow(subflow);
  }
}

/// TODO: handle error case
void UcclRDMAEngine::process_ctl_reqs() {
  Channel::CtrlMsg ctrl_work;

  // Process pending install flow works.
  auto nr_pending_works = pending_install_flow_works_.size();
  while (nr_pending_works--) {
    auto ctrl_work = pending_install_flow_works_.front();
    pending_install_flow_works_.pop_front();
    handle_install_flow_on_engine(ctrl_work);
  }

  while (jring_sc_dequeue_bulk(channel_->ctrl_cmdq_, &ctrl_work, 1, nullptr) ==
         1) {
    switch (ctrl_work.opcode) {
      case Channel::CtrlMsg::kInstallCtx:
        UCCL_LOG_ENGINE << "[Engine#" << engine_idx_ << "] "
                        << "kInstallCtx";
        handle_install_ctx_on_engine(ctrl_work);
        break;
      case Channel::CtrlMsg::kInstallFlow:
        UCCL_LOG_ENGINE << "[Engine#" << engine_idx_ << "] "
                        << "kInstallFlow";
        handle_install_flow_on_engine(ctrl_work);
        break;
      default:
        break;
    }
  }
}

void UcclRDMAEngine::handle_install_flow_on_engine(
    Channel::CtrlMsg& ctrl_work) {
  if (rdma_ctx_map_.find(ctrl_work.peer_id) == rdma_ctx_map_.end()) {
    pending_install_flow_works_.push_back(ctrl_work);
    return;
  }

  auto* rdma_ctx = rdma_ctx_map_[ctrl_work.peer_id];
  auto* poll_ctx = ctrl_work.poll_ctx;
  auto flow_id = ctrl_work.meta.install_flow.flow_id;
  auto* flow = reinterpret_cast<UcclFlow*>(ctrl_work.meta.install_flow.context);
  auto is_send = ctrl_work.meta.install_flow.is_send;

  DCHECK(flow_id < MAX_FLOW) << flow_id << ", " << MAX_FLOW;

  if (is_send) {
    rdma_ctx->add_sender_flow(flow, flow_id);
    io_ctx_.record_sender_ctx_mapping(ctrl_work.peer_id, flow_id, rdma_ctx);
  } else {
    rdma_ctx->add_receiver_flow(flow, flow_id);
    if constexpr (kReceiverCCA == RECEIVER_CCA_EQDS) {
      auto* subflow = flow->sub_flows_[engine_idx_ % ucclParamNUM_ENGINES()];

      subflow->pcb.eqds_cc.set_fid(flow_id);
      // All subflows belong to the same RDMAContext share the same
      // PacerCreditQPWrapper.
      subflow->pcb.eqds_cc.set_pacer_credit_qpw(&rdma_ctx->pc_qpw_);

      subflow->pcb.eqds_cc.init_active_item();
      subflow->pcb.eqds_cc.init_idle_item();

      subflow->pcb.eqds_cc.highest_pull_target_.store(
          eqds::EQDSCC::INIT_PULL_QUANTA);
      subflow->pcb.eqds_cc.latest_pull_ = eqds::EQDSCC::INIT_PULL_QUANTA;

      eqds_->request_pull(&subflow->pcb.eqds_cc);
    }
  }

  UCCL_LOG_ENGINE << "Installed flow: " << flow_id
                  << ", peerid: " << ctrl_work.peer_id
                  << " on engine: " << engine_idx_
                  << (is_send ? " (send)" : " (recv)")
                  << ", RDMAContext: " << rdma_ctx;

  uccl_wakeup(poll_ctx);
}

void UcclRDMAEngine::handle_install_ctx_on_engine(Channel::CtrlMsg& ctrl_work) {
  int ret;
  auto meta = ctrl_work.meta;
  auto info = &meta.install_ctx;

  int bootstrap_fd = info->bootstrap_fd;
  auto dev = dev_;

  RDMAContext* rdma_ctx;

  auto* next_install_engine = info->next_install_engine;

  {
    DCHECK(rdma_ctx_map_.find(ctrl_work.peer_id) == rdma_ctx_map_.end())
        << "PID:" << getpid() << ", peer_id:" << ctrl_work.peer_id
        << ", dev:" << dev << ", poll_ctx:" << ctrl_work.poll_ctx;

    rdma_ctx = RDMAFactory::CreateContext(
        &rto_tm_, &engine_outstanding_bytes_, eqds_, dev,
        engine_idx_ % ucclParamNUM_ENGINES(), meta, &io_ctx_);
    std::tie(std::ignore, ret) =
        rdma_ctx_map_.insert({ctrl_work.peer_id, rdma_ctx});
    DCHECK(ret);
  }

  // Create a thread to handle the QP setup to avoid blocking the engine.
  std::thread qp_setup_thread([this, ctrl_work, rdma_ctx, bootstrap_fd, dev,
                               next_install_engine]() {
    UCCL_LOG_ENGINE << "Engine#" << engine_idx_ << " launched QP setup thread";
    auto meta = ctrl_work.meta;
    auto info = &meta.install_ctx;
    auto* poll_ctx = ctrl_work.poll_ctx;
    // Send QPN to remote peer.
    int const size = sizeof(uint32_t);
    auto total_size = kTotalQP * size;

    if (!rdma_ctx->rc_mode()) {
      total_size += size; /* ctrl qpn */
      total_size += size; /* peer id */
    }

    char buf[total_size];
    for (auto i = 0; i < ucclParamPORT_ENTROPY(); i++) {
      memcpy(buf + i * size, &rdma_ctx->dp_qps_[i].qp->qp_num,
             sizeof(uint32_t));
    }

    if constexpr (kReceiverCCA == RECEIVER_CCA_EQDS) {
      memcpy(buf + ucclParamPORT_ENTROPY() * size,
             &rdma_ctx->credit_qp_->qp_num, sizeof(uint32_t));
    }

    // Send ctrl qpn and our peer id to remote peer.
    if (!rdma_ctx->rc_mode()) {
      memcpy(buf + kTotalQP * size, &io_ctx_.ctrl_qp_->qp_num,
             sizeof(uint32_t));
      memcpy(buf + kTotalQP * size + size, &ctrl_work.peer_id,
             sizeof(uint32_t));
    }

    // Wait until our turn to use bootstrap fd.
    auto engine_offset = engine_idx_ % ucclParamNUM_ENGINES();
    while (next_install_engine->load() != engine_offset) {
      // yield CPU
      std::this_thread::yield();
    }

    int ret = send_message(bootstrap_fd, buf, total_size);
    DCHECK(ret == total_size);

    // Receive QPN from remote peer.
    ret = receive_message(bootstrap_fd, buf, total_size);
    DCHECK(ret == total_size);

    // Let other engines to use bootstrap fd.
    next_install_engine->store(next_install_engine->load() + 1);

    // Modify QPs to RTR and RTS.
    for (auto i = 0; i < ucclParamPORT_ENTROPY(); i++) {
      auto remote_qpn = *reinterpret_cast<uint32_t*>(buf + i * size);
      auto qp = rdma_ctx->dp_qps_[i].qp;

      ret = modify_qp_rtr(qp, dev, &rdma_ctx->remote_ctx_, remote_qpn);
      DCHECK(ret == 0) << "Failed to modify data path QP to RTR";

      ret = modify_qp_rts(qp, rdma_ctx->rc_mode());
      DCHECK(ret == 0) << "Failed to modify data path QP to RTS";
    }

    if constexpr (kReceiverCCA == RECEIVER_CCA_EQDS) {
      auto credit_rqpn =
          *reinterpret_cast<uint32_t*>(buf + ucclParamPORT_ENTROPY() * size);
      auto credit_qp = rdma_ctx->credit_qp_;
      ret = modify_qp_rtr(credit_qp, dev, &rdma_ctx->remote_ctx_, credit_rqpn);
      DCHECK(ret == 0) << "Failed to modify Ctrl QP to RTR";
      ret = modify_qp_rts(credit_qp, false);
      DCHECK(ret == 0) << "Failed to modify Ctrl QP to RTS";
    }

    if (!rdma_ctx->rc_mode()) {
      auto ctrl_qpn = *reinterpret_cast<uint32_t*>(buf + kTotalQP * size);
      auto remote_peer_id =
          *reinterpret_cast<uint32_t*>(buf + kTotalQP * size + size);
      rdma_ctx->remote_ctx_.remote_ctrl_qpn = ctrl_qpn;
      rdma_ctx->remote_ctx_.remote_peer_id = remote_peer_id;
    }

    UCCL_LOG_ENGINE << "Installed ctx: " << ctrl_work.peer_id
                    << " on engine: " << engine_idx_
                    << ", RDMAContext: " << rdma_ctx;

    uccl_wakeup(poll_ctx);
  });

  // Detach the thread to allow it to run independently.
  qp_setup_thread.detach();
}

RDMAEndpoint::RDMAEndpoint(int num_engines_per_dev)
    : num_engines_per_dev_(num_engines_per_dev),
      stats_thread_([this]() { stats_thread_fn(); }) {
#ifndef DISABLE_CALL_ONCE_STATIC
  static std::once_flag flag_once;
  std::call_once(flag_once, [&]() {
#endif
    num_devices_ = RDMAFactory::init_devs();
    if (num_devices_ <= 0) {
      printf("Failed to initialize RDMA devices.\n");
      exit(EXIT_FAILURE);
    }
#ifndef DISABLE_CALL_ONCE_STATIC
  });
#endif

  rdma_ctl_ = rdma_ctl;

  ctx_pool_ = new SharedPool<PollCtx*, true>(
      kMaxInflightMsg, [](PollCtx* ctx) { ctx->clear(); });
  ctx_pool_buf_ = new uint8_t[kMaxInflightMsg * sizeof(PollCtx)];
  for (int i = 0; i < kMaxInflightMsg; i++) {
    ctx_pool_->push(new (ctx_pool_buf_ + i * sizeof(PollCtx)) PollCtx());
  }
  int total_num_engines = num_devices_ * num_engines_per_dev;
  initialize_resources(total_num_engines);

  for (int i = 0; i < total_num_engines; i++) channel_vec_[i] = new Channel();

  if constexpr (kReceiverCCA == RECEIVER_CCA_EQDS) {
    // Receiver-driven congestion control per device.
    for (int i = 0; i < get_num_devices(); i++) {
      auto factory_dev = RDMAFactory::get_factory_dev(i);
      eqds_[i] = new eqds::EQDS(i, factory_dev->link_bw);
    }
  }

  ib_relaxed_ordering_enabled_ = ncclIbRelaxedOrderingCapable();
  UCCL_LOG_EP << "IB relaxed ordering enabled: "
              << ib_relaxed_ordering_enabled_;
}

int try_bind_listen_socket(int* sock_fd, int base_port,
                           int max_attempts = 100) {
  struct sockaddr_in addr;
  int port = base_port;

  for (int attempt = 0; attempt < max_attempts; ++attempt, ++port) {
    int fd = socket(AF_INET, SOCK_STREAM, 0);
    if (fd < 0) {
      perror("socket");
      return -1;
    }

    int opt = 1;
    setsockopt(fd, SOL_SOCKET, SO_REUSEADDR, &opt, sizeof(opt));
    memset(&addr, 0, sizeof(addr));
    addr.sin_family = AF_INET;
    addr.sin_addr.s_addr = htonl(INADDR_ANY);
    addr.sin_port = htons(port);

    if (bind(fd, (struct sockaddr*)&addr, sizeof(addr)) == 0) {
      if (listen(fd, 128) != 0) {
        perror("listen");
        close(fd);
        return -1;
      }
      *sock_fd = fd;
      return port;
    }
    close(fd);
  }
  return -1;
}

bool RDMAEndpoint::initialize_engine_by_dev(int dev,
                                            bool enable_p2p_listen = false) {
<<<<<<< HEAD
#ifndef DISABLE_CALL_ONCE_STATIC
  static std::vector<std::once_flag> flags_per_dev_(num_devices_);
  std::call_once(flags_per_dev_[dev], [this, dev, enable_p2p_listen]() {
#endif
=======
  static std::vector<std::once_flag> flags_per_dev_(MAX_IB_DEVS);
  bool called = false;
  std::call_once(flags_per_dev_[dev], [this, dev, enable_p2p_listen,
                                       &called]() {
    called = true;
>>>>>>> bde34635
    int start_engine_idx = dev * num_engines_per_dev_;
    int end_engine_idx = (dev + 1) * num_engines_per_dev_ - 1;
    int numa_node = RDMAFactory::get_factory_dev(dev)->numa_node;

    for (int engine_id = start_engine_idx; engine_id <= end_engine_idx;
         engine_id++) {
      int engine_cpu_id =
          ENGINE_CPU_START_LIST[dev] + engine_id % num_engines_per_dev_;
      UcclRDMAEngine* engine_ptr;
      {
        std::lock_guard<std::mutex> lock(engine_map_mu_);
        if (engine_id_to_engine_map_.find(engine_id) !=
            engine_id_to_engine_map_.end()) {
          UCCL_LOG_ENGINE << "Engine " << engine_id << " already exists.";
          exit(EXIT_FAILURE);
        }
        engine_id_to_engine_map_[engine_id] = std::make_unique<UcclRDMAEngine>(
            dev, engine_id, channel_vec_[engine_id], eqds_[dev]);

        engine_ptr = engine_id_to_engine_map_[engine_id].get();
      }
      {
        std::lock_guard<std::mutex> lock(engine_th_mu_);
        engine_th_vec_.emplace_back(std::make_unique<std::thread>(
            [engine_ptr, engine_id, engine_cpu_id, numa_node]() {
              if (ucclParamPIN_TO_NUMA()) {
                UCCL_LOG_ENGINE << "[Engine#" << engine_id << "] "
                                << "running on NUMA node " << numa_node;
                pin_thread_to_numa(numa_node);
              } else {
                DCHECK(engine_cpu_id < NUM_CPUS)
                    << "The target CPU id " << engine_cpu_id
                    << " is out of range, available CPUs:" << NUM_CPUS;
                UCCL_LOG_ENGINE << "[Engine#" << engine_id << "] "
                                << "running on CPU " << engine_cpu_id;
                pin_thread_to_cpu(engine_cpu_id);
              }
              engine_ptr->run();
            }));
      }
    }
    if (enable_p2p_listen) {
      p2p_listen_ports_[dev] = create_listen_socket(&p2p_listen_fds_[dev]);
      DCHECK(p2p_listen_ports_[dev] >= 0)
          << "Failed to bind after trying many ports!";
      printf("P2P listening on port %d\n", p2p_listen_ports_[dev]);
    }
#ifndef DISABLE_CALL_ONCE_STATIC
  });
<<<<<<< HEAD
#endif
  return true;
=======

  return called;
>>>>>>> bde34635
}

inline uint32_t RDMAEndpoint::find_pot_load_engine_idx(int dev) {
  auto c1 = find_oblivious_engine_idx(dev);
  auto c2 = find_least_loaded_engine_idx(dev);
  return engine_load_vec_[c1]->load() < engine_load_vec_[c2]->load() ? c1 : c2;
}

inline uint32_t RDMAEndpoint::find_least_loaded_engine_idx(int dev) {
  auto first_engine_idx = find_first_engine_idx_on_dev(dev);
  auto last_engine_idx = first_engine_idx + num_engines_per_dev_ - 1;

  uint32_t min_load = std::numeric_limits<uint32_t>::max();
  uint32_t candidate = 0;
  for (uint32_t i = first_engine_idx; i <= last_engine_idx; i++) {
    uint32_t load = engine_load_vec_[i]->load();
    if (load < min_load) {
      min_load = load;
      candidate = i;
    }
  }
  return candidate;
}

inline uint32_t RDMAEndpoint::find_oblivious_engine_idx(int dev) {
  return find_first_engine_idx_on_dev(dev) + std::rand() % num_engines_per_dev_;
}

inline uint32_t RDMAEndpoint::find_rr_engine_idx(int dev,
                                                 uint32_t* next_candidate) {
  uint32_t candidate = find_first_engine_idx_on_dev(dev) + *next_candidate;
  *next_candidate = (*next_candidate + 1) % num_engines_per_dev_;
  return candidate;
}

void UcclRDMAEngine::release() {
  for (auto& it : rdma_ctx_map_) {
    delete it.second;
  }
  rdma_ctx_map_.clear();
}

RDMAEndpoint::~RDMAEndpoint() {
  for (auto& [engine_id, engine] : engine_id_to_engine_map_) {
    engine->shutdown();
  }

  for (auto& engine_th : engine_th_vec_) {
    if (engine_th) {
      engine_th->join();
    }
  }
  for (auto& [engine_id, engine] : engine_id_to_engine_map_) {
    engine->release();
  }

  cleanup_resources();

  {
    std::lock_guard<std::mutex> lock(stats_mu_);
    shutdown_ = true;
    stats_cv_.notify_all();
  }

  if (stats_thread_.joinable()) {
    stats_thread_.join();
  }
}

PollCtx* RDMAEndpoint::install_flow_on_engine(uint32_t engine_idx,
                                              PeerID peer_id,
                                              union CtrlMeta meta) {
  auto* cmdq = channel_vec_[engine_idx]->ctrl_cmdq_;

  auto* poll_ctx = ctx_pool_->pop();
  Channel::CtrlMsg ctrl_msg = {
      .opcode = Channel::CtrlMsg::Op::kInstallFlow,
      .peer_id = peer_id,
      .meta = meta,
      .poll_ctx = poll_ctx,
  };

  while (jring_mp_enqueue_bulk(cmdq, &ctrl_msg, 1, nullptr) != 1) {
  }

  return poll_ctx;
}

PollCtx* RDMAEndpoint::install_ctx_on_engine(uint32_t engine_idx,
                                             PeerID peer_id,
                                             union CtrlMeta meta) {
  auto* cmdq = channel_vec_[engine_idx]->ctrl_cmdq_;

  auto* poll_ctx = ctx_pool_->pop();
  Channel::CtrlMsg ctrl_msg = {
      .opcode = Channel::CtrlMsg::Op::kInstallCtx,
      .peer_id = peer_id,
      .meta = meta,
      .poll_ctx = poll_ctx,
  };

  while (jring_mp_enqueue_bulk(cmdq, &ctrl_msg, 1, nullptr) != 1) {
  }

  UCCL_LOG_EP << "Request to install context on engine" << engine_idx
              << " for peer " << peer_id;

  return poll_ctx;
}

std::vector<PollCtx*> RDMAEndpoint::install_flow_on_engines(
    int dev, PeerID peer_id, FlowID flow_id, UcclFlow* flow, bool is_send) {
  union CtrlMeta meta = {};
  auto* info = &meta.install_flow;

  info->flow_id = flow_id;
  info->context = flow;
  info->is_send = is_send;

  std::vector<PollCtx*> poll_ctx_vec;
  for (int i = 0; i < num_engines_per_dev_; i++) {
    auto engine_idx = find_first_engine_idx_on_dev(dev) + i;
    auto* poll_ctx = install_flow_on_engine(engine_idx, peer_id, meta);
    poll_ctx_vec.push_back(poll_ctx);
  }

  UCCL_LOG_EP << "Installed flow " << flow_id << " on all engines";
  return poll_ctx_vec;
}

void RDMAEndpoint::install_ctx_on_engines(int fd, int dev, PeerID peer_id,
                                          std::string remote_ip, int remote_dev,
                                          int remote_gpuidx) {
  union CtrlMeta meta = {};
  auto* info = &meta.install_ctx;

  // synchronize GID and PortAttr with remote peer.
  int ret;
  auto factory_dev = RDMAFactory::get_factory_dev(dev);
  DCHECK(factory_dev) << "install_ctx_on_engines: get_factory_dev()";

  ret = send_message(fd, &factory_dev->gid.raw, 16);
  DCHECK(ret == 16) << "Failed to send GID";
  ret = receive_message(fd, &info->remote_gid.raw, 16);
  DCHECK(ret == 16) << "Failed to receive GID";

  ret = send_message(fd, &factory_dev->port_attr, sizeof(ibv_port_attr));
  DCHECK(ret == sizeof(ibv_port_attr)) << "Failed to send PortAttr";
  ret = receive_message(fd, &info->remote_port_attr, sizeof(ibv_port_attr));
  DCHECK(ret == sizeof(ibv_port_attr)) << "Failed to receive PortAttr";

  // Update peer map. Let other connect() go ahead.
  peer_map_mu_[dev]->lock();
  peer_map_[dev][{remote_ip, remote_dev, remote_gpuidx}].ready = 1;
  peer_map_[dev][{remote_ip, remote_dev, remote_gpuidx}].remote_gid =
      info->remote_gid;
  peer_map_[dev][{remote_ip, remote_dev, remote_gpuidx}].remote_port_attr =
      info->remote_port_attr;
  peer_map_mu_[dev]->unlock();

  std::atomic<int> next_install_engine = 0;
  info->next_install_engine = &next_install_engine;
  info->bootstrap_fd = fd;

  std::vector<PollCtx*> poll_ctx_vec;

  for (int i = 0; i < num_engines_per_dev_; i++) {
    auto engine_idx = find_first_engine_idx_on_dev(dev) + i;
    auto* poll_ctx = install_ctx_on_engine(engine_idx, peer_id, meta);
    poll_ctx_vec.push_back(poll_ctx);
  }
  for (auto* poll_ctx : poll_ctx_vec) {
    uccl_wait(poll_ctx);
  }
}

ConnID RDMAEndpoint::uccl_connect(int dev, int local_gpuidx, int remote_dev,
                                  int remote_gpuidx, std::string remote_ip,
                                  uint16_t remote_port) {
  struct sockaddr_in serv_addr = {};
  struct hostent* server;
  int ret;
  int bootstrap_fd;
  PeerID peer_id;
  struct RemoteRDMAContext remote_ctx;
  FlowID flow_id;

  bootstrap_fd = socket(AF_INET, SOCK_STREAM, 0);
  DCHECK(bootstrap_fd >= 0) << "uccl_connect: socket()";

  server = gethostbyname(remote_ip.c_str());
  DCHECK(server) << "uccl_connect: gethostbyname() " << remote_ip;

  // Force the socket to bind to the local IP address.
  sockaddr_in localaddr = {};
  localaddr.sin_family = AF_INET;
  auto* factory_dev = RDMAFactory::get_factory_dev(dev);
  DCHECK(factory_dev) << "uccl_connect: get_factory_dev()";
  localaddr.sin_addr.s_addr = str_to_ip(factory_dev->local_ip_str.c_str());
  ret = bind(bootstrap_fd, (sockaddr*)&localaddr, sizeof(localaddr));
  DCHECK(ret == 0) << "uccl_connect: bind()";

  serv_addr.sin_family = AF_INET;
  serv_addr.sin_addr.s_addr = str_to_ip(remote_ip.c_str());
  serv_addr.sin_port = htons(remote_port);

  UCCL_LOG_EP << "connecting to "
              << "<" << remote_ip << ", " << remote_dev << ">:" << remote_port
              << " local/remote gpuidx: " << local_gpuidx << "/"
              << remote_gpuidx;

  // Connect and set nonblocking and nodelay
  while (
      connect(bootstrap_fd, (struct sockaddr*)&serv_addr, sizeof(serv_addr))) {
    UCCL_LOG_EP << "connecting... Make sure the server is up.";
    std::this_thread::sleep_for(std::chrono::milliseconds(1));
  }

  int flag = 1;
  setsockopt(bootstrap_fd, IPPROTO_TCP, TCP_NODELAY, (void*)&flag, sizeof(int));
  uint16_t local_port = 0;
  {
    struct sockaddr_in local_addr_check = {};
    socklen_t addr_len = sizeof(local_addr_check);
    ret = getsockname(bootstrap_fd, (struct sockaddr*)&local_addr_check,
                      &addr_len);
    DCHECK(ret == 0) << "getsockname() failed";
    local_port = ntohs(local_addr_check.sin_port);
  }

  bool first_call = false;
  bool should_install_ctx = false;

  // Send our dev, gpu to the other side.
  int buf[2] = {dev, local_gpuidx};
  ret = send_message(bootstrap_fd, buf, sizeof(int) * 2);
  DCHECK(ret == sizeof(int) * 2) << "uccl_connect: send_message()";

  bool is_leader =
      is_local_leader(dev, local_gpuidx, factory_dev->local_ip_str, local_port,
                      remote_dev, remote_gpuidx, remote_ip, remote_port);

  peer_map_mu_[dev]->lock();
  auto it = peer_map_[dev].find({remote_ip, remote_dev, remote_gpuidx});
  if (it == peer_map_[dev].end()) {
    peer_id = alloc_peer_id();
    peer_map_[dev].insert(
        {{remote_ip, remote_dev, remote_gpuidx}, {peer_id, {}, {}, 0}});
    first_call = true;
  } else {
    peer_id = it->second.peer_id;
    first_call = false;
  }
  peer_map_mu_[dev]->unlock();

  CHECK(peer_id < MAX_PEER)
      << "peer_id:" << peer_id << ", MAX_PEER:" << MAX_PEER;

  if (is_leader) {
    // We are the leader, we can install ctx if we are the first call.
    should_install_ctx = first_call;
    ret = send_message(bootstrap_fd, &first_call, sizeof(bool));
    DCHECK(ret == sizeof(bool)) << "uccl_connect: send_message()";
  } else {
    // We are not the leader, let the remote side to determine if we should
    // install ctx.
    ret = receive_message(bootstrap_fd, &should_install_ctx, sizeof(bool));
    DCHECK(ret == sizeof(bool)) << "uccl_connect: receive_message()";
  }

  if (should_install_ctx) {
    UCCL_LOG_EP << "connect: install_ctx_on_engines for dev/peer: " << dev
                << "/" << peer_id;
    install_ctx_on_engines(bootstrap_fd, dev, peer_id, remote_ip, remote_dev,
                           remote_gpuidx);
  }

  // Negotiate FlowID with server.
  ret = receive_message(bootstrap_fd, &flow_id, sizeof(FlowID));
  DCHECK(ret == sizeof(FlowID)) << "uccl_connect: receive_message()";

  UCCL_LOG_EP << "PID:" << getpid()
              << " connect: receive proposed FlowID: " << std::hex << "0x"
              << flow_id << " for dev/peer: " << dev << "/" << peer_id
              << ", local_gpuidx:" << local_gpuidx
              << ", remote_gpuidx:" << remote_gpuidx;

  // Create a new UcclFlow.
  auto* flow =
      new UcclFlow(this, dev, peer_id, flow_id, remote_ip, remote_dev, true);
  DCHECK(flow);

  auto poll_ctx_vec =
      install_flow_on_engines(dev, peer_id, flow_id, flow, true);

  auto remote_fifo_qpn = flow->create_fifo_and_gpuflush(bootstrap_fd, dev);

  while (1) {
    peer_map_mu_[dev]->lock();
    auto it = peer_map_[dev].find({remote_ip, remote_dev, remote_gpuidx});
    DCHECK(it != peer_map_[dev].end());

    if (it->second.ready == 1) {
      remote_ctx.remote_gid = it->second.remote_gid;
      remote_ctx.remote_port_attr = it->second.remote_port_attr;
      peer_map_mu_[dev]->unlock();
      break;
    }

    peer_map_mu_[dev]->unlock();
    std::this_thread::sleep_for(std::chrono::milliseconds(1));
  }

  flow->modify_fifo(bootstrap_fd, dev, remote_ctx, remote_fifo_qpn);

  active_flows_spin_[dev].Lock();
  active_flows_vec_[dev].push_back(flow);
  active_flows_spin_[dev].Unlock();

  {
    std::lock_guard<std::mutex> lock(fd_vec_mu_);
    fd_vec_.push_back(bootstrap_fd);
  }

  for (auto* poll_ctx : poll_ctx_vec) {
    uccl_wait(poll_ctx);
  }

  return ConnID{.context = flow,
                .sock_fd = bootstrap_fd,
                .flow_id = flow_id,
                .peer_id = peer_id,
                .dev = dev};
}

ConnID RDMAEndpoint::uccl_accept(int dev, int listen_fd, int local_gpuidx,
                                 std::string& remote_ip, int* remote_dev) {
  struct sockaddr_in cli_addr;
  socklen_t clien = sizeof(cli_addr);
  int bootstrap_fd;
  int ret;
  PeerID peer_id;
  struct RemoteRDMAContext remote_ctx;
  FlowID flow_id;

  int remote_gpuidx;

  auto* factory_dev = RDMAFactory::get_factory_dev(dev);
  DCHECK(factory_dev) << "uccl_accept: get_factory_dev()";

  // Debug: Check if listen_fd is valid
  if (listen_fd < 0) {
    LOG(ERROR) << "uccl_accept: Invalid listen_fd: " << listen_fd;
  } else {
    // Check socket state
    int optval;
    socklen_t optlen = sizeof(optval);
    if (getsockopt(listen_fd, SOL_SOCKET, SO_ACCEPTCONN, &optval, &optlen) ==
        0) {
      LOG(INFO) << "uccl_accept: listen_fd " << listen_fd
                << " acceptconn: " << optval;
    }
  }

  bootstrap_fd = accept(listen_fd, (struct sockaddr*)&cli_addr, &clien);
  if (bootstrap_fd < 0) {
    LOG(ERROR) << "uccl_accept: accept() failed with errno: " << errno << " ("
               << strerror(errno) << "), listen_fd: " << listen_fd;
  }
  DCHECK(bootstrap_fd >= 0) << "uccl_accept: accept()";

  uint16_t local_port;
  {
    struct sockaddr_in local_addr = {};
    socklen_t len = sizeof(local_addr);
    int ret = getsockname(bootstrap_fd, (struct sockaddr*)&local_addr, &len);
    DCHECK(ret == 0) << "getsockname() failed ";
    local_port = ntohs(local_addr.sin_port);
  }
  remote_ip = ip_to_str(cli_addr.sin_addr.s_addr);

  UCCL_LOG_EP << "accept from " << remote_ip << ":" << cli_addr.sin_port;

  int flag = 1;
  setsockopt(bootstrap_fd, IPPROTO_TCP, TCP_NODELAY, (void*)&flag, sizeof(int));

  bool first_call = false;
  bool should_install_ctx = false;

  int buf[2];
  ret = receive_message(bootstrap_fd, buf, sizeof(int) * 2);
  DCHECK(ret == sizeof(int) * 2) << "uccl_accept: receive_message()";
  *remote_dev = buf[0];
  remote_gpuidx = buf[1];
  uint16_t remote_port = ntohs(cli_addr.sin_port);
  bool is_leader =
      is_local_leader(dev, local_gpuidx, factory_dev->local_ip_str, local_port,
                      *remote_dev, remote_gpuidx, remote_ip, remote_port);
  peer_map_mu_[dev]->lock();
  auto it = peer_map_[dev].find({remote_ip, *remote_dev, remote_gpuidx});
  if (it == peer_map_[dev].end()) {
    peer_id = alloc_peer_id();
    peer_map_[dev].insert(
        {{remote_ip, *remote_dev, remote_gpuidx}, {peer_id, {}, {}, 0}});
    first_call = true;
  } else {
    peer_id = it->second.peer_id;
    first_call = false;
  }
  peer_map_mu_[dev]->unlock();

  if (is_leader) {
    // We are the leader, we can install ctx if we are the first call.
    should_install_ctx = first_call;
    ret = send_message(bootstrap_fd, &first_call, sizeof(bool));
    DCHECK(ret == sizeof(bool)) << "uccl_accept: send_message()";
  } else {
    // We are not the leader, let the remote side to determine if we should
    // install ctx.
    ret = receive_message(bootstrap_fd, &should_install_ctx, sizeof(bool));
    DCHECK(ret == sizeof(bool)) << "uccl_accept: receive_message()";
  }

  if (should_install_ctx) {
    UCCL_LOG_EP << "accept: install_ctx_on_engines for dev/peer: " << dev << "/"
                << peer_id;
    install_ctx_on_engines(bootstrap_fd, dev, peer_id, remote_ip, *remote_dev,
                           remote_gpuidx);
  }

  // Negotiate FlowID with client.
  flow_id_spin_[dev][peer_id].Lock();
  flow_id = next_flow_id_[dev][peer_id]++;
  flow_id_spin_[dev][peer_id].Unlock();

  ret = send_message(bootstrap_fd, &flow_id, sizeof(FlowID));
  DCHECK(ret == sizeof(FlowID));

  UCCL_LOG_EP << "PID:" << getpid() << " accept: propose FlowID: " << std::hex
              << "0x" << flow_id << " for dev/peer: " << dev << "/" << peer_id;

  // Create a new UcclFlow.
  auto* flow =
      new UcclFlow(this, dev, peer_id, flow_id, remote_ip, *remote_dev, false);
  DCHECK(flow);

  auto poll_ctx_vec =
      install_flow_on_engines(dev, peer_id, flow_id, flow, false);

  auto remote_fifo_qpn = flow->create_fifo_and_gpuflush(bootstrap_fd, dev);

  while (1) {
    peer_map_mu_[dev]->lock();

    auto it = peer_map_[dev].find({remote_ip, *remote_dev, remote_gpuidx});
    DCHECK(it != peer_map_[dev].end());

    if (it->second.ready == 1) {
      remote_ctx.remote_gid = it->second.remote_gid;
      remote_ctx.remote_port_attr = it->second.remote_port_attr;
      peer_map_mu_[dev]->unlock();
      break;
    }

    peer_map_mu_[dev]->unlock();
    std::this_thread::sleep_for(std::chrono::milliseconds(1));
  }

  flow->modify_fifo(bootstrap_fd, dev, remote_ctx, remote_fifo_qpn);

  active_flows_spin_[dev].Lock();
  active_flows_vec_[dev].push_back(flow);
  active_flows_spin_[dev].Unlock();

  {
    std::lock_guard<std::mutex> lock(fd_vec_mu_);
    fd_vec_.push_back(bootstrap_fd);
  }

  for (auto* poll_ctx : poll_ctx_vec) {
    uccl_wait(poll_ctx);
  }

  return ConnID{.context = flow,
                .sock_fd = bootstrap_fd,
                .flow_id = flow_id,
                .peer_id = peer_id,
                .dev = dev};
}

bool UcclFlow::check_fifo_ready(int* ret_slot, int* ret_nmsgs) {
  int slot = send_comm_.fifo_head % kMaxReq;
  auto rem_fifo = send_comm_.base.fifo;
  volatile struct FifoItem* slots = rem_fifo->elems[slot];

  auto idx = send_comm_.fifo_head + 1;

  if (slots[0].idx != idx) return false;

  // Wait until all slots are ready
  auto nmsgs = slots[0].nmsgs;
  for (int i = 1; i < nmsgs; i++)
    while (slots[i].idx != idx) {
    }

  UCCL_LOG_EP << "send_async: found that receiver is ready to receive";

  __sync_synchronize();

  *ret_slot = slot;
  *ret_nmsgs = nmsgs;

  return true;
}

void UcclFlow::rc_send(struct ucclRequest* ureq) {
  auto* qp = send_comm_.base.rc_qp;
  auto size = ureq->send.data_len;
  auto laddr = ureq->send.laddr;
  auto raddr = ureq->send.raddr;
  auto lkey = ureq->send.lkey;
  auto rkey = ureq->send.rkey;

  struct ibv_sge sge;
  struct ibv_send_wr wr, *bad_wr = nullptr;

  sge.addr = laddr;
  sge.lkey = lkey;
  sge.length = size;

  wr.sg_list = &sge;
  wr.num_sge = 1;
  wr.next = nullptr;

  wr.opcode = IBV_WR_RDMA_WRITE_WITH_IMM;
  wr.imm_data = htonl(size);
  wr.wr.rdma.remote_addr = raddr;
  wr.wr.rdma.rkey = rkey;

  wr.send_flags = IBV_SEND_SIGNALED;

  if (size <= kMaxInline) {
    wr.send_flags |= IBV_SEND_INLINE;
  }

  wr.wr_id = (uint64_t)&ureq->rc_or_flush_done;

  DCHECK(ibv_post_send(qp, &wr, &bad_wr) == 0) << "Failed to post send";
  flow_cq_cnt_++;
}

void UcclFlow::post_multi_send(struct ucclRequest** ureqs,
                               uint32_t engine_offset) {
  if (engine_offset == RDMAEndpoint::RC_MAGIC) {
    ureqs[0]->type = ReqTxRC;
    rc_send(ureqs[0]);
    return;
  }

  DCHECK(engine_offset < ucclParamNUM_ENGINES()) << engine_offset;

  uint32_t engine_idx = ep_->find_first_engine_idx_on_dev(dev_) + engine_offset;
  auto txq = ep_->channel_vec_[engine_idx]->tx_cmdq_;
  auto n = ureqs[0]->n;
  Channel::Msg msgs[kMaxRecv];
  for (int i = 0; i < n; i++) {
    msgs[i].opcode = Channel::Msg::Op::kTx;
    msgs[i].peer_id = peer_id_;
    ureqs[i]->mid = i;
    msgs[i].ureq = ureqs[i];
    msgs[i].poll_ctx = ureqs[i]->poll_ctx;
  }

  while (jring_mp_enqueue_bulk(txq, msgs, n, nullptr) != n) {
  }

  UCCL_LOG_EP << "Enqueue tx work to engine " << engine_idx;
}

void UcclFlow::rc_read(struct ucclRequest* ureq) {
  auto* qp = send_comm_.base.rc_qp;
  auto size = ureq->send.data_len;
  auto laddr = ureq->send.laddr;
  auto raddr = ureq->send.raddr;
  auto lkey = ureq->send.lkey;
  auto rkey = ureq->send.rkey;

  ibv_sge sge;
  ibv_send_wr wr, *bad = nullptr;

  sge.addr = laddr;
  sge.length = size;
  sge.lkey = lkey;

  wr.sg_list = &sge;
  wr.num_sge = 1;
  wr.next = nullptr;
  wr.opcode = IBV_WR_RDMA_READ;
  wr.wr.rdma.remote_addr = raddr;
  wr.wr.rdma.rkey = rkey;
  wr.send_flags = IBV_SEND_SIGNALED;
  wr.wr_id = (uint64_t)&ureq->rc_or_flush_done;

  DCHECK(ibv_post_send(qp, &wr, &bad) == 0) << "RC read post failed";
  flow_cq_cnt_++;
  printf(
      "RC read posted: laddr: %lx, raddr: %lx, size: %u, lkey: %u, rkey: %u\n",
      laddr, raddr, size, lkey, rkey);
}

void UcclFlow::post_multi_read(ucclRequest** ureqs, uint32_t engine_offset) {
  if (engine_offset == RDMAEndpoint::RC_MAGIC) {
    ureqs[0]->type = ReqRead;
    rc_read(ureqs[0]);
    return;
  }
  uint32_t engine_idx = ep_->find_first_engine_idx_on_dev(dev_) + engine_offset;
  auto txq = ep_->channel_vec_[engine_idx]->tx_cmdq_;
  int n = ureqs[0]->n;

  Channel::Msg msgs[kMaxRecv];
  for (int i = 0; i < n; ++i) {
    msgs[i].opcode = Channel::Msg::Op::kRead;
    msgs[i].peer_id = peer_id_;
    ureqs[i]->mid = i;
    msgs[i].ureq = ureqs[i];
    msgs[i].poll_ctx = ureqs[i]->poll_ctx;
  }
  while (jring_mp_enqueue_bulk(txq, msgs, n, nullptr) != n) {
  }
}

int RDMAEndpoint::prepare_fifo_metadata(UcclFlow* flow,
                                        struct Mhandle** mhandles,
                                        void const* data, size_t size,
                                        char* out_buf) {
  void* data_arr[1] = {const_cast<void*>(data)};
  int size_arr[1] = {static_cast<int>(size)};
  struct ibv_send_wr wr;
  struct ibv_sge sge;

  uint32_t engine_idx = 0;
  FifoItem* slots =
      flow->post_fifo(engine_idx, data_arr, size_arr, 1, mhandles, &wr, &sge);
  if (!slots) {
    fprintf(stderr,
            "prepare_fifo_metadata failed: post_fifo returned nullptr\n");
    return -1;
  }

  // Serialize metadata into out_buf
  FifoItem item;
  item.addr = slots[0].addr;
  item.size = size;
  item.rkey = slots[0].rkey;
  item.nmsgs = 1;
  item.rid = slots[0].rid;
  item.idx = slots[0].idx;
  item.engine_offset = slots[0].engine_offset;
  memset(item.padding, 0, sizeof(item.padding));

  serialize_fifo_item(item, out_buf);
  return 0;
}

int RDMAEndpoint::uccl_send_async(UcclFlow* flow, struct Mhandle* mhandle,
                                  void const* data, size_t const size,
                                  struct ucclRequest* ureq) {
  ureq->type = ReqTx;
  ureq->send.data_len = size;

  int slot, nmsg;

  if (!flow->check_fifo_ready(&slot, &nmsg)) return -1;
  DCHECK(slot < kMaxReq && nmsg <= kMaxRecv) << slot << ", nmsg" << nmsg;
  auto send_comm = &flow->send_comm_;
  auto ureqs = send_comm->fifo_ureqs[slot];
  auto rem_fifo = send_comm->base.fifo;
  volatile struct FifoItem* slots = rem_fifo->elems[slot];

  for (int i = 0; i < nmsg; i++) {
    if (ureqs[i] != nullptr) continue;
    DCHECK(!(slots[i].size < 0 || slots[i].addr == 0 || slots[i].rkey == 0))
        << slots[i].size << ", " << slots[i].addr << ", " << slots[i].rkey;

    if (size > slots[i].size) {
      // Can't send more than what the receiver can receive.
      // Adjust data_len to the actual size sent.
      ureq->send.data_len = slots[i].size;
    }

    ureq->send.laddr = (uint64_t)data;
    ureq->send.lkey = mhandle->mr->lkey;
    ureq->send.raddr = slots[i].addr;
    ureq->send.rkey = slots[i].rkey;
    ureq->n = nmsg;
    ureq->send.rid = slots[i].rid;
    ureq->send.sent_offset = 0;
    ureq->send.acked_bytes = 0;
    if (slots[i].engine_offset == RDMAEndpoint::RC_MAGIC)
      ureq->rc_or_flush_done = false;
    else {
      ureq->poll_ctx = ctx_pool_->pop();
      if constexpr (kEngineLBPolicy >= ENGINE_POLICY_LOAD) {
        ureq->engine_idx = slots[i].engine_offset;
        inc_load_on_engine(ureq->engine_idx);
      }
    }
    ureq->context = flow;
    ureq->send.inc_backlog = 0;
    // Track this request.
    ureqs[i] = ureq;

    // If this is a multi-recv, send only when all requests have matched.
    for (int i = 0; i < nmsg; i++) {
      if (ureqs[i] == nullptr) return 0;
    }

    // All requests have matched. Post works to the engine.
    flow->post_multi_send(ureqs, slots[i].engine_offset);

    // Move the head of the FIFO.
    send_comm->fifo_head++;

    memset((void*)slots, 0, sizeof(struct FifoItem));
    memset(ureqs, 0, kMaxRecv * sizeof(struct ucclRequest*));

    UCCL_LOG_EP << "send_async: posted " << nmsg << " requests"
                << " on engine " << slots[i].engine_offset << " size: " << size
                << " slot: " << slot << ", flow " << flow << ", flow->dev "
                << flow->dev_;

    return 0;
  }

  return 0;
}

int RDMAEndpoint::uccl_read_async(UcclFlow* flow, Mhandle* local_mh, void* dst,
                                  size_t size, FifoItem const& slot_item,
                                  ucclRequest* ureq) {
  ureq->type = ReqRead;
  ureq->n = 1;
  ureq->context = flow;
  ureq->send.laddr = reinterpret_cast<uint64_t>(dst);
  ureq->send.lkey = local_mh->mr->lkey;
  ureq->send.raddr = slot_item.addr;
  ureq->send.rkey = slot_item.rkey;
  ureq->send.data_len =
      std::min<uint32_t>(static_cast<uint32_t>(size), slot_item.size);
  ureq->send.rid = slot_item.rid;

  if (slot_item.engine_offset == RDMAEndpoint::RC_MAGIC) {
    ureq->rc_or_flush_done = 0;
    flow->rc_read(ureq);
    return 0;
  }

  if (ureq->poll_ctx == nullptr) {
    ureq->poll_ctx = ctx_pool_->pop();
    if (!ureq->poll_ctx) {
      fprintf(stderr, "uccl_read_async_direct: ctx_pool empty, cannot post\n");
      return -1;
    }
  }
  ureq->engine_idx = slot_item.engine_offset;
  DCHECK(ureq->context) << "uccl_read_async_direct: ureq->context is null";
  ucclRequest* one[1] = {ureq};
  flow->post_multi_read(one, slot_item.engine_offset);
  return 0;
}

bool RDMAEndpoint::uccl_poll_ureq_once(struct ucclRequest* ureq) {
#ifdef __HIP_PLATFORM_AMD__
  if (ureq->type == ReqFlush) return true;
#endif

  bool ret;
  UcclFlow* flow = reinterpret_cast<UcclFlow*>(ureq->context);
  flow->poll_flow_cq();
  if (ureq->type == ReqTxRC || ureq->type == ReqRxRC ||
      ureq->type == ReqFlush ||
      (ureq->type == ReqRead && ureq->poll_ctx == nullptr)) {
    ret = ureq->rc_or_flush_done;
  } else {
    ret = uccl_poll_once(ureq->poll_ctx);
  }
  if ((ureq->type == ReqRx || ureq->type == ReqRxRC) && ret) {
    flow->dec_outstanding_reqs();
    if constexpr (kRCSize > 0) {
      if (ureq->recv.data_len[0] <= kRCSize && ureq->n == 1) {
        // This message should have used RC.
        // Give subsequent messages a chance to use RC.
        flow->set_last_rc_size(0);
      }
    }
  }

  if constexpr (kEngineLBPolicy >= ENGINE_POLICY_LOAD) {
    if (ureq->type == ReqTx || ureq->type == ReqRx)
      dec_load_on_engine(ureq->engine_idx);
  }

  return ret;
}

int RDMAEndpoint::uccl_flush(UcclFlow* flow, struct Mhandle** mhandles,
                             void** data, int* size, int n,
                             struct ucclRequest* ureq) {
  flow->poll_flow_cq();

  int last = flow->check_need_flush(size, n);
  if (last == -1) return 0;

#ifndef __HIP_PLATFORM_AMD__
  flow->post_flush(mhandles, data, size, n, &ureq->rc_or_flush_done, last);
#else
  ureq->rc_or_flush_done = true;
#endif

  ureq->type = ReqFlush;

  return 0;
}

int RDMAEndpoint::uccl_recv_async(UcclFlow* flow, struct Mhandle** mhandles,
                                  void** data, int* size, int n,
                                  struct ucclRequest* ureq) {
  uint32_t candidate;
  auto dev = flow->dev_;
  PollCtx* pacer_ctx;

  // Limit the maximum inflight requests for each flow.
  if (!flow->check_room()) return -1;

  flow->inc_outstanding_reqs();

  if constexpr (kRCSize > 0) {
    if (size[0] <= NCCL_MIN_POST_RECV && n == 1 &&
        flow->get_last_rc_size() <= kRCSize) {
      // set/get_last_rc_size is a workaround for NCCL using 65536 as the
      // minimum post recv size. Therefore, the receiver cannot determine in
      // advance whether the actual size of the message is <= kRCSize (and
      // thus use RC for the message). This workaround is based on the fact
      // that if a message <= kRCSize was sent previously, then the subsequent
      // message with post recv size == 65536 is also likely to be <= kRCSize.
      flow->rc_recv(data[0], size[0], mhandles[0], &ureq->recv.wr,
                    &ureq->recv.sge, ureq);
      ureq->type = ReqRxRC;
      ureq->context = flow;
      ureq->rc_or_flush_done = false;
      ureq->n = 1;

      flow->poll_flow_cq();
      return 0;
    }
  }

  // Select a engine to serve this request.
  if constexpr (kEngineLBPolicy == ENGINE_POLICY_BIND) {
    candidate = find_first_engine_idx_on_dev(dev) + flow->next_engine_offset_;
  } else if constexpr (kEngineLBPolicy == ENGINE_POLICY_RR) {
    candidate = find_rr_engine_idx(dev, &flow->next_engine_offset_);
  } else if constexpr (kEngineLBPolicy == ENGINE_POLICY_OBLIVIOUS) {
    candidate = find_oblivious_engine_idx(dev);
  } else if constexpr (kEngineLBPolicy == ENGINE_POLICY_LOAD_POT) {
    candidate = find_pot_load_engine_idx(dev);
    inc_load_on_engine(candidate);
    ureq->engine_idx = candidate;
  } else if constexpr (kEngineLBPolicy == ENGINE_POLICY_LOAD) {
    candidate = find_least_loaded_engine_idx(dev);
    inc_load_on_engine(candidate);
    ureq->engine_idx = candidate;
  }

  // Prepare to send recv buffer to sender.
  // Note that the real transmission is triggered by engine.
  auto elems = flow->post_fifo(candidate, data, size, n, mhandles,
                               &ureq->recv.wr, &ureq->recv.sge);
  ureq->type = ReqRx;
  ureq->context = flow;
  ureq->n = n;
  for (int i = 0; i < n; i++) ureq->recv.data_len[i] = size[i];
  ureq->poll_ctx = ctx_pool_->pop();
  ureq->recv.elems = elems;
  ureq->recv.qp = flow->recv_comm_.base.fifo_qp;

  Channel::Msg msg = {
      .opcode = Channel::Msg::Op::kRx,
      .peer_id = flow->peer_id_,
      .ureq = ureq,
      .poll_ctx = ureq->poll_ctx,
  };

  auto rxq = channel_vec_[candidate]->rx_cmdq_;
  while (jring_mp_enqueue_bulk(rxq, &msg, 1, nullptr) != 1) {
  }

  UCCL_LOG_EP << "recv_async: posted " << n << " requests"
              << " on engine " << candidate << " size: " << size[0];

  flow->poll_flow_cq();

  return 0;
}

void RDMAEndpoint::stats_thread_fn() {
  if (GetEnvVar("UCCL_ENGINE_QUIET") == "1") return;

  while (!shutdown_) {
    {
      std::unique_lock<std::mutex> lock(stats_mu_);
      bool shutdown =
          stats_cv_.wait_for(lock, std::chrono::seconds(kStatsTimerIntervalSec),
                             [this] { return shutdown_.load(); });
      if (shutdown) break;
    }

    if (engine_id_to_engine_map_.empty()) {
      // No engines created yet, skip stats.
      continue;
    }
    std::string s;
    uint32_t eidx = 0;
    for (auto& [engine_id, engine] : engine_id_to_engine_map_) {
#ifdef STATS
      s = engine->status_to_string();
      if (!s.empty()) {
        std::cout << "[Engine#" << std::to_string(eidx++) << "]\n";
        std::cout << s;
      }
#endif
    }
  }
}

int RDMAEndpoint::uccl_regmr_dmabuf(UcclFlow* flow, void* addr, size_t len,
                                    int type, int offset, int fd,
                                    struct Mhandle** mhandle) {
  return uccl_regmr_dmabuf(flow->dev_, addr, len, type, offset, fd, mhandle);
}

int RDMAEndpoint::uccl_regmr_dmabuf(int dev, void* addr, size_t len,
                                    int type /*unsed for now*/, int offset,
                                    int fd, struct Mhandle** mhandle) {
  auto factory_dev = RDMAFactory::get_factory_dev(dev);

  unsigned int flags =
      IBV_ACCESS_LOCAL_WRITE | IBV_ACCESS_REMOTE_WRITE | IBV_ACCESS_REMOTE_READ;
  if (ib_relaxed_ordering_enabled_) flags |= IBV_ACCESS_RELAXED_ORDERING;

  *mhandle = new Mhandle();
  (*mhandle)->mr = ibv_reg_dmabuf_mr(factory_dev->pd, offset, len,
                                     (uint64_t)addr, fd, flags);

  return 0;
}

int RDMAEndpoint::uccl_regmr(UcclFlow* flow, void* addr, size_t len,
                             int type /*unsed for now*/,
                             struct Mhandle** mhandle) {
  return uccl_regmr(flow->dev_, addr, len, type, mhandle);
}

int RDMAEndpoint::uccl_regmr(int dev, void* addr, size_t len,
                             int type /*unsed for now*/,
                             struct Mhandle** mhandle) {
  auto factory_dev = RDMAFactory::get_factory_dev(dev);

  unsigned int flags =
      IBV_ACCESS_LOCAL_WRITE | IBV_ACCESS_REMOTE_WRITE | IBV_ACCESS_REMOTE_READ;
  if (ib_relaxed_ordering_enabled_) flags |= IBV_ACCESS_RELAXED_ORDERING;

  *mhandle = new Mhandle();
  if (ib_relaxed_ordering_enabled_) {
    (*mhandle)->mr =
        ibv_reg_mr_iova2(factory_dev->pd, addr, len, (uint64_t)addr, flags);
  } else {
    (*mhandle)->mr = ibv_reg_mr(factory_dev->pd, addr, len, flags);
  }
  if (!(*mhandle)->mr) {
    std::cerr << "ibv_reg_mr failed (" << strerror(errno) << "), len=" << len
              << " addr=" << addr << "\n";
    delete *mhandle;
    *mhandle = nullptr;
    return -1;
  }
  return 0;
}

void RDMAEndpoint::uccl_deregmr(struct Mhandle* mhandle) {
  ibv_dereg_mr(mhandle->mr);
  delete mhandle;
}

std::string UcclRDMAEngine::status_to_string() {
  std::string s;

  for (auto rdma_ctx : rdma_ctx_map_) {
    s += "    [Context#" + std::to_string(rdma_ctx.first) + "]";
    s += rdma_ctx.second->to_string();
    s += "    # of active timers:" + std::to_string(rto_tm_.size()) + "\n";
  }

  return s;
}

RDMAContext::RDMAContext(TimerManager* rto, uint32_t* engine_unacked_bytes,
                         eqds::EQDS* eqds, int dev, uint32_t engine_offset,
                         union CtrlMeta meta, SharedIOContext* io_ctx)
    : rto_(rto),
      engine_unacked_bytes_(engine_unacked_bytes),
      eqds_(eqds),
      io_ctx_(io_ctx),
      engine_offset_(engine_offset),
      wheel_({freq_ghz, us_to_cycles(kWheelSlotWidthUs, freq_ghz),
              us_to_cycles(kWheelHorizonUs, freq_ghz), kBktPoolSize,
              RDMAFactory::get_factory_dev(dev)->link_bw}) {
  int ret;
  auto* factory_dev = RDMAFactory::get_factory_dev(dev);

  context_ = factory_dev->context;
  gid_idx_ = factory_dev->gid_idx;
  is_roce_ = factory_dev->is_roce;

  port_entropy_ = ucclParamPORT_ENTROPY();
  dp_qps_.resize(port_entropy_);
  chunk_size_ = (ucclParamCHUNK_SIZE_KB() << 10);

  link_speed_ = util_rdma_get_link_speed_from_ibv_speed(
      factory_dev->port_attr.active_speed, factory_dev->port_attr.active_width);
  remote_ctx_.remote_gid = meta.install_ctx.remote_gid;
  remote_ctx_.remote_port_attr = meta.install_ctx.remote_port_attr;

  remote_ctx_.dest_ah = util_rdma_create_ah(
      factory_dev->pd, factory_dev->ib_port_num, remote_ctx_.remote_gid,
      remote_ctx_.remote_port_attr, is_roce_, gid_idx_);
  UCCL_INIT_CHECK(remote_ctx_.dest_ah != nullptr, "util_rdma_create_ah failed");

  mtu_bytes_ =
      util_rdma_get_mtu_from_ibv_mtu(factory_dev->port_attr.active_mtu);

  pd_ = factory_dev->pd;

  // Create data path QPs. (UC/RC)
  struct ibv_qp_init_attr qp_init_attr;
  memset(&qp_init_attr, 0, sizeof(qp_init_attr));
  qp_init_attr.qp_context = this;
  qp_init_attr.send_cq = ibv_cq_ex_to_cq(io_ctx->send_cq_ex_);
  qp_init_attr.recv_cq = ibv_cq_ex_to_cq(io_ctx->recv_cq_ex_);
  if (!rc_mode())
    qp_init_attr.qp_type = IBV_QPT_UC;
  else
    qp_init_attr.qp_type = IBV_QPT_RC;
  qp_init_attr.cap.max_send_wr = 2 * kMaxReq * kMaxRecv;
  qp_init_attr.cap.max_send_sge = kMaxSge;
  qp_init_attr.cap.max_inline_data = 0;
  qp_init_attr.srq = io_ctx->srq_;

  struct ibv_qp_attr qpAttr;
  memset(&qpAttr, 0, sizeof(qpAttr));
  qpAttr.qp_state = IBV_QPS_INIT;
  qpAttr.pkey_index = 0;
  qpAttr.port_num = factory_dev->ib_port_num;
  qpAttr.qp_access_flags = IBV_ACCESS_REMOTE_WRITE | IBV_ACCESS_REMOTE_READ;
  qpAttr.max_rd_atomic = 8;
  qpAttr.max_dest_rd_atomic = 8;

  for (int i = 0; i < ucclParamPORT_ENTROPY(); i++) {
    struct ibv_qp* qp = ibv_create_qp(pd_, &qp_init_attr);
    UCCL_INIT_CHECK(qp != nullptr, "ibv_create_qp failed for data path QP");

    // Modify QP state to INIT.
    UCCL_INIT_CHECK(ibv_modify_qp(qp, &qpAttr,
                                  IBV_QP_STATE | IBV_QP_PKEY_INDEX |
                                      IBV_QP_PORT | IBV_QP_ACCESS_FLAGS) == 0,
                    "ibv_modify_qp failed");

    dp_qps_[i].qp = qp;
    qpn2idx_.insert({qp->qp_num, i});

    io_ctx->record_qpn_ctx_mapping(qp->qp_num, this);
  }

  // Initialize work request extension buffer pool.
  wr_ex_pool_.emplace();

  struct ibv_recv_wr wr;
  memset(&wr, 0, sizeof(wr));

  if constexpr (kReceiverCCA == RECEIVER_CCA_EQDS) {
    // Create Credit QP, SCQ/RCQ and MR for engine or pacer.
    util_rdma_create_qp_seperate_cq(
        context_, &credit_qp_, IBV_QPT_UC, true, false,
        (struct ibv_cq**)&pacer_credit_cq_ex_,
        (struct ibv_cq**)&engine_credit_cq_ex_, false, kCQSize, pd_,
        factory_dev->ib_port_num, eqds::CreditChunkBuffPool::kNumChunk,
        eqds::CreditChunkBuffPool::kNumChunk, 1, 1);

    auto addr =
        mmap(nullptr, eqds::CreditChunkBuffPool::kCreditMRSize,
             PROT_READ | PROT_WRITE, MAP_ANONYMOUS | MAP_PRIVATE, -1, 0);
    UCCL_INIT_CHECK(addr != MAP_FAILED, "mmap failed");
    engine_credit_mr_ =
        ibv_reg_mr(pd_, addr, eqds::CreditChunkBuffPool::kCreditMRSize,
                   IBV_ACCESS_LOCAL_WRITE | IBV_ACCESS_REMOTE_WRITE);
    UCCL_INIT_CHECK(engine_credit_mr_ != nullptr,
                    "ibv_reg_mr failed for engine credit MR");

    addr = mmap(nullptr, eqds::CreditChunkBuffPool::kCreditMRSize,
                PROT_READ | PROT_WRITE, MAP_ANONYMOUS | MAP_PRIVATE, -1, 0);
    UCCL_INIT_CHECK(addr != MAP_FAILED, "mmap failed");
    pacer_credit_mr_ =
        ibv_reg_mr(pd_, addr, eqds::CreditChunkBuffPool::kCreditMRSize,
                   IBV_ACCESS_LOCAL_WRITE | IBV_ACCESS_REMOTE_WRITE);
    UCCL_INIT_CHECK(pacer_credit_mr_ != nullptr,
                    "ibv_reg_mr failed for pacer credit MR");

    // Initialize Credit packet buffer pool for engine and pacer, respectively.
    engine_credit_chunk_pool_.emplace(engine_credit_mr_);
    pacer_credit_chunk_pool_.emplace(pacer_credit_mr_);

    pc_qpw_.credit_qp_ = credit_qp_;
    pc_qpw_.pacer_credit_cq_ = pacer_credit_cq_ex_;
    pc_qpw_.pacer_credit_chunk_pool_ = &(*pacer_credit_chunk_pool_);

    INIT_LIST_HEAD(&pc_qpw_.poll_item.poll_link);
    pc_qpw_.poll_item.pc_qpw = &pc_qpw_;

    // Populate recv work requests on Credit QP for consuming credit packets.
    {
      struct ibv_sge sge;
      for (int i = 0; i < (eqds::CreditChunkBuffPool::kNumChunk - 1) / 2; i++) {
        uint64_t chunk_addr;
        UCCL_INIT_CHECK(engine_credit_chunk_pool_->alloc_buff(&chunk_addr) == 0,
                        "Failed to allocate buffer for credit packet");
        sge.addr = chunk_addr;
        sge.length = eqds::CreditChunkBuffPool::kChunkSize;
        sge.lkey = engine_credit_chunk_pool_->get_lkey();
        wr.wr_id = chunk_addr;
        wr.next = nullptr;
        wr.sg_list = &sge;
        wr.num_sge = 1;
        struct ibv_recv_wr* bad_wr;
        UCCL_INIT_CHECK(ibv_post_recv(credit_qp_, &wr, &bad_wr) == 0,
                        "ibv_post_recv failed");
      }
    }

    for (int i = 0; i < kPostRQThreshold; i++) {
      credit_recv_wrs_.recv_sges[i].lkey =
          engine_credit_chunk_pool_->get_lkey();
      credit_recv_wrs_.recv_sges[i].length =
          eqds::CreditChunkBuffPool::kChunkSize;
      credit_recv_wrs_.recv_wrs[i].sg_list = &credit_recv_wrs_.recv_sges[i];
      credit_recv_wrs_.recv_wrs[i].num_sge = 1;
      credit_recv_wrs_.recv_wrs[i].next =
          (i == kPostRQThreshold - 1) ? nullptr
                                      : &credit_recv_wrs_.recv_wrs[i + 1];
    }
  }

  // Timing wheel.
  wheel_.catchup();
}

RDMAContext::~RDMAContext() {
  if (!rc_mode()) {
    if (credit_qp_ != nullptr) {
      ibv_destroy_qp(credit_qp_);
    }
    if (engine_credit_mr_ != nullptr) {
      munmap(engine_credit_mr_->addr, engine_credit_mr_->length);
      ibv_dereg_mr(engine_credit_mr_);
    }
    if (pacer_credit_mr_ != nullptr) {
      munmap(pacer_credit_mr_->addr, pacer_credit_mr_->length);
      ibv_dereg_mr(pacer_credit_mr_);
    }
  }

  for (int i = 0; i < ucclParamPORT_ENTROPY(); i++) {
    ibv_destroy_qp(dp_qps_[i].qp);
  }

  if (pd_ != nullptr) {
    ibv_dealloc_pd(pd_);
  }

  UCCL_LOG_RE << "RDMAContext destroyed";
}

int RDMAContext::supply_rx_buff(struct ucclRequest* ureq) {
  DCHECK(ureq);
  auto* elems = ureq->recv.elems;
  DCHECK(elems);

  auto* flow = reinterpret_cast<UcclFlow*>(ureq->context);
  auto* subflow = flow->sub_flows_[engine_offset_];

  auto req = subflow->alloc_recvreq();
  if (req == nullptr) return -1;
  DCHECK(ureq->n == 1);
  for (int i = 0; i < ureq->n; i++) {
    // For sender to encode the request id in the immediate data.
    elems[i].rid = subflow->get_recvreq_id(req);
  }

  struct ibv_send_wr* bad_wr;
  int ret = ibv_post_send(ureq->recv.qp, &ureq->recv.wr, &bad_wr);
  DCHECK(ret == 0) << ret;

  req->type = RecvRequest::RECV;
  req->ureq = ureq;
  memset(req->received_bytes, 0, sizeof(uint32_t) * kMaxRecv);
  req->fin_msg = 0;

  UCCL_LOG_IO << "Really supply rx buff by posting buffers to FIFO QP, rid#"
              << subflow->get_recvreq_id(req);

  return 0;
}

bool RDMAContext::receiverCC_tx_message(struct ucclRequest* ureq) {
  auto* flow = reinterpret_cast<UcclFlow*>(ureq->context);
  auto* subflow = flow->sub_flows_[engine_offset_];
  auto* eqds = &subflow->pcb.eqds_cc;

  auto size = ureq->send.data_len;
  auto laddr = ureq->send.laddr;
  auto raddr = ureq->send.raddr;
  auto lkey = ureq->send.lkey;
  auto rkey = ureq->send.rkey;
  auto* sent_offset = &ureq->send.sent_offset;
  uint64_t wr_addr;
  bool queued = false;
  uint32_t chunk_size;

  auto now = rdtsc();

  if (ureq->send.inc_backlog == 0) {
    ureq->send.inc_backlog = 1;
    subflow->backlog_bytes_ += size;
  }

  if (subflow->in_rtx) {
    // We have to wait for the retransmission to finish.
    // Drain the retransmission queue.
    drain_rtx_queue(subflow);
    return false;
  }

  while (*sent_offset < size || size == 0 /* zero-length message */) {
    chunk_size = EventOnChunkSize(subflow, size - *sent_offset);

    if (chunk_size == 0 && size) return false;

    subflow->backlog_bytes_ -= chunk_size;

    auto pull_target = eqds->compute_pull_target(subflow, chunk_size);

    DCHECK(wr_ex_pool_->alloc_buff(&wr_addr) == 0);
    struct wr_ex* wr_ex = reinterpret_cast<struct wr_ex*>(wr_addr);
    auto wr = &wr_ex->wr;

    wr_ex->sge.addr = laddr + *sent_offset;
    wr_ex->sge.lkey = lkey;
    wr_ex->sge.length = chunk_size;

    wr->wr.rdma.remote_addr = raddr + *sent_offset;
    wr->wr.rdma.rkey = rkey;

    IMMDataEQDS imm_data(0);

    imm_data.SetTarget(pull_target);

    imm_data.SetFID(flow->flowid());
    if ((*sent_offset + chunk_size == size)) {
      // Last chunk of the message.
      imm_data.SetHINT(1);
    }
    imm_data.SetRID(ureq->send.rid);

    imm_data.SetCSN(subflow->pcb.get_snd_nxt().to_uint32());

    wr->imm_data = htonl(imm_data.GetImmData());

    // We use high 8 bits of wr_id to store CSN.
    // Lower 56 bits to store subflow pointer.
    if (io_ctx_->is_rc_mode())
      wr->wr_id = (1ULL * imm_data.GetCSN()) << 56 | (uint64_t)subflow;
    else
      wr->wr_id = 0;

    // Select QP.
    auto qpidx = EventOnSelectPath(subflow, chunk_size);
    auto qpw = &dp_qps_[qpidx];

    wr->send_flags = 0;
    if (qpw->signal_cnt_++ % kSignalInterval == 0) {
      wr->send_flags = IBV_SEND_SIGNALED;
    }
    // if (size <= kMaxInline) {
    //   wr->send_flags |= IBV_SEND_INLINE;
    // }
    wr_ex->qpidx = qpidx;

    struct ibv_send_wr* bad_wr;
    DCHECK(ibv_post_send(qpw->qp, wr, &bad_wr) == 0);

    // Track this chunk.
    subflow->txtracking.track_chunk(ureq, wr_ex, now, imm_data.GetCSN(),
                                    imm_data.GetHINT());
    if (!io_ctx_->is_rc_mode()) {
      // Arm timer for TX
      arm_timer_for_flow(subflow);
    }

    *sent_offset += chunk_size;

    UCCL_LOG_IO << "Tx: flow#" << flow->flowid() << ", req id#"
                << ureq->send.rid << ", msg id#" << ureq->mid
                << ", csn:" << imm_data.GetCSN()
                << ", remaining bytes:" << size - *sent_offset
                << ", pull target:" << (uint32_t)pull_target << " with QP#"
                << qpidx;

    subflow->unacked_bytes_ += chunk_size;
    *engine_unacked_bytes_ += chunk_size;

    /* zero-length message */
    if (size == 0) break;
  }

  return true;
}

bool RDMAContext::senderCC_tx_message(struct ucclRequest* ureq) {
  auto* flow = reinterpret_cast<UcclFlow*>(ureq->context);
  DCHECK(flow);
  auto* subflow = flow->sub_flows_[engine_offset_];

  auto size = ureq->send.data_len;
  auto laddr = ureq->send.laddr;
  auto raddr = ureq->send.raddr;
  auto lkey = ureq->send.lkey;
  auto rkey = ureq->send.rkey;
  auto* sent_offset = &ureq->send.sent_offset;
  uint64_t wr_addr;
  bool queued = false;
  uint32_t chunk_size;
  uint32_t qpidx;

  auto now = rdtsc();

  while (*sent_offset < size || size == 0 /* zero-length message */) {
    chunk_size = EventOnChunkSize(subflow, size - *sent_offset);

    if (chunk_size == 0 && size) return false;

    if (io_ctx_->bypass_pacing()) {
      DCHECK(wr_ex_pool_->alloc_buff(&wr_addr) == 0);
      struct wr_ex* wr_ex = reinterpret_cast<struct wr_ex*>(wr_addr);
      auto wr = &wr_ex->wr;

      wr_ex->sge.addr = laddr + *sent_offset;
      wr_ex->sge.lkey = lkey;
      wr_ex->sge.length = chunk_size;

      wr->wr.rdma.remote_addr = raddr + *sent_offset;
      wr->wr.rdma.rkey = rkey;

      IMMData imm_data(0);

      imm_data.SetFID(flow->flowid());
      if ((*sent_offset + chunk_size == size)) {
        // Last chunk of the message.
        imm_data.SetHINT(1);
      }
      imm_data.SetRID(ureq->send.rid);

      imm_data.SetCSN(subflow->pcb.get_snd_nxt().to_uint32());

      wr->imm_data = htonl(imm_data.GetImmData());

      // We use high 8 bits of wr_id to store CSN.
      // Lower 56 bits to store subflow pointer.
      if (io_ctx_->is_rc_mode())
        wr->wr_id = (1ULL * imm_data.GetCSN()) << 56 | (uint64_t)subflow;
      else
        wr->wr_id = 0;

      // Select QP.
      qpidx = select_qpidx_pot(chunk_size, subflow);
      auto qpw = &dp_qps_[qpidx];

      wr->send_flags = 0;
      if (qpw->signal_cnt_++ % kSignalInterval == 0) {
        wr->send_flags = IBV_SEND_SIGNALED;
      }
      // if (size <= kMaxInline) {
      //   wr->send_flags |= IBV_SEND_INLINE;
      // }
      wr_ex->qpidx = qpidx;

      struct ibv_send_wr* bad_wr;
      DCHECK(ibv_post_send(qpw->qp, wr, &bad_wr) == 0);

      // Track this chunk.
      subflow->txtracking.track_chunk(ureq, wr_ex, now, imm_data.GetCSN(),
                                      imm_data.GetHINT());
      if (!io_ctx_->is_rc_mode()) {
        // Arm timer for TX
        arm_timer_for_flow(subflow);
      }

      *sent_offset += chunk_size;

      UCCL_LOG_IO << "Tx: flow#" << flow->flowid() << "/" << flow << ", req id#"
                  << ureq->send.rid << ", msg id#" << ureq->mid
                  << ", csn:" << imm_data.GetCSN()
                  << ", remaining bytes:" << size - *sent_offset << " with QP#"
                  << qpidx;

      subflow->unacked_bytes_ += chunk_size;
      *engine_unacked_bytes_ += chunk_size;
      /* zero-length message */
      if (size == 0) break;

      continue;
    }

    // Prepare SGE.
    DCHECK(wr_ex_pool_->alloc_buff(&wr_addr) == 0);
    struct wr_ex* wr_ex = reinterpret_cast<struct wr_ex*>(wr_addr);
    auto wr = &wr_ex->wr;
    wr_ex->sge.addr = laddr + *sent_offset;
    wr_ex->sge.lkey = lkey;
    wr_ex->sge.length = chunk_size;

    // wr->sg_list/num_sge/next/opcode are already set.

    wr->wr.rdma.remote_addr = raddr + *sent_offset;
    wr->wr.rdma.rkey = rkey;

    UCCL_LOG_IO << "remote_addr: " << wr->wr.rdma.remote_addr
                << ", rkey: " << wr->wr.rdma.rkey;

    IMMData imm_data(0);

    imm_data.SetFID(flow->flowid());
    if ((*sent_offset + chunk_size == size)) {
      // Last chunk of the message.
      imm_data.SetHINT(1);
    }
    imm_data.SetRID(ureq->send.rid);

    imm_data.SetCSN(subflow->pcb.get_snd_nxt().to_uint32());

    wr->imm_data = htonl(imm_data.GetImmData());

    // We use high 8 bits of wr_id to store CSN.
    // Lower 56 bits to store subflow pointer.
    if (io_ctx_->is_rc_mode())
      wr->wr_id = (1ULL * imm_data.GetCSN()) << 56 | (uint64_t)subflow;
    else
      wr->wr_id = 0;
    bool roce = is_roce();
    {
      auto wheel = &wheel_;
      uint32_t hdr_overhead;
      if (likely(chunk_size == chunk_size_ && mtu_bytes_ == 4096)) {
        hdr_overhead = roce ? MAX_CHUNK_IB_4096_HDR_OVERHEAD
                            : MAX_CHUNK_ROCE_IPV4_4096_HDR_OVERHEAD;
      } else {
        auto num_mtu = (chunk_size + mtu_bytes_) / mtu_bytes_;
        hdr_overhead =
            num_mtu * (roce ? ROCE_IPV4_HDR_OVERHEAD : IB_HDR_OVERHEAD);
      }

      // Enforce global cwnd.
      queued = EventOnQueueData(subflow, wr_ex, chunk_size + hdr_overhead, now);

      if (queued) {
        // Queue the SGE on the timing wheel.
        subflow->in_wheel_cnt_++;
        // For future tracking.
        wr_ex->ureq = ureq;
        UCCL_LOG_IO << "Queued " << chunk_size
                    << " bytes to timing wheel for flow#" << flow->flowid();
      } else {
        // Transmit this chunk directly.
        // Select QP.
        auto qpidx = select_qpidx_pot(chunk_size, subflow);
        auto qpw = &dp_qps_[qpidx];
        // There is no need to signal every WQE since we don't handle TX
        // completions. But we still need occasionally post a request
        // with the IBV_SEND_SIGNALED flag. See
        // https://www.rdmamojo.com/2014/06/30/working-unsignaled-completions/.
        wr_ex->wr.send_flags = 0;
        if (qpw->signal_cnt_++ % kSignalInterval == 0) {
          wr_ex->wr.send_flags = IBV_SEND_SIGNALED;
        }
        // if (size <= kMaxInline) {
        //   wr_ex->wr.send_flags |= IBV_SEND_INLINE;
        // }
        wr_ex->qpidx = qpidx;
        struct ibv_send_wr* bad_wr;
        auto ret = ibv_post_send(qpw->qp, wr, &bad_wr);
        DCHECK(ret == 0) << ret;

        // Track this chunk.
        subflow->txtracking.track_chunk(ureq, wr_ex, now, imm_data.GetCSN(),
                                        imm_data.GetHINT());
        if (!io_ctx_->is_rc_mode()) {
          // Arm timer for TX
          arm_timer_for_flow(subflow);
        }

        UCCL_LOG_IO << "Directly sent " << chunk_size << " bytes to QP#"
                    << qpidx;
      }
    }

    *sent_offset += chunk_size;

    UCCL_LOG_IO << "Tx: flow#" << flow->flowid() << ", req id#"
                << ureq->send.rid << ", msg id#" << ureq->mid
                << ", csn:" << imm_data.GetCSN()
                << ", remaining bytes:" << size - *sent_offset << " with QP#"
                << qpidx;

    subflow->unacked_bytes_ += chunk_size;
    *engine_unacked_bytes_ += chunk_size;
    /* zero-length message */
    if (size == 0) break;
  }

  return true;
}

bool RDMAContext::senderCC_tx_read(struct ucclRequest* ureq) {
  auto* flow = reinterpret_cast<UcclFlow*>(ureq->context);
  auto* subflow = flow->sub_flows_[engine_offset_];

  auto size = ureq->send.data_len;
  auto laddr = ureq->send.laddr;
  auto raddr = ureq->send.raddr;
  auto lkey = ureq->send.lkey;
  auto rkey = ureq->send.rkey;
  uint32_t* sent_offset = &ureq->send.sent_offset;
  uint64_t wr_addr;
  uint32_t chunk_size;
  if (size == 0) {
    DCHECK(false) << "RDMA READ len 0";
    return true;
  }

  if (size < 0) {
    std::abort();
  }

  while (*sent_offset < size || size == 0) {
    chunk_size = EventOnChunkSize(subflow, size - *sent_offset);

    if (chunk_size == 0 && size) return false;

    CHECK_EQ(wr_ex_pool_->alloc_buff(&wr_addr), 0);
    struct wr_ex* wr_ex = reinterpret_cast<struct wr_ex*>(wr_addr);
    auto* wr = &wr_ex->wr;

    wr_ex->sge.addr = laddr + *sent_offset;
    wr_ex->sge.lkey = lkey;
    wr_ex->sge.length = chunk_size;

    wr->opcode = IBV_WR_RDMA_READ;
    wr->wr.rdma.remote_addr = raddr + *sent_offset;
    wr->wr.rdma.rkey = rkey;
    wr->sg_list = &wr_ex->sge;
    wr->num_sge = 1;
    wr->send_flags = IBV_SEND_SIGNALED;
    // wr->wr_id = (uint64_t)ureq->poll_ctx;
    // We use high 8 bits of wr_id to store CSN.
    // Lower 56 bits to store subflow pointer.

    int csn = subflow->pcb.get_snd_nxt().to_uint32();
    wr->wr_id = (1ULL * csn) << 56 | (uint64_t)subflow;

    uint32_t qpidx = select_qpidx_pot(chunk_size, subflow);
    auto& qpw = dp_qps_[qpidx];
    wr_ex->qpidx = qpidx;

    struct ibv_send_wr* bad;
    int ret = ibv_post_send(qpw.qp, wr, &bad);
    if (ret) {
      fprintf(stderr,
              "ibv_post_send failed: ret=%d (%s)   wr_id=%lu  lkey=0x%x "
              "rkey=0x%x  len=%u\n",
              ret, strerror(ret), wr->wr_id, wr_ex->sge.lkey, wr->wr.rdma.rkey,
              wr_ex->sge.length);
      return false;
    }
    int hint = 0;
    if (*sent_offset + chunk_size == size) {
      // Last chunk of the message.
      hint = 1;
    }
    subflow->txtracking.track_chunk(ureq, wr_ex, rdtsc(), csn, hint);
    *sent_offset += chunk_size;

    subflow->unacked_bytes_ += chunk_size;
    *engine_unacked_bytes_ += chunk_size;

    if (size == 0) break;

    continue;
  }

  return true;
}

void RDMAContext::uc_post_acks() {
  int num_ack = 0;
  struct list_head *pos, *n;
  auto chunk_addr = io_ctx_->pop_ctrl_chunk();

  list_for_each_safe(pos, n, &ack_list_) {
    auto ack_item = list_entry(pos, struct ack_item, ack_link);
    auto subflow = ack_item->subflow;
    DCHECK(num_ack < kMaxBatchCQ);
    craft_ack(subflow, chunk_addr, num_ack++);
    list_del(pos);
  }
  try_post_acks(num_ack, chunk_addr, false);
  if (num_ack == 0) {
    io_ctx_->push_ctrl_chunk(chunk_addr);
  }

  INIT_LIST_HEAD(&ack_list_);
}

void RDMAContext::rc_rx_ack(struct ibv_wc* wc) {
  auto now = rdtsc();

  auto wr_id = wc->wr_id;
  auto csn = (wr_id >> 56) & 0xff;
  auto subflow = reinterpret_cast<SubUcclFlow*>((wr_id & 0xffffffffffffff));

  auto pair = subflow->txtracking.ack_rc_transmitted_chunks(
      subflow, this, csn, now, &subflow->unacked_bytes_, engine_unacked_bytes_);

#ifdef TEST_CC_REACTION
  auto sw_ts = cqe_desc->ts;
  auto hw_ts = sw_ts;

  static bool first = true;
  static double avg_react_delay = 0.0;
  static int count = 0;
  auto reaction_delay = to_usec(now - hw_ts, freq_ghz);

  if (reaction_delay <
          500 /* filter wrong values (probabaly due to clock sync) */
      && count++ > 5000 /* warmup */) {
    if (first) {
      avg_react_delay = reaction_delay;
      first = false;
    } else {
      avg_react_delay =
          (avg_react_delay * count + reaction_delay) / (count + 1);
    }
    LOG_EVERY_N(INFO, 1000)
        << "CC decision delay: " << reaction_delay
        << "us, Average CC decision delay: " << avg_react_delay << "us";
  }
#endif

  subflow->update_scoreboard_rtt(pair.first, pair.second);

  UCCL_LOG_IO << "Received ACK for csn: " << csn;
}

void RDMAContext::rc_rx_ack(struct ibv_cq_ex* cq_ex) {
  auto now = rdtsc();

  auto wr_id = cq_ex->wr_id;
  auto csn = (wr_id >> 56) & 0xff;
  auto subflow = reinterpret_cast<SubUcclFlow*>((wr_id & 0xffffffffffffff));

  auto pair = subflow->txtracking.ack_rc_transmitted_chunks(
      subflow, this, csn, now, &subflow->unacked_bytes_, engine_unacked_bytes_);

#ifdef TEST_CC_REACTION
  auto hw_ts = convert_nic_to_host(ibv_wc_read_completion_ts(cq_ex));

  static bool first = true;
  static double avg_react_delay = 0.0;
  static int count = 0;
  auto reaction_delay = to_usec(now - hw_ts, freq_ghz);

  if (reaction_delay <
          500 /* filter wrong values (probabaly due to clock sync) */
      && count++ > 5000 /* warmup */) {
    if (first) {
      avg_react_delay = reaction_delay;
      first = false;
    } else {
      avg_react_delay =
          (avg_react_delay * count + reaction_delay) / (count + 1);
    }
    LOG_EVERY_N(INFO, 1000)
        << "CC decision delay: " << reaction_delay
        << "us, Average CC decision delay: " << avg_react_delay << "us";
  }
#endif

  subflow->update_scoreboard_rtt(pair.first, pair.second);

  UCCL_LOG_IO << "Received ACK for csn: " << csn;
}

void RDMAContext::check_credit_rq(bool force) {
  // Populate recv work requests for consuming credit packets.
  while (credit_recv_wrs_.post_rq_cnt >= kPostRQThreshold) {
    struct ibv_recv_wr* bad_wr;
    for (int i = 0; i < kPostRQThreshold; i++) {
      uint64_t chunk_addr;
      DCHECK(engine_credit_chunk_pool_->alloc_buff(&chunk_addr) == 0);
      credit_recv_wrs_.recv_sges[i].addr = chunk_addr;
      credit_recv_wrs_.recv_wrs[i].wr_id = chunk_addr;
    }
    DCHECK(ibv_post_recv(credit_qp_, &credit_recv_wrs_.recv_wrs[0], &bad_wr) ==
           0);
    UCCL_LOG_IO << "Posted " << credit_recv_wrs_.post_rq_cnt
                << " recv requests for Credit QP";
    credit_recv_wrs_.post_rq_cnt -= kPostRQThreshold;
  }

  if (force && credit_recv_wrs_.post_rq_cnt) {
    struct ibv_recv_wr* bad_wr;
    for (int i = 0; i < credit_recv_wrs_.post_rq_cnt; i++) {
      uint64_t chunk_addr;
      DCHECK(engine_credit_chunk_pool_->alloc_buff(&chunk_addr) == 0);
      credit_recv_wrs_.recv_sges[i].addr = chunk_addr;
      credit_recv_wrs_.recv_wrs[i].wr_id = chunk_addr;
    }
    credit_recv_wrs_.recv_wrs[credit_recv_wrs_.post_rq_cnt - 1].next = nullptr;
    DCHECK(ibv_post_recv(credit_qp_, &credit_recv_wrs_.recv_wrs[0], &bad_wr) ==
           0);
    UCCL_LOG_IO << "Posted " << credit_recv_wrs_.post_rq_cnt
                << " recv requests for Credit QP";
    credit_recv_wrs_.recv_wrs[credit_recv_wrs_.post_rq_cnt - 1].next =
        &credit_recv_wrs_.recv_wrs[credit_recv_wrs_.post_rq_cnt];
    credit_recv_wrs_.post_rq_cnt = 0;
  }
}

void RDMAContext::drain_rtx_queue(SubUcclFlow* subflow) {
  fast_retransmit_for_flow(subflow);
}

bool RDMAContext::try_retransmit_chunk(SubUcclFlow* subflow,
                                       struct wr_ex* wr_ex) {
  if (!EventOnTxRTXData(subflow, wr_ex)) return false;

  auto* lossy_qpw = &dp_qps_[wr_ex->qpidx];
  struct ibv_send_wr retr_wr, *bad_wr;

  // Use SEND/RECV for retransmission through the original lossy QP.
  memset(&retr_wr, 0, sizeof(retr_wr));
  struct ibv_sge retr_sge[2];

  uint64_t retr_hdr;

  retr_hdr = io_ctx_->pop_retr_hdr();

  struct retr_chunk_hdr* hdr =
      reinterpret_cast<struct retr_chunk_hdr*>(retr_hdr);
  hdr->remote_addr = wr_ex->wr.wr.rdma.remote_addr;
  // Network byte order.
  hdr->imm_data = wr_ex->wr.imm_data;

  retr_sge[0].addr = retr_hdr;
  retr_sge[0].length = sizeof(struct retr_chunk_hdr);
  retr_sge[0].lkey = io_ctx_->get_retr_hdr_lkey();

  retr_sge[1] = wr_ex->sge;

  auto* cqe_desc = io_ctx_->pop_cqe_desc();
  cqe_desc->data = retr_hdr;
  retr_wr.wr_id = (uint64_t)cqe_desc;
  retr_wr.sg_list = retr_sge;
  retr_wr.num_sge = 2;
  retr_wr.opcode = IBV_WR_SEND;
  retr_wr.send_flags = IBV_SEND_SIGNALED;
  retr_wr.next = nullptr;

  int ret = ibv_post_send(lossy_qpw->qp, &retr_wr, &bad_wr);
  DCHECK(ret == 0) << ret;

  UCCL_LOG_IO << "successfully retransmit chunk for QP#"
              << std::distance(dp_qps_.begin(), dp_qps_.begin() + wr_ex->qpidx)
              << ", remote_addr: " << wr_ex->wr.wr.rdma.remote_addr
              << ", chunk_size: " << wr_ex->sge.length
              << ", csn: " << IMMData(ntohl(wr_ex->wr.imm_data)).GetCSN()
              << " for flow: " << subflow->fid_;

  return true;
}

void RDMAContext::rx_credit(uint64_t pkt_addr) {
  auto* ucclpullh = reinterpret_cast<UcclPullHdr*>(pkt_addr);

  auto fid = ucclpullh->fid.value();
  auto pullno = ucclpullh->pullno.value();

  auto* flow = reinterpret_cast<UcclFlow*>(sender_flow_tbl_[fid]);

  if (unlikely(!flow)) {
    // No Bug. This only happens during connection setup when the sender
    // is not ready while the receiver has already started to send credits.
    return;
  }

  auto* subflow = flow->sub_flows_[engine_offset_];

  EventOnRxCredit(subflow, pullno);
}

void RDMAContext::uc_rx_ack(UcclSackHdr* ucclsackh) {
  uint64_t t5;
  auto t6 = rdtsc();

  auto fid = ucclsackh->fid.value();
  auto qpidx = ucclsackh->path.value();
  auto ackno = ucclsackh->ackno.value();

  DCHECK(fid < MAX_FLOW);
  auto* flow = reinterpret_cast<UcclFlow*>(sender_flow_tbl_[fid]);
  auto* subflow = flow->sub_flows_[engine_offset_];

  bool update_sackbitmap = false;

  if (UINT_CSN::uintcsn_seqno_lt(ackno, subflow->pcb.snd_una)) {
    UCCL_LOG_IO << "Received old ACK " << ackno << " for flow" << fid << "/"
                << flow << " by Ctrl QP";
  } else if (UINT_CSN::uintcsn_seqno_gt(ackno, subflow->pcb.snd_nxt)) {
    UCCL_LOG_IO << "Received ACK for untransmitted data "
                << "ackno: " << ackno
                << ", snd_nxt: " << subflow->pcb.snd_nxt.to_uint32()
                << " for flow" << fid << "/" << flow << " by Ctrl QP";
  } else if (UINT_CSN::uintcsn_seqno_eq(ackno, subflow->pcb.snd_una)) {
    UCCL_LOG_IO << "Received duplicate ACK " << ackno << " for flow" << fid
                << "/" << flow
                << ", snd_una: " << subflow->pcb.snd_una.to_uint32()
                << " by Ctrl QP";

    EventOnRxNACK(subflow, ucclsackh);

    update_sackbitmap = true;

    subflow->pcb.duplicate_acks++;
    subflow->pcb.snd_ooo_acks = ucclsackh->sack_bitmap_count.value();
    int fast_rexmit_thres = ((is_roce()) ? ROCE_DUP_ACK_THRES : 65536);

    if (subflow->pcb.duplicate_acks < fast_rexmit_thres) {
      // We have not reached the threshold yet, so we do not do
      // retransmission.
    } else if (subflow->pcb.duplicate_acks == fast_rexmit_thres) {
      // Fast retransmit.
      fast_retransmit_for_flow(subflow);
    } else {
      // We have already done the fast retransmit, so we are now
      // in the fast recovery phase.
      auto sack_bitmap_count = ucclsackh->sack_bitmap_count.value();
      // We check the SACK bitmap to see if there are more undelivered
      // chunks. In fast recovery mode we get after a fast
      // retransmit, we will retransmit all missing chunks that we
      // find from the SACK bitmap, when enumerating the SACK bitmap
      // for up to sack_bitmap_count ACKs.
      uint32_t index = 0;
      while (sack_bitmap_count && index < kSackBitmapSize &&
             !subflow->txtracking.empty()) {
        auto bucket_idx = index / PCB::kSackBitmapBucketSize;
        auto sack_bitmap = ucclsackh->sack_bitmap[bucket_idx].value();

        auto cursor = index % PCB::kSackBitmapBucketSize;

        if ((sack_bitmap & (1ULL << cursor)) == 0) {
          // We found a hole.
          auto seqno = subflow->pcb.snd_una + index;
          auto chunk = subflow->txtracking.get_unacked_chunk_from_idx(index);
          if (seqno == chunk.csn) {
            auto wr_ex = chunk.wr_ex;
            if (try_retransmit_chunk(subflow, wr_ex)) {
              subflow->pcb.stats_fast_rexmits++;
            } else {
              // We can't retransmit the chunk due to lack of
              // credits. Quit the loop.
              index = kSackBitmapSize;
            }
          }
          // Rearm timer for Retransmission.
          rearm_timer_for_flow(subflow);
        } else {
          sack_bitmap_count--;
        }
        index++;
      }
    }

  } else {
    UCCL_LOG_IO << "Received valid ACK " << ackno << " for flow" << fid << "/"
                << flow << " by Ctrl QP";

    EventOnRxACK(subflow, ucclsackh);

    update_sackbitmap = true;
    auto num_acked_chunks = UINT_CSN(ackno) - subflow->pcb.snd_una;
    auto remote_queueing_tsc =
        us_to_cycles((ucclsackh->remote_queueing.value()), freq_ghz);

    t5 = t6;

    DCHECK(engine_offset_ < ucclParamNUM_ENGINES());
    auto reduced_bytes = subflow->unacked_bytes_;
    auto newrtt_tsc = subflow->txtracking.ack_transmitted_chunks(
        subflow, this, num_acked_chunks.to_uint32(), t5, t6,
        remote_queueing_tsc, &subflow->unacked_bytes_);
    reduced_bytes -= subflow->unacked_bytes_;
    *engine_unacked_bytes_ -= reduced_bytes;
    if (qpidx < port_entropy_)
      subflow->update_scoreboard_rtt(newrtt_tsc, qpidx);
    else {
      // This ack is for retransmitted chunk.
      // Don't update scoreboard for retransmitted chunks.
    }

    subflow->pcb.snd_una = ackno;
    subflow->pcb.duplicate_acks = 0;
    subflow->pcb.snd_ooo_acks = 0;
    subflow->pcb.rto_rexmits_consectutive = 0;
    if (!subflow->txtracking.empty()) {
      // Rearm timer if we still have unacked chunks.
      rearm_timer_for_flow(subflow);
    } else {
      disarm_timer_for_flow(subflow);
    }
  }

  // For duplicate ACKs and valid ACKs, we may need to update the SACK bitmap
  // at the sender side.
  if (update_sackbitmap) {
    for (int i = 0; i < kSackBitmapSize / PCB::kSackBitmapBucketSize; i++)
      subflow->pcb.tx_sack_bitmap[i] = ucclsackh->sack_bitmap[i].value();
    subflow->pcb.tx_sack_bitmap_count = ucclsackh->sack_bitmap_count.value();
    subflow->pcb.tx_sack_bitmap_base = ackno;
  }
}

void RDMAContext::uc_rx_ack(struct ibv_cq_ex* cq_ex, UcclSackHdr* ucclsackh) {
  uint64_t t5;
  auto t6 = rdtsc();

  auto fid = ucclsackh->fid.value();
  auto qpidx = ucclsackh->path.value();
  auto ackno = ucclsackh->ackno.value();

  DCHECK(fid < MAX_FLOW);
  auto* flow = reinterpret_cast<UcclFlow*>(sender_flow_tbl_[fid]);
  auto* subflow = flow->sub_flows_[engine_offset_];

  bool update_sackbitmap = false;

  if (UINT_CSN::uintcsn_seqno_lt(ackno, subflow->pcb.snd_una)) {
    UCCL_LOG_IO << "Received old ACK " << ackno << " for flow" << fid << "/"
                << flow << " by Ctrl QP";
  } else if (UINT_CSN::uintcsn_seqno_gt(ackno, subflow->pcb.snd_nxt)) {
    UCCL_LOG_IO << "Received ACK for untransmitted data "
                << "ackno: " << ackno
                << ", snd_nxt: " << subflow->pcb.snd_nxt.to_uint32()
                << " for flow" << fid << "/" << flow << " by Ctrl QP";
  } else if (UINT_CSN::uintcsn_seqno_eq(ackno, subflow->pcb.snd_una)) {
    UCCL_LOG_IO << "Received duplicate ACK " << ackno << " for flow" << fid
                << "/" << flow
                << ", snd_una: " << subflow->pcb.snd_una.to_uint32()
                << " by Ctrl QP";

    EventOnRxNACK(subflow, ucclsackh);

    update_sackbitmap = true;

    subflow->pcb.duplicate_acks++;
    subflow->pcb.snd_ooo_acks = ucclsackh->sack_bitmap_count.value();
    int fast_rexmit_thres = ((is_roce()) ? ROCE_DUP_ACK_THRES : 65536);

    if (subflow->pcb.duplicate_acks < fast_rexmit_thres) {
      // We have not reached the threshold yet, so we do not do
      // retransmission.
    } else if (subflow->pcb.duplicate_acks == fast_rexmit_thres) {
      // Fast retransmit.
      fast_retransmit_for_flow(subflow);
    } else {
      // We have already done the fast retransmit, so we are now
      // in the fast recovery phase.
      auto sack_bitmap_count = ucclsackh->sack_bitmap_count.value();
      // We check the SACK bitmap to see if there are more undelivered
      // chunks. In fast recovery mode we get after a fast
      // retransmit, we will retransmit all missing chunks that we
      // find from the SACK bitmap, when enumerating the SACK bitmap
      // for up to sack_bitmap_count ACKs.
      uint32_t index = 0;
      while (sack_bitmap_count && index < kSackBitmapSize &&
             !subflow->txtracking.empty()) {
        auto bucket_idx = index / PCB::kSackBitmapBucketSize;
        auto sack_bitmap = ucclsackh->sack_bitmap[bucket_idx].value();

        auto cursor = index % PCB::kSackBitmapBucketSize;

        if ((sack_bitmap & (1ULL << cursor)) == 0) {
          // We found a hole.
          auto seqno = subflow->pcb.snd_una + index;
          auto chunk = subflow->txtracking.get_unacked_chunk_from_idx(index);
          if (seqno == chunk.csn) {
            auto wr_ex = chunk.wr_ex;
            if (try_retransmit_chunk(subflow, wr_ex)) {
              subflow->pcb.stats_fast_rexmits++;
            } else {
              // We can't retransmit the chunk due to lack of
              // credits. Quit the loop.
              index = kSackBitmapSize;
            }
          }
          // Rearm timer for Retransmission.
          rearm_timer_for_flow(subflow);
        } else {
          sack_bitmap_count--;
        }
        index++;
      }
    }

  } else {
    UCCL_LOG_IO << "Received valid ACK " << ackno << " for flow" << fid << "/"
                << flow << " by Ctrl QP";

    EventOnRxACK(subflow, ucclsackh);

    update_sackbitmap = true;
    auto num_acked_chunks = UINT_CSN(ackno) - subflow->pcb.snd_una;
    auto remote_queueing_tsc =
        us_to_cycles((ucclsackh->remote_queueing.value()), freq_ghz);
    if constexpr (kTestNoHWTimestamp)
      t5 = t6;
    else
      t5 = convert_nic_to_host(ibv_wc_read_completion_ts(cq_ex));

    DCHECK(engine_offset_ < ucclParamNUM_ENGINES());
    auto reduced_bytes = subflow->unacked_bytes_;
    auto newrtt_tsc = subflow->txtracking.ack_transmitted_chunks(
        subflow, this, num_acked_chunks.to_uint32(), t5, t6,
        remote_queueing_tsc, &subflow->unacked_bytes_);
    reduced_bytes -= subflow->unacked_bytes_;
    *engine_unacked_bytes_ -= reduced_bytes;
    if (qpidx < port_entropy_)
      subflow->update_scoreboard_rtt(newrtt_tsc, qpidx);
    else {
      // This ack is for retransmitted chunk.
      // Don't update scoreboard for retransmitted chunks.
    }

    subflow->pcb.snd_una = ackno;
    subflow->pcb.duplicate_acks = 0;
    subflow->pcb.snd_ooo_acks = 0;
    subflow->pcb.rto_rexmits_consectutive = 0;
    if (!subflow->txtracking.empty()) {
      // Rearm timer if we still have unacked chunks.
      rearm_timer_for_flow(subflow);
    } else {
      disarm_timer_for_flow(subflow);
    }
  }

  // For duplicate ACKs and valid ACKs, we may need to update the SACK bitmap
  // at the sender side.
  if (update_sackbitmap) {
    for (int i = 0; i < kSackBitmapSize / PCB::kSackBitmapBucketSize; i++)
      subflow->pcb.tx_sack_bitmap[i] = ucclsackh->sack_bitmap[i].value();
    subflow->pcb.tx_sack_bitmap_count = ucclsackh->sack_bitmap_count.value();
    subflow->pcb.tx_sack_bitmap_base = ackno;
  }
}

int RDMAContext::poll_credit_cq(void) {
  uint64_t chunk_addr;
  int work = 0;
  while (1) {
    struct ibv_poll_cq_attr poll_cq_attr = {};
    auto cq_ex = engine_credit_cq_ex_;
    if (ibv_start_poll(cq_ex, &poll_cq_attr)) return work;

    int cq_budget = 0;

    while (1) {
      if (cq_ex->status == IBV_WC_SUCCESS) {
        // Completion for receiving ACKs.
        chunk_addr = cq_ex->wr_id;
        if (ibv_wc_read_opcode(cq_ex) == IBV_WC_RECV) {
          rx_credit(chunk_addr);
          credit_recv_wrs_.post_rq_cnt++;
        }
        engine_credit_chunk_pool_->free_buff(chunk_addr);
      } else {
        LOG(ERROR) << "Credit CQ state error: " << cq_ex->status;
      }

      if (++cq_budget == kMaxBatchCQ || ibv_next_poll(cq_ex)) break;
    }

    ibv_end_poll(cq_ex);

    work += cq_budget;

    if (cq_budget < kMaxBatchCQ) break;
  }

  return work;
}

void RDMAContext::burst_timing_wheel(void) {
  auto wheel = &wheel_;
  struct ibv_send_wr* bad_wr;

  wheel->reap(rdtsc());

  auto num_chunks = std::min(kMaxBurstTW, (uint32_t)wheel->ready_queue_.size());
  auto kMaxUnAckedBytesPerEngineHigh =
      (is_roce() ? kMaxUnAckedBytesPerEngineHighForRoCE
                 : kMaxUnAckedBytesPerEngineHighForIB);

  for (auto i = 0; i < num_chunks; i++) {
    struct wr_ex* wr_ex =
        reinterpret_cast<struct wr_ex*>(wheel->ready_queue_.front().sslot_);
    auto* wr = &wr_ex->wr;
    auto* flow = reinterpret_cast<UcclFlow*>(wr_ex->ureq->context);
    auto* subflow = flow->sub_flows_[engine_offset_];
    // Select QP.
    auto qpidx = select_qpidx_pot(wr_ex->sge.length, subflow);
    auto qpw = &dp_qps_[qpidx];

    wr->send_flags = 0;
    if (qpw->signal_cnt_++ % kSignalInterval == 0) {
      wr->send_flags = IBV_SEND_SIGNALED;
    }
    wr_ex->qpidx = qpidx;

    auto ret = ibv_post_send(qpw->qp, &wr_ex->wr, &bad_wr);
    DCHECK(ret == 0) << ret;

    IMMData imm_data(ntohl(wr_ex->wr.imm_data));
    // Track this chunk.
    subflow->txtracking.track_chunk(wr_ex->ureq, wr_ex, rdtsc(),
                                    imm_data.GetCSN(), imm_data.GetHINT());
    if (!io_ctx_->is_rc_mode()) {
      // Arm timer for TX
      arm_timer_for_flow(subflow);
    }
    UCCL_LOG_IO << "Burst send: csn: " << imm_data.GetCSN() << " with QP#"
                << wr_ex->qpidx;

    subflow->in_wheel_cnt_--;

    wheel->ready_queue_.pop_front();

    if (*engine_unacked_bytes_ >= kMaxUnAckedBytesPerEngineHigh) {
      // The code is here because we want to at least send one chunk.
      // Push the message to the pending transmit queue.
      return;
    }
  }
}

void RDMAContext::try_update_csn(SubUcclFlow* subflow) {
  while (!subflow->rxtracking.ready_csn_.empty() &&
         subflow->rxtracking.ready_csn_.begin()->first.to_uint32() ==
             subflow->pcb.rcv_nxt.to_uint32()) {
    struct RecvRequest* req = reinterpret_cast<struct RecvRequest*>(
        subflow->rxtracking.ready_csn_.begin()->second);
    if (req) {
      // This is the last chunk of a message whose size is mismatched with
      // the expected size. I.e., send size < recv size. Fix
      // req->ureq->data_len[0] and wakeup application.
      req->ureq->recv.data_len[0] = req->received_bytes[0];
      // Wakeup app thread.
      uccl_wakeup(req->ureq->poll_ctx);
      UCCL_LOG_IO << "Rx message complete.";
      // Free the request.
      subflow->free_recvreq(req);
    }

    subflow->rxtracking.ready_csn_.erase(
        subflow->rxtracking.ready_csn_.begin());

    // Data is already DMAed to the application buffer.
    // Nothing more to do.

    subflow->pcb.advance_rcv_nxt();
    UCCL_LOG_IO << "try_update_csn:"
                << " rcv_nxt: " << subflow->pcb.rcv_nxt.to_uint32();

    if (!io_ctx_->is_rc_mode()) {
      subflow->pcb.sack_bitmap_shift_left_one();
    }
  }
}

void RDMAContext::uc_rx_rtx_chunk(struct ibv_wc* wc, uint64_t chunk_addr) {
  UCCL_LOG_IO << "uc_rx_rtx_chunk";
  auto now = rdtsc();

  auto chunk_len = wc->byte_len - sizeof(struct retr_chunk_hdr);

  struct retr_chunk_hdr* hdr =
      reinterpret_cast<struct retr_chunk_hdr*>(chunk_addr);

  auto imm_data = IMMData(ntohl(hdr->imm_data));

  auto last_chunk = imm_data.GetHINT();
  auto csn = imm_data.GetCSN();
  auto rid = imm_data.GetRID();
  auto fid = imm_data.GetFID();

  DCHECK(fid < MAX_FLOW);
  auto* flow = reinterpret_cast<UcclFlow*>(receiver_flow_tbl_[fid]);
  auto* subflow = flow->sub_flows_[engine_offset_];

  UCCL_LOG_IO << "Received retransmission chunk: (csn, rid, fid): " << csn
              << ", " << rid << ", " << fid;

  // Locate request by rid
  DCHECK(rid < kMaxReq);
  auto req = subflow->get_recvreq_by_id(rid);
  if (req->type != RecvRequest::RECV || req->ureq->context != flow) {
    UCCL_LOG_IO << "Can't find corresponding request or this request is "
                   "invalid for this retransmission chunk. Dropping. "
                << req->type;
    subflow->pcb.stats_retr_chunk_drop++;
    return;
  }

  // Compare CSN with the expected CSN.
  auto ecsn = subflow->pcb.rcv_nxt;
  auto distance = UINT_CSN(csn) - ecsn;

  if (UINT_CSN::uintcsn_seqno_lt(UINT_CSN(csn), ecsn)) {
    // Original chunk is already received.
    UCCL_LOG_IO << "Original chunk is already received. Dropping "
                   "retransmission chunk for flow"
                << fid;
    subflow->pcb.stats_retr_chunk_drop++;
    return;
  }

  if (distance.to_uint32() > kReassemblyMaxSeqnoDistance) {
    UCCL_LOG_IO << "Chunk too far ahead. Dropping as we can't handle SACK. "
                << "csn: " << csn << ", ecsn: " << ecsn.to_uint32();
    subflow->pcb.stats_retr_chunk_drop++;
    return;
  }

  if (subflow->pcb.sack_bitmap_bit_is_set(distance.to_uint32())) {
    UCCL_LOG_IO << "Original chunk is already received. Dropping "
                   "retransmission chunk for flow"
                << fid;
    subflow->pcb.stats_retr_chunk_drop++;
    return;
  }

  UCCL_LOG_IO << "This retransmission chunk is accepted!!!";
// Accept this retransmission chunk.
#ifdef CPU_MEMORY
  memcpy(reinterpret_cast<void*>(hdr->remote_addr),
         reinterpret_cast<void*>(chunk_addr + sizeof(struct retr_chunk_hdr)),
         chunk_len);
#else
#ifndef __HIP_PLATFORM_AMD__
  cudaMemcpy(
      reinterpret_cast<void*>(hdr->remote_addr),
      reinterpret_cast<void*>(chunk_addr + sizeof(struct retr_chunk_hdr)),
      chunk_len, cudaMemcpyHostToDevice);
#else
  DCHECK(hipMemcpy(reinterpret_cast<void*>(hdr->remote_addr),
                   reinterpret_cast<void*>(chunk_addr +
                                           sizeof(struct retr_chunk_hdr)),
                   chunk_len, hipMemcpyHostToDevice) == hipSuccess);
#endif
#endif

  subflow->pcb.stats_accept_retr++;

  subflow->pcb.sack_bitmap_bit_set(distance.to_uint32());

  auto* msg_size = &req->ureq->recv.elems[0].size;
  uint32_t* received_bytes = req->received_bytes;
  received_bytes[0] += chunk_len;

  if (!last_chunk) {
    req = nullptr;
  }

  subflow->rxtracking.ready_csn_.insert({csn, req});

  try_update_csn(subflow);

  /// FIXME: Should we send ACK immediately here?
  if (list_empty(&subflow->ack.ack_link))
    list_add_tail(&subflow->ack.ack_link, &ack_list_);
  // Don't let sender update the path's rtt.
  subflow->next_ack_path_ = std::numeric_limits<uint16_t>::max();

  EventOnRxRTXData(subflow, &imm_data);

  return;
}

void RDMAContext::uc_rx_rtx_chunk(struct ibv_cq_ex* cq_ex,
                                  uint64_t chunk_addr) {
  UCCL_LOG_IO << "uc_rx_rtx_chunk";
  auto now = rdtsc();

  auto chunk_len = ibv_wc_read_byte_len(cq_ex) - sizeof(struct retr_chunk_hdr);

  struct retr_chunk_hdr* hdr =
      reinterpret_cast<struct retr_chunk_hdr*>(chunk_addr);

  auto imm_data = IMMData(ntohl(hdr->imm_data));

  auto last_chunk = imm_data.GetHINT();
  auto csn = imm_data.GetCSN();
  auto rid = imm_data.GetRID();
  auto fid = imm_data.GetFID();

  DCHECK(fid < MAX_FLOW);
  auto* flow = reinterpret_cast<UcclFlow*>(receiver_flow_tbl_[fid]);
  auto* subflow = flow->sub_flows_[engine_offset_];

  UCCL_LOG_IO << "Received retransmission chunk: (csn, rid, fid): " << csn
              << ", " << rid << ", " << fid;

  // Locate request by rid
  DCHECK(rid < kMaxReq);
  auto req = subflow->get_recvreq_by_id(rid);
  if (req->type != RecvRequest::RECV || req->ureq->context != flow) {
    UCCL_LOG_IO << "Can't find corresponding request or this request is "
                   "invalid for this retransmission chunk. Dropping. "
                << req->type;
    subflow->pcb.stats_retr_chunk_drop++;
    return;
  }

  // Compare CSN with the expected CSN.
  auto ecsn = subflow->pcb.rcv_nxt;
  auto distance = UINT_CSN(csn) - ecsn;

  if (UINT_CSN::uintcsn_seqno_lt(UINT_CSN(csn), ecsn)) {
    // Original chunk is already received.
    UCCL_LOG_IO << "Original chunk is already received. Dropping "
                   "retransmission chunk for flow"
                << fid;
    subflow->pcb.stats_retr_chunk_drop++;
    return;
  }

  if (distance.to_uint32() > kReassemblyMaxSeqnoDistance) {
    UCCL_LOG_IO << "Chunk too far ahead. Dropping as we can't handle SACK. "
                << "csn: " << csn << ", ecsn: " << ecsn.to_uint32();
    subflow->pcb.stats_retr_chunk_drop++;
    return;
  }

  if (subflow->pcb.sack_bitmap_bit_is_set(distance.to_uint32())) {
    UCCL_LOG_IO << "Original chunk is already received. Dropping "
                   "retransmission chunk for flow"
                << fid;
    subflow->pcb.stats_retr_chunk_drop++;
    return;
  }

  UCCL_LOG_IO << "This retransmission chunk is accepted!!!";
// Accept this retransmission chunk.
#ifdef CPU_MEMORY
  memcpy(reinterpret_cast<void*>(hdr->remote_addr),
         reinterpret_cast<void*>(chunk_addr + sizeof(struct retr_chunk_hdr)),
         chunk_len);
#else
#ifndef __HIP_PLATFORM_AMD__
  cudaMemcpy(
      reinterpret_cast<void*>(hdr->remote_addr),
      reinterpret_cast<void*>(chunk_addr + sizeof(struct retr_chunk_hdr)),
      chunk_len, cudaMemcpyHostToDevice);
#else
  DCHECK(hipMemcpy(reinterpret_cast<void*>(hdr->remote_addr),
                   reinterpret_cast<void*>(chunk_addr +
                                           sizeof(struct retr_chunk_hdr)),
                   chunk_len, hipMemcpyHostToDevice) == hipSuccess);
#endif
#endif

  subflow->pcb.stats_accept_retr++;

  subflow->pcb.sack_bitmap_bit_set(distance.to_uint32());

  auto* msg_size = &req->ureq->recv.elems[0].size;
  uint32_t* received_bytes = req->received_bytes;
  received_bytes[0] += chunk_len;

  if (!last_chunk) {
    req = nullptr;
  }

  subflow->rxtracking.ready_csn_.insert({csn, req});

  try_update_csn(subflow);

  /// FIXME: Should we send ACK immediately here?
  if (list_empty(&subflow->ack.ack_link))
    list_add_tail(&subflow->ack.ack_link, &ack_list_);
  // Don't let sender update the path's rtt.
  subflow->next_ack_path_ = std::numeric_limits<uint16_t>::max();

  EventOnRxRTXData(subflow, &imm_data);

  return;
}

void RDMAContext::rc_rx_chunk(uint32_t byte_len, uint32_t wc_imm_data) {
  auto imm_data = IMMData(ntohl(wc_imm_data));

  auto last_chunk = imm_data.GetHINT();
  auto csn = imm_data.GetCSN();
  auto rid = imm_data.GetRID();
  auto fid = imm_data.GetFID();

  DCHECK(fid < MAX_FLOW);
  auto* flow = reinterpret_cast<UcclFlow*>(receiver_flow_tbl_[fid]);
  DCHECK(flow) << fid << ", RDMAContext ptr: " << this;
  auto* subflow = flow->sub_flows_[engine_offset_];

  UCCL_LOG_IO << "Received chunk: (byte_len, csn, rid, fid): " << byte_len
              << ", " << csn << ", " << rid << ", " << fid;

  // Locate request by rid
  DCHECK(rid < kMaxReq);
  auto req = subflow->get_recvreq_by_id(rid);
  DCHECK(req->ureq);

  if (req->type != RecvRequest::RECV || req->ureq->context != flow) {
    LOG(ERROR) << "Can't find corresponding request or this request is "
                  "invalid for this chunk. Dropping. "
               << req->type;
    // This should never happen.
    CHECK(0);
    return;
  }

  // There is no need to check CSN as RC provides reliable delivery.
  auto* msg_size = &req->ureq->recv.elems[0].size;
  uint32_t* received_bytes = req->received_bytes;
  received_bytes[0] += byte_len;

  if (!last_chunk) {
    req = nullptr;
  }

  subflow->rxtracking.ready_csn_.insert({csn, req});

  try_update_csn(subflow);

  EventOnRxData(subflow, &imm_data);
}

void RDMAContext::rc_rx_chunk(struct ibv_cq_ex* cq_ex) {
  auto byte_len = ibv_wc_read_byte_len(cq_ex);
  auto imm_data = IMMData(ntohl(ibv_wc_read_imm_data(cq_ex)));

  auto last_chunk = imm_data.GetHINT();
  auto csn = imm_data.GetCSN();
  auto rid = imm_data.GetRID();
  auto fid = imm_data.GetFID();

  DCHECK(fid < MAX_FLOW);
  auto* flow = reinterpret_cast<UcclFlow*>(receiver_flow_tbl_[fid]);
  DCHECK(flow) << fid << ", RDMAContext ptr: " << this;
  auto* subflow = flow->sub_flows_[engine_offset_];

  UCCL_LOG_IO << "Received chunk: (byte_len, csn, rid, fid): " << byte_len
              << ", " << csn << ", " << rid << ", " << fid;

  // Locate request by rid
  DCHECK(rid < kMaxReq);
  auto req = subflow->get_recvreq_by_id(rid);
  DCHECK(req->ureq);

  if (req->type != RecvRequest::RECV || req->ureq->context != flow) {
    LOG(ERROR) << "Can't find corresponding request or this request is "
                  "invalid for this chunk. Dropping. "
               << req->type;
    // This should never happen.
    CHECK(0);
    return;
  }

  // There is no need to check CSN as RC provides reliable delivery.
  auto* msg_size = &req->ureq->recv.elems[0].size;
  uint32_t* received_bytes = req->received_bytes;
  received_bytes[0] += byte_len;

  if (!last_chunk) {
    req = nullptr;
  }

  subflow->rxtracking.ready_csn_.insert({csn, req});

  try_update_csn(subflow);

  EventOnRxData(subflow, &imm_data);
}

void RDMAContext::uc_rx_chunk(struct ibv_wc* wc) {
  auto now = rdtsc();
  auto byte_len = wc->byte_len;
  auto imm_data = IMMData(ntohl(wc->imm_data));
  auto qp_num = wc->qp_num;
  auto qpidx = qpn2idx_[qp_num];

  auto last_chunk = imm_data.GetHINT();
  auto csn = imm_data.GetCSN();
  auto rid = imm_data.GetRID();
  auto fid = imm_data.GetFID();

  DCHECK(fid < MAX_FLOW);
  auto* flow = reinterpret_cast<UcclFlow*>(receiver_flow_tbl_[fid]);
  DCHECK(flow) << fid << ", RDMAContext ptr: " << this;
  auto* subflow = flow->sub_flows_[engine_offset_];

  UCCL_LOG_IO << "Received chunk: (byte_len, csn, rid, fid): " << byte_len
              << ", " << csn << ", " << rid << ", " << fid << " from QP#"
              << qpidx;

  // Locate request by rid
  DCHECK(rid < kMaxReq);
  auto req = subflow->get_recvreq_by_id(rid);
  if (req->type != RecvRequest::RECV || req->ureq->context != flow) {
    UCCL_LOG_IO << "Can't find corresponding request or this request is "
                   "invalid for this chunk. Dropping. ";
    subflow->pcb.stats_chunk_drop++;
    return;
  }

  // Compare CSN with the expected CSN.
  auto ecsn = subflow->pcb.rcv_nxt;
  auto distance = UINT_CSN(csn) - ecsn;

  if (UINT_CSN::uintcsn_seqno_lt(UINT_CSN(csn), ecsn)) {
    UCCL_LOG_IO << "Chunk lag behind. Dropping as we can't handle SACK. "
                << "csn: " << csn << ", ecsn: " << ecsn.to_uint32();
    subflow->pcb.stats_chunk_drop++;
    return;
  }

  if (distance.to_uint32() > kReassemblyMaxSeqnoDistance) {
    UCCL_LOG_IO << "Chunk too far ahead. Dropping as we can't handle SACK. "
                << "csn: " << csn << ", ecsn: " << ecsn.to_uint32();
    subflow->pcb.stats_chunk_drop++;
    return;
  }

  // It's impossible to receive duplicate OOO chunks in uc_rx_chunk().
  // This is because the rtx chunk is retransmitted after the original chunk
  // using the same QP. According to the nature of UC QP, if the original chunk
  // is not lost, the original chunk is always handled before its corresponding
  // rtx chunk. In addition, all rtx chunks are handled in uc_rx_rtx_chunk()
  // rather than uc_rx_chunk(). Therefore, there is no need for us to check
  // duplicate OOO chunks here. But uc_rx_rtx_chunk() needs to handle this case.
  DCHECK(!subflow->pcb.sack_bitmap_bit_is_set(distance.to_uint32()));

  // Always use the latest timestamp.
  subflow->pcb.t_remote_nic_rx = now;

  subflow->pcb.sack_bitmap_bit_set(distance.to_uint32());

  auto* msg_size = &req->ureq->recv.elems[0].size;
  uint32_t* received_bytes = req->received_bytes;
  received_bytes[0] += byte_len;

  if (!last_chunk) {
    req = nullptr;
  }

  subflow->rxtracking.ready_csn_.insert({csn, req});

  try_update_csn(subflow);

  if (distance.to_uint32()) {
    subflow->rxtracking.encounter_ooo();
#ifdef STATS
    subflow->pcb.stats_ooo++;
    subflow->pcb.stats_maxooo =
        std::max(subflow->pcb.stats_maxooo, distance.to_uint32());
    if (subflow->rxtracking.real_ooo()) subflow->pcb.stats_real_ooo++;
#endif
  }

  subflow->rxtracking.cumulate_wqe();
  subflow->rxtracking.cumulate_bytes(byte_len);

  if (list_empty(&subflow->ack.ack_link))
    list_add_tail(&subflow->ack.ack_link, &ack_list_);
  subflow->next_ack_path_ = qpidx;

  // Send ACK if needed.
  if (subflow->rxtracking.need_imm_ack()) {
    auto chunk_addr = io_ctx_->pop_ctrl_chunk();
    craft_ack(subflow, chunk_addr, 0);
    try_post_acks(1, chunk_addr, true);

    subflow->rxtracking.clear_imm_ack();
    list_del(&subflow->ack.ack_link);
  }

  EventOnRxData(subflow, &imm_data);
}

void RDMAContext::uc_rx_chunk(struct ibv_cq_ex* cq_ex) {
  auto now = rdtsc();
  auto byte_len = ibv_wc_read_byte_len(cq_ex);
  auto imm_data = IMMData(ntohl(ibv_wc_read_imm_data(cq_ex)));
  auto qp_num = ibv_wc_read_qp_num(cq_ex);
  auto qpidx = qpn2idx_[qp_num];

  auto last_chunk = imm_data.GetHINT();
  auto csn = imm_data.GetCSN();
  auto rid = imm_data.GetRID();
  auto fid = imm_data.GetFID();

  DCHECK(fid < MAX_FLOW);
  auto* flow = reinterpret_cast<UcclFlow*>(receiver_flow_tbl_[fid]);
  DCHECK(flow) << fid << ", RDMAContext ptr: " << this;
  auto* subflow = flow->sub_flows_[engine_offset_];

  UCCL_LOG_IO << "Received chunk: (byte_len, csn, rid, fid): " << byte_len
              << ", " << csn << ", " << rid << ", " << fid << " from QP#"
              << qpidx;

  // Locate request by rid
  DCHECK(rid < kMaxReq);
  auto req = subflow->get_recvreq_by_id(rid);
  if (req->type != RecvRequest::RECV || req->ureq->context != flow) {
    UCCL_LOG_IO << "Can't find corresponding request or this request is "
                   "invalid for this chunk. Dropping. ";
    subflow->pcb.stats_chunk_drop++;
    return;
  }

  // Compare CSN with the expected CSN.
  auto ecsn = subflow->pcb.rcv_nxt;
  auto distance = UINT_CSN(csn) - ecsn;

  if (UINT_CSN::uintcsn_seqno_lt(UINT_CSN(csn), ecsn)) {
    UCCL_LOG_IO << "Chunk lag behind. Dropping as we can't handle SACK. "
                << "csn: " << csn << ", ecsn: " << ecsn.to_uint32();
    subflow->pcb.stats_chunk_drop++;
    return;
  }

  if (distance.to_uint32() > kReassemblyMaxSeqnoDistance) {
    UCCL_LOG_IO << "Chunk too far ahead. Dropping as we can't handle SACK. "
                << "csn: " << csn << ", ecsn: " << ecsn.to_uint32();
    subflow->pcb.stats_chunk_drop++;
    return;
  }

  // It's impossible to receive duplicate OOO chunks in uc_rx_chunk().
  // This is because the rtx chunk is retransmitted after the original chunk
  // using the same QP. According to the nature of UC QP, if the original chunk
  // is not lost, the original chunk is always handled before its corresponding
  // rtx chunk. In addition, all rtx chunks are handled in uc_rx_rtx_chunk()
  // rather than uc_rx_chunk(). Therefore, there is no need for us to check
  // duplicate OOO chunks here. But uc_rx_rtx_chunk() needs to handle this case.
  DCHECK(!subflow->pcb.sack_bitmap_bit_is_set(distance.to_uint32()));

  // Always use the latest timestamp.
  if constexpr (kTestNoHWTimestamp)
    subflow->pcb.t_remote_nic_rx = now;
  else
    subflow->pcb.t_remote_nic_rx = ibv_wc_read_completion_ts(cq_ex);

  subflow->pcb.sack_bitmap_bit_set(distance.to_uint32());

  auto* msg_size = &req->ureq->recv.elems[0].size;
  uint32_t* received_bytes = req->received_bytes;
  received_bytes[0] += byte_len;

  if (!last_chunk) {
    req = nullptr;
  }

  subflow->rxtracking.ready_csn_.insert({csn, req});

  try_update_csn(subflow);

  if (distance.to_uint32()) {
    subflow->rxtracking.encounter_ooo();
#ifdef STATS
    subflow->pcb.stats_ooo++;
    subflow->pcb.stats_maxooo =
        std::max(subflow->pcb.stats_maxooo, distance.to_uint32());
    if (subflow->rxtracking.real_ooo()) subflow->pcb.stats_real_ooo++;
#endif
  }

  subflow->rxtracking.cumulate_wqe();
  subflow->rxtracking.cumulate_bytes(byte_len);

  if (list_empty(&subflow->ack.ack_link))
    list_add_tail(&subflow->ack.ack_link, &ack_list_);
  subflow->next_ack_path_ = qpidx;

  // Send ACK if needed.
  if (subflow->rxtracking.need_imm_ack()) {
    auto chunk_addr = io_ctx_->pop_ctrl_chunk();
    craft_ack(subflow, chunk_addr, 0);
    try_post_acks(1, chunk_addr, true);

    subflow->rxtracking.clear_imm_ack();
    list_del(&subflow->ack.ack_link);
  }

  EventOnRxData(subflow, &imm_data);
}

void RDMAContext::try_post_acks(int num_ack, uint64_t chunk_addr, bool force) {
  if (num_ack == 0) return;

  auto idx = io_ctx_->nr_tx_ack_wr_;

  io_ctx_->tx_ack_sge_[idx].addr = chunk_addr;
  io_ctx_->tx_ack_sge_[idx].length = CtrlChunkBuffPool::kPktSize * num_ack;
  io_ctx_->tx_ack_sge_[idx].lkey = io_ctx_->get_ctrl_chunk_lkey();

  CQEDesc* cqe_desc = io_ctx_->pop_cqe_desc();
  cqe_desc->data = chunk_addr;
  io_ctx_->tx_ack_wr_[idx].wr_id = (uint64_t)cqe_desc;

  io_ctx_->tx_ack_wr_[idx].imm_data = htonl(num_ack);

  io_ctx_->tx_ack_wr_[idx].wr.ud.ah = remote_ctx_.dest_ah;
  io_ctx_->tx_ack_wr_[idx].wr.ud.remote_qpn = remote_ctx_.remote_ctrl_qpn;
  io_ctx_->tx_ack_wr_[idx].wr.ud.remote_qkey = remote_ctx_.remote_ctrl_qpn;

  if (io_ctx_->tx_ack_sge_[idx].length <= kMaxInline) {
    io_ctx_->tx_ack_wr_[idx].send_flags |= IBV_SEND_INLINE;
  } else {
    io_ctx_->tx_ack_wr_[idx].send_flags &= ~IBV_SEND_INLINE;
  }

  io_ctx_->tx_ack_wr_[idx].next =
      (idx == kMaxAckWRs - 1) ? nullptr : &io_ctx_->tx_ack_wr_[idx + 1];

  io_ctx_->nr_tx_ack_wr_++;

  UCCL_LOG_IO << "Post " << num_ack << " ACKs";

  if (force || io_ctx_->nr_tx_ack_wr_ == kMaxAckWRs) io_ctx_->flush_acks();
}

void RDMAContext::craft_ack(SubUcclFlow* subflow, uint64_t chunk_addr,
                            int idx_in_chunk) {
  uint64_t pkt_addr = chunk_addr + CtrlChunkBuffPool::kPktSize * idx_in_chunk;
  auto* ucclsackh = reinterpret_cast<UcclSackHdr*>(pkt_addr);

  ucclsackh->peer_id = be16_t(remote_ctx_.remote_peer_id);
  ucclsackh->fid = be16_t(subflow->fid_);
  ucclsackh->ackno = be16_t(subflow->pcb.ackno().to_uint32());
  ucclsackh->path = be16_t(subflow->next_ack_path_);

  auto t4 = rdtsc();
  uint64_t t2;
  if constexpr (kTestNoHWTimestamp)
    t2 = subflow->pcb.t_remote_nic_rx;
  else
    t2 = convert_nic_to_host(subflow->pcb.t_remote_nic_rx);

  ucclsackh->remote_queueing = be64_t(to_usec(t4 - t2, freq_ghz));

  for (size_t i = 0; i < sizeof(UcclSackHdr::sack_bitmap) /
                             sizeof(UcclSackHdr::sack_bitmap[0]);
       ++i) {
    ucclsackh->sack_bitmap[i] = be64_t(subflow->pcb.sack_bitmap[i]);
  }
  ucclsackh->sack_bitmap_count = be16_t(subflow->pcb.sack_bitmap_count);

  UCCL_LOG_IO << "craft_ack ackno: " << subflow->pcb.ackno().to_uint32()
              << " for flow: " << subflow->fid_;
}

void RDMAContext::__retransmit_for_flow(void* context, bool rto) {
  SubUcclFlow* subflow = reinterpret_cast<SubUcclFlow*>(context);

  if (subflow->txtracking.empty()) {
    UCCL_LOG_IO << "No unacked chunk to retransmit for flow" << subflow->fid_;
    return;
  }

  if (subflow->pcb.rto_rexmits_consectutive >= kRTOAbortThreshold) {
    UCCL_LOG_IO << "RTO retransmission threshold reached." << subflow->fid_;
  }

  // Case#1: SACK bitmap at the sender side is empty. Retransmit the oldest
  // unacked chunk.
  auto sack_bitmap_count = subflow->pcb.tx_sack_bitmap_count;
  if (!sack_bitmap_count) {
    auto chunk = subflow->txtracking.get_oldest_unacked_chunk();
    auto wr_ex = chunk.wr_ex;
    try_retransmit_chunk(subflow, wr_ex);
    // Arm timer for Retransmission
    rearm_timer_for_flow(subflow);
    if (rto) {
      subflow->pcb.stats_rto_rexmits++;
      subflow->pcb.rto_rexmits_consectutive++;
    } else {
      subflow->pcb.stats_fast_rexmits++;
    }
    return;
  }

  // Case#2: Retransmit the unacked chunks according to the SACK bitmap.
  bool done = false;
  auto tx_sack_bitmap_base = UINT_CSN(subflow->pcb.tx_sack_bitmap_base);

  uint32_t index = 0;
  while (sack_bitmap_count && index < kSackBitmapSize &&
         !subflow->txtracking.empty()) {
    auto bucket_idx = index / PCB::kSackBitmapBucketSize;
    auto sack_bitmap = subflow->pcb.tx_sack_bitmap[bucket_idx];

    auto cursor = index % PCB::kSackBitmapBucketSize;

    if ((sack_bitmap & (1ULL << cursor)) == 0) {
      // We found a hole.
      auto seqno = tx_sack_bitmap_base + index;
      DCHECK(index < subflow->txtracking.track_size());
      auto chunk = subflow->txtracking.get_unacked_chunk_from_idx(index);
      if (seqno == chunk.csn) {
        auto wr_ex = chunk.wr_ex;
        if (try_retransmit_chunk(subflow, wr_ex)) {
          done = true;
        } else {
          // We can't retransmit the chunk due to lack of credits.
          // Quit the loop.
          index = kSackBitmapSize;
        }
      } else {
        // This bit is stale and its corresponding chunk is already
        // acked. Do nothing.
        UCCL_LOG_IO << "Stale SACK bit for seqno: " << seqno.to_uint32()
                    << ", chunk.csn: " << chunk.csn << ", tx_sack_bitmap_base: "
                    << tx_sack_bitmap_base.to_uint32();
      }
    } else {
      sack_bitmap_count--;
    }
    index++;
  }

  // Arm timer for Retransmission
  rearm_timer_for_flow(subflow);
  if (done) {
    if (rto) {
      subflow->pcb.stats_rto_rexmits++;
      subflow->pcb.rto_rexmits_consectutive++;
    } else {
      subflow->pcb.stats_fast_rexmits++;
    }
  }
}

uint32_t RDMAContext::select_qpidx_pot(uint32_t msize, void* subflow_context) {
  if (can_use_last_choice(msize)) return last_qp_choice_;

  auto* sublfow = reinterpret_cast<SubUcclFlow*>(subflow_context);
  auto q1 = select_qpidx_rand();
  auto q2 = select_qpidx_rand();

  // Return the QP with lower RTT.
  auto qpidx =
      sublfow->scoreboard_rtt_[q1] < sublfow->scoreboard_rtt_[q2] ? q1 : q2;
  last_qp_choice_ = qpidx;
  return qpidx;
}

// Try to arm a timer for the given flow. If the timer is already armed, do
// nothing.
void RDMAContext::arm_timer_for_flow(void* context) {
  auto* subflow = reinterpret_cast<SubUcclFlow*>(context);
  if (!subflow->rto_armed) {
    if constexpr (kConstRTO) {
      rto_->arm_timer({this, subflow});
    } else {
      rto_->arm_timer({this, subflow},
                      std::max(kRTORTT * subflow->pcb.timely_cc.get_avg_rtt(),
                               kMinRTOUsec));
    }
    subflow->rto_armed = true;
  }
}

// Try to rearm a timer for the given flow. If the timer is not armed, arm it.
// If the timer is already armed, rearm it.
void RDMAContext::rearm_timer_for_flow(void* context) {
  auto* subflow = reinterpret_cast<SubUcclFlow*>(context);
  if (subflow->rto_armed) {
    if constexpr (kConstRTO) {
      rto_->rearm_timer({this, subflow});
    } else {
      rto_->rearm_timer({this, subflow},
                        std::max(kRTORTT * subflow->pcb.timely_cc.get_avg_rtt(),
                                 kMinRTOUsec));
    }
  } else {
    arm_timer_for_flow(subflow);
  }
}

void RDMAContext::mark_flow_timeout(void* context) {
  auto* subflow = reinterpret_cast<SubUcclFlow*>(context);
  subflow->rto_armed = false;
}

void RDMAContext::disarm_timer_for_flow(void* context) {
  auto* subflow = reinterpret_cast<SubUcclFlow*>(context);
  if (subflow->rto_armed) {
    rto_->disarm_timer({this, subflow});
    subflow->rto_armed = false;
  }
}

std::string RDMAContext::to_string() {
  std::string s;
  s.clear();

  uint32_t stats_rto_rexmits = 0;
  uint32_t stats_fast_rexmits = 0;
  uint32_t stats_accept_retr = 0;

  uint32_t stats_chunk_drop = 0;
  uint32_t stats_retr_chunk_drop = 0;
  uint32_t stats_ooo = 0;
  uint32_t stats_real_ooo = 0;
  uint32_t stats_maxooo = 0;

  for (int fid = 0; fid < nr_flows_; fid++) {
    {
      auto* flow = reinterpret_cast<UcclFlow*>(receiver_flow_tbl_[fid]);
      if (flow) {
        auto* subflow = flow->sub_flows_[engine_offset_];
        stats_accept_retr += subflow->pcb.stats_accept_retr;

        stats_chunk_drop += subflow->pcb.stats_chunk_drop;
        stats_retr_chunk_drop += subflow->pcb.stats_retr_chunk_drop;
        stats_ooo += subflow->pcb.stats_ooo;
        stats_real_ooo += subflow->pcb.stats_real_ooo;
        stats_maxooo = std::max(stats_maxooo, subflow->pcb.stats_maxooo);
        subflow->pcb.stats_maxooo = 0;  // Inaccurate is fine.
      }
    }
    {
      auto* flow = reinterpret_cast<UcclFlow*>(sender_flow_tbl_[fid]);
      if (flow) {
        auto* subflow = flow->sub_flows_[engine_offset_];
        stats_rto_rexmits += subflow->pcb.stats_rto_rexmits;
        stats_fast_rexmits += subflow->pcb.stats_fast_rexmits;
      }
    }
  }

  s += "\tRTO retr:" + std::to_string(stats_rto_rexmits) +
       "/Fast retr:" + std::to_string(stats_fast_rexmits) +
       "/Eat retr:" + std::to_string(stats_accept_retr) +
       "/Chunk drop:" + std::to_string(stats_chunk_drop) +
       "/Retr drop:" + std::to_string(stats_retr_chunk_drop) +
       "/OOO: " + std::to_string(stats_ooo) +
       "/ROOO: " + std::to_string(stats_real_ooo) +
       "/MAXOOO: " + std::to_string(stats_maxooo);

  s += "\n";

  return s;
}

}  // namespace uccl<|MERGE_RESOLUTION|>--- conflicted
+++ resolved
@@ -762,18 +762,10 @@
 
 bool RDMAEndpoint::initialize_engine_by_dev(int dev,
                                             bool enable_p2p_listen = false) {
-<<<<<<< HEAD
 #ifndef DISABLE_CALL_ONCE_STATIC
-  static std::vector<std::once_flag> flags_per_dev_(num_devices_);
+  static std::vector<std::once_flag> flags_per_dev_(MAX_IB_DEVS);
   std::call_once(flags_per_dev_[dev], [this, dev, enable_p2p_listen]() {
 #endif
-=======
-  static std::vector<std::once_flag> flags_per_dev_(MAX_IB_DEVS);
-  bool called = false;
-  std::call_once(flags_per_dev_[dev], [this, dev, enable_p2p_listen,
-                                       &called]() {
-    called = true;
->>>>>>> bde34635
     int start_engine_idx = dev * num_engines_per_dev_;
     int end_engine_idx = (dev + 1) * num_engines_per_dev_ - 1;
     int numa_node = RDMAFactory::get_factory_dev(dev)->numa_node;
@@ -823,13 +815,8 @@
     }
 #ifndef DISABLE_CALL_ONCE_STATIC
   });
-<<<<<<< HEAD
 #endif
   return true;
-=======
-
-  return called;
->>>>>>> bde34635
 }
 
 inline uint32_t RDMAEndpoint::find_pot_load_engine_idx(int dev) {
