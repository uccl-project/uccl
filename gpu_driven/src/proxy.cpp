#include "proxy.hpp"

double Proxy::avg_rdma_write_us() const {
  if (kIterations == 0) return 0.0;
  return total_rdma_write_durations_.count() / static_cast<double>(kIterations);
}

double Proxy::avg_wr_latency_us() const {
  if (completion_count_ == 0) return 0.0;
  return static_cast<double>(wr_time_total_us_) /
         static_cast<double>(completion_count_);
}

uint64_t Proxy::completed_wr() const { return completion_count_; }

void Proxy::pin_thread() {
  if (cfg_.pin_thread) {
    pin_thread_to_cpu(cfg_.block_idx + 1);
    int cpu = sched_getcpu();
    if (cpu == -1) {
      perror("sched_getcpu");
    } else {
      printf("Local CPU thread pinned to core %d\n", cpu);
    }
  }
}

void Proxy::set_peers_meta(std::vector<PeerMeta> const& peers) {
  peers_.clear();
  peers_.reserve(peers.size());
  for (auto const& p : peers) {
    peers_.push_back(p);
    if (cfg_.block_idx == 0)
      printf("PeerMeta(rank=%d, ptr=0x%lx, nbytes=%zu, ip=%s)\n", p.rank,
             static_cast<unsigned long>(p.ptr), p.nbytes, p.ip.c_str());
  }
  ctxs_for_all_ranks_.clear();
  ctxs_for_all_ranks_.resize(peers.size());
  for (size_t i = 0; i < peers.size(); ++i) {
    ctxs_for_all_ranks_[i] = std::make_unique<ProxyCtx>();
  }
}

static inline int pair_tid_block(int a, int b, int N, int block_idx) {
  int lo = std::min(a, b), hi = std::max(a, b);
  return block_idx * (N * N) + lo * N + hi;
}

void Proxy::init_common() {
  int const my_rank = cfg_.rank;

  per_thread_rdma_init(ctx_, cfg_.gpu_buffer, cfg_.total_size, my_rank,
                       cfg_.block_idx);
  pin_thread();
  if (!ctx_.cq) ctx_.cq = create_per_thread_cq(ctx_);
  if (ctxs_for_all_ranks_.empty()) {
    fprintf(stderr,
            "Error: peers metadata not set before init_common (peers_.size() "
            "=%zu)\n",
            peers_.size());
    std::abort();
  }
  int num_ranks = ctxs_for_all_ranks_.size();
  local_infos_.assign(num_ranks, RDMAConnectionInfo{});
  remote_infos_.assign(num_ranks, RDMAConnectionInfo{});

  // Per peer QP initialization
  for (int peer = 0; peer < num_ranks; ++peer) {
    if (peer == my_rank) continue;
    auto& c = *ctxs_for_all_ranks_[peer];
    c.context = ctx_.context;
    c.pd = ctx_.pd;
    c.mr = ctx_.mr;
    c.rkey = ctx_.rkey;
    // NOTE(MaoZiming): each context can share the same cq, pd, mr.
    // but the qp must be different.
    c.cq = ctx_.cq;
    create_per_thread_qp(c, cfg_.gpu_buffer, cfg_.total_size,
                         &local_infos_[peer], my_rank);
    modify_qp_to_init(c);
  }

  usleep(50 * 1000);

  // Out-of-band exchange per pair.
  for (int peer = 0; peer < num_ranks; ++peer) {
    if (peer == my_rank) continue;

    bool const i_listen = (my_rank < peer);
    int const tid = pair_tid_block(my_rank, peer, num_ranks, cfg_.block_idx);
    char const* ip = peers_[peer].ip.c_str();

    int virt_rank = i_listen ? 0 : 1;
    exchange_connection_info(virt_rank, ip, tid, &local_infos_[peer],
                             &remote_infos_[peer]);
    if (remote_infos_[peer].addr != peers_[peer].ptr) {
      fprintf(stderr,
              "Rank %d block %d: Warning: remote addr mismatch for peer %d: "
              "got 0x%lx, expected 0x%lx\n",
              my_rank, cfg_.block_idx, peer, remote_infos_[peer].addr,
              peers_[peer].ptr);
      std::abort();
    }
  }

  // Bring each per-peer QP to RTR/RTS
  for (int peer = 0; peer < num_ranks; ++peer) {
    if (peer == my_rank) continue;
    auto& c = *ctxs_for_all_ranks_[peer];

    // qp is different from each rank.
    modify_qp_to_rtr(c, &remote_infos_[peer]);
    modify_qp_to_rts(c, &local_infos_[peer]);

    c.remote_addr = remote_infos_[peer].addr;
    c.remote_rkey = remote_infos_[peer].rkey;

    printf("Peer %d remote addr=%p rkey=%u\n", peer, (void*)c.remote_addr,
           c.remote_rkey);

    if (FILE* f = fopen("/tmp/uccl_debug.txt", "a")) {
      fprintf(
          f,
          "[PROXY_INIT] me=%d peer=%d: remote_addr=0x%lx local_buffer=0x%lx\n",
          my_rank, peer, c.remote_addr, (uintptr_t)cfg_.gpu_buffer);
      fclose(f);
    }
  }
}

void Proxy::init_sender() {
  init_common();
  for (int peer = 0; peer < (int)ctxs_for_all_ranks_.size(); ++peer) {
    if (peer == cfg_.rank) continue;
    auto& ctx_ptr = ctxs_for_all_ranks_[peer];
    if (!ctx_ptr) continue;
    local_post_ack_buf(*ctx_ptr, kSenderAckQueueDepth);
  }
}

void Proxy::init_remote() {
  init_common();
  // Remote side ensures ack sender resources (legacy globals)
  remote_reg_ack_buf(ctx_.pd, ring.ack_buf, ring.ack_mr);
  ring.ack_qp = ctx_.ack_qp;
  post_receive_buffer_for_imm(ctx_);
}

void Proxy::run_sender() {
  printf("CPU sender thread for block %d started\n", cfg_.block_idx + 1);
  init_sender();
  size_t seen = 0;
  while (ctx_.progress_run.load(std::memory_order_acquire)) {
    local_poll_completions(ctx_, finished_wrs_, finished_wrs_mutex_,
                           cfg_.block_idx);
    notify_gpu_completion(cfg_.rb->tail);
    post_gpu_command(cfg_.rb->tail, seen);
  }
}

void Proxy::run_remote() {
  printf("Remote CPU thread for block %d started\n", cfg_.block_idx + 1);
  init_common();
  while (ctx_.progress_run.load(std::memory_order_acquire)) {
    remote_poll_completions(ctx_, cfg_.block_idx, ring);
  }
}

void Proxy::run_dual() {
  printf("Dual (single-thread) proxy for block %d starting\n",
         cfg_.block_idx + 1);
  init_common();
  for (int peer = 0; peer < (int)ctxs_for_all_ranks_.size(); ++peer) {
    if (peer == cfg_.rank) continue;
    auto& ctx_ptr = ctxs_for_all_ranks_[peer];
    if (!ctx_ptr) continue;
    local_post_ack_buf(*ctx_ptr, kSenderAckQueueDepth);
  }
  uint64_t my_tail = 0;
  size_t seen = 0;
  printf("run_dual initialization complete\n");
  while (ctx_.progress_run.load(std::memory_order_acquire)) {
    poll_cq_dual(ctx_, finished_wrs_, finished_wrs_mutex_, cfg_.block_idx,
                 ring);
    notify_gpu_completion(my_tail);
    post_gpu_command(my_tail, seen);
  }
}

void Proxy::notify_gpu_completion(uint64_t& my_tail) {
#ifdef ASSUME_WR_IN_ORDER
  if (finished_wrs_.empty()) return;

  std::lock_guard<std::mutex> lock(finished_wrs_mutex_);
  int check_i = 0;
  int actually_completed = 0;

  // Copy to iterate safely while erasing.
  std::unordered_set<uint64_t> finished_copy(finished_wrs_.begin(),
                                             finished_wrs_.end());
  for (auto wr_id : finished_copy) {
#ifdef SYNCHRONOUS_COMPLETION
    // These are your existing global conditions.
    if (!(ctx_.has_received_ack && ctx_.largest_completed_wr >= wr_id)) {
      continue;
    }
    finished_wrs_.erase(wr_id);
#else
    finished_wrs_.erase(wr_id);
#endif
    // Clear ring entry (contiguity assumed)
    cfg_.rb->buf[(my_tail + check_i) & kQueueMask].cmd = 0;
    check_i++;

    auto it = wr_id_to_start_time_.find(wr_id);
    if (it == wr_id_to_start_time_.end()) {
      fprintf(stderr, "Error: WR ID %lu not found in wr_id_to_start_time\n",
              wr_id);
      std::abort();
    }
    auto duration = std::chrono::duration_cast<std::chrono::microseconds>(
        std::chrono::high_resolution_clock::now() - it->second);
    wr_time_total_us_ += duration.count();
    completion_count_++;
    actually_completed++;
  }

  my_tail += actually_completed;
#ifndef SYNCHRONOUS_COMPLETION
  finished_wrs_.clear();
#endif
  // cfg_.rb->tail = my_tail;
  cfg_.rb->cpu_volatile_store_tail(my_tail);
#else
  printf("ASSUME_WR_IN_ORDER is not defined. This is not supported.\n");
  std::abort();
#endif
}

void Proxy::post_gpu_command(uint64_t& my_tail, size_t& seen) {
  uint64_t cur_head = cfg_.rb->volatile_head();
  if (cur_head == my_tail) {
    cpu_relax();
    return;
  }
  size_t batch_size = cur_head - seen;
<<<<<<< HEAD
  /*
  if (batch_size > static_cast<size_t>(kMaxInflight)) {
    fprintf(stderr, "Error: batch_size %zu exceeds kMaxInflight %d\n",
            batch_size, kMaxInflight);
    std::abort();
  }
  */

=======
>>>>>>> 315bda88
  std::vector<uint64_t> wrs_to_post;
  wrs_to_post.reserve(batch_size);
  std::vector<TransferCmd> cmds_to_post;
  cmds_to_post.reserve(batch_size);

  for (size_t i = seen; i < cur_head; ++i) {
    uint64_t cmd = cfg_.rb->volatile_load_cmd(i);
    auto last_print = std::chrono::steady_clock::now();
    size_t spin_count = 0;
    do {
      cmd = cfg_.rb->volatile_load_cmd(i);
      cpu_relax();
      auto now = std::chrono::steady_clock::now();
      if (now - last_print > std::chrono::seconds(10)) {
        printf(
            "Still waiting at block %d, seen=%ld, spin_count=%zu, my_tail=%lu, "
            "cmd: %lu\n",
            cfg_.block_idx + 1, seen, spin_count, my_tail, cmd);
        last_print = now;
        spin_count++;
      }

      if (!ctx_.progress_run.load(std::memory_order_acquire)) {
        printf("Local block %d stopping early at seen=%ld\n",
               cfg_.block_idx + 1, seen);
        return;
      }
    } while (cmd == 0);

    TransferCmd& cmd_entry = cfg_.rb->load_cmd_entry(i);
    wrs_to_post.push_back(i);
    cmds_to_post.push_back(cmd_entry);
    wr_id_to_start_time_[i] = std::chrono::high_resolution_clock::now();
  }
  seen = cur_head;

  if (wrs_to_post.size() != batch_size) {
    fprintf(stderr, "Error: wrs_to_post size %zu != batch_size %zu\n",
            wrs_to_post.size(), batch_size);
    std::abort();
  }
  if (!wrs_to_post.empty()) {
    auto start = std::chrono::high_resolution_clock::now();
<<<<<<< HEAD
    post_rdma_async_batched(ctx_, cfg_.gpu_buffer, batch_size, wrs_to_post,
                            cmds_to_post, ctxs_for_all_ranks_, cfg_.rank);
=======
    post_rdma_async_batched(ctx_, cfg_.gpu_buffer, kObjectSize, batch_size,
                            wrs_to_post, finished_wrs_, finished_wrs_mutex_,
                            cmds_to_post);
>>>>>>> 315bda88
    auto end = std::chrono::high_resolution_clock::now();
    total_rdma_write_durations_ +=
        std::chrono::duration_cast<std::chrono::microseconds>(end - start);
  }
}

void Proxy::run_local() {
  pin_thread();
  uint64_t my_tail = 0;
  printf("Local CPU thread for block %d started\n", cfg_.block_idx + 1);
  // for (int seen = 0; seen < kIterations; ++seen) {
  int seen = 0;
  while (true) {
    if (!ctx_.progress_run.load(std::memory_order_acquire)) {
      printf("Local block %d stopping early at seen=%d\n", cfg_.block_idx + 1,
             seen);
      return;
    }
    // Prefer volatile read to defeat CPU cache stale head.
    // If your ring already has volatile_head(), use it; otherwise keep
    // rb->head.

    while (cfg_.rb->volatile_head() == my_tail) {
#ifdef DEBUG_PRINT
      if (cfg_.block_idx == 0) {
        printf("Local block %d waiting: tail=%lu head=%lu\n", cfg_.block_idx,
               my_tail, cfg_.rb->head);
      }
#endif
      cpu_relax();
      if (!ctx_.progress_run.load(std::memory_order_acquire)) {
        printf("Local block %d stopping early at seen=%d\n", cfg_.block_idx + 1,
               seen);
        return;
      }
    }

    uint64_t const idx = my_tail & kQueueMask;
    uint64_t cmd;
    auto last_print = std::chrono::steady_clock::now();
    size_t spin_count = 0;
    do {
      cmd = cfg_.rb->volatile_load_cmd(idx);
      cpu_relax();  // avoid hammering cacheline

      auto now = std::chrono::steady_clock::now();
      if (now - last_print > std::chrono::seconds(10)) {
        printf(
            "Still waiting at block %d, seen=%d, spin_count=%zu, my_tail=%lu, "
            "cmd: %lu\n",
            cfg_.block_idx + 1, seen, spin_count, my_tail, cmd);
        last_print = now;
        spin_count++;
      }

      if (!ctx_.progress_run.load(std::memory_order_acquire)) {
        printf("Local block %d stopping early at seen=%d\n", cfg_.block_idx + 1,
               seen);
        return;
      }
    } while (cmd == 0);

#ifdef DEBUG_PRINT
    printf("Local block %d, seen=%d head=%lu tail=%lu consuming cmd=%llu\n",
           cfg_.block_idx, seen, cfg_.rb->head, my_tail,
           static_cast<unsigned long long>(cmd));
#endif

    /*
        const uint64_t expected_cmd =
            (static_cast<uint64_t>(cfg_.block_idx) << 32) | (seen + 1);
        if (cmd != expected_cmd) {
          fprintf(stderr, "Error[Local]: block %d expected %llu got %llu\n",
                  cfg_.block_idx, static_cast<unsigned long long>(expected_cmd),
                  static_cast<unsigned long long>(cmd));
          std::abort();
        }
    */
    std::atomic_thread_fence(std::memory_order_acquire);
    if (cmd == 1) {
      TransferCmd& cmd_entry = cfg_.rb->buf[idx];
      printf("Received command 1: block %d, seen=%d, value: %d\n",
             cfg_.block_idx + 1, seen, cmd_entry.value);
    }

    cfg_.rb->volatile_store_cmd(idx, 0);
    ++my_tail;
    // cfg_.rb->tail = my_tail;
    cfg_.rb->cpu_volatile_store_tail(my_tail);
    seen++;
  }

  printf("Local block %d finished %d commands, tail=%lu\n", cfg_.block_idx,
         kIterations, my_tail);
}<|MERGE_RESOLUTION|>--- conflicted
+++ resolved
@@ -244,17 +244,6 @@
     return;
   }
   size_t batch_size = cur_head - seen;
-<<<<<<< HEAD
-  /*
-  if (batch_size > static_cast<size_t>(kMaxInflight)) {
-    fprintf(stderr, "Error: batch_size %zu exceeds kMaxInflight %d\n",
-            batch_size, kMaxInflight);
-    std::abort();
-  }
-  */
-
-=======
->>>>>>> 315bda88
   std::vector<uint64_t> wrs_to_post;
   wrs_to_post.reserve(batch_size);
   std::vector<TransferCmd> cmds_to_post;
@@ -298,14 +287,8 @@
   }
   if (!wrs_to_post.empty()) {
     auto start = std::chrono::high_resolution_clock::now();
-<<<<<<< HEAD
     post_rdma_async_batched(ctx_, cfg_.gpu_buffer, batch_size, wrs_to_post,
                             cmds_to_post, ctxs_for_all_ranks_, cfg_.rank);
-=======
-    post_rdma_async_batched(ctx_, cfg_.gpu_buffer, kObjectSize, batch_size,
-                            wrs_to_post, finished_wrs_, finished_wrs_mutex_,
-                            cmds_to_post);
->>>>>>> 315bda88
     auto end = std::chrono::high_resolution_clock::now();
     total_rdma_write_durations_ +=
         std::chrono::duration_cast<std::chrono::microseconds>(end - start);
