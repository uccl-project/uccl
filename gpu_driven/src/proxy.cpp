--- conflicted
+++ resolved
@@ -47,12 +47,8 @@
   // Add to debug file for core issue tracking
   FILE* debug_file = fopen("/tmp/uccl_debug.txt", "a");
   if (debug_file) {
-<<<<<<< HEAD
-    fprintf(debug_file, "[PROXY_INIT] Block %d: remote_addr=0x%lx, local_buffer=0x%lx\n", 
-=======
     fprintf(debug_file,
             "[PROXY_INIT] Block %d: remote_addr=0x%lx, local_buffer=0x%lx\n",
->>>>>>> b02028f1
             cfg_.block_idx, ctx_.remote_addr, (uintptr_t)cfg_.gpu_buffer);
     fclose(debug_file);
   }
@@ -108,20 +104,6 @@
                  ring);
     notify_gpu_completion(my_tail);
     post_gpu_command(my_tail, seen);
-<<<<<<< HEAD
-
-    auto now = std::chrono::steady_clock::now();
-    if (now - last_print >= std::chrono::seconds(10)) {
-      uint64_t head = cfg_.rb->head;
-      uint64_t tail = cfg_.rb->volatile_tail();
-      // printf("[block %d] head=%llu tail=%llu inflight=%llu\n", cfg_.block_idx,
-      //        static_cast<unsigned long long>(head),
-      //        static_cast<unsigned long long>(tail),
-      //        static_cast<unsigned long long>(head - tail));
-      last_print = now;
-    }
-=======
->>>>>>> b02028f1
   }
 }
 
@@ -198,25 +180,12 @@
   cmds_to_post.reserve(batch_size);
 
   for (size_t i = seen; i < cur_head; ++i) {
-<<<<<<< HEAD
-    
-    // uint64_t cmd = cfg_.rb->buf[i & kQueueMask].cmd;
-    // if (cmd == 0) {
-    //   fprintf(stderr, "Error: cmd at index %zu is zero, my_tail: %lu\n", i,
-    //           my_tail);
-    //   std::abort();
-    // }
-    
-
-    uint64_t cmd;
-=======
     uint64_t cmd = cfg_.rb->buf[i & kQueueMask].cmd;
     if (cmd == 0) {
       fprintf(stderr, "Error: cmd at index %zu is zero, my_tail: %lu\n", i,
               my_tail);
       std::abort();
     }
->>>>>>> b02028f1
     auto last_print = std::chrono::steady_clock::now();
     size_t spin_count = 0;
     do {
@@ -355,17 +324,6 @@
       printf("Received command 1: block %d, seen=%d, value: %d\n",
              cfg_.block_idx + 1, seen, cmd_entry.value);
     }
-<<<<<<< HEAD
-    // TransferCmd& cmd_entry = cfg_.rb->buf[idx];
-    // printf(
-    //     "[blk %d] cmd=%llu dst=%u/%u bytes=%llu src=%p rptr=0x%llx
-    //     lptr=0x%llx " "sm=%d lane=%d msg=%d\n", cfg_.block_idx, (unsigned
-    //     long long)cmd_entry.cmd, cmd_entry.dst_rank, cmd_entry.dst_gpu,
-    //     (unsigned long long)cmd_entry.bytes, cmd_entry.src_ptr, (unsigned
-    //     long long)cmd_entry.req_rptr, (unsigned long long)cmd_entry.req_lptr,
-    //     cmd_entry.sm_id, cmd_entry.lane_id, cmd_entry.message_idx);
-=======
->>>>>>> b02028f1
 
     cfg_.rb->buf[idx].cmd = 0;
     ++my_tail;
