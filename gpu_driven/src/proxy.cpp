--- conflicted
+++ resolved
@@ -27,18 +27,23 @@
   }
 
   // CQ + QP creation
+  printf("Creating CQ for block %d\n", cfg_.block_idx + 1);
   ctx_.cq = create_per_thread_cq(ctx_);
   create_per_thread_qp(ctx_, cfg_.gpu_buffer, cfg_.total_size, &local_info_,
                        cfg_.rank);
+  printf("Creating QP for block %d\n", cfg_.block_idx + 1);
 
   modify_qp_to_init(ctx_);
+  printf("Modifying QP to INIT for block %d\n", cfg_.block_idx + 1);
   exchange_connection_info(cfg_.rank, cfg_.peer_ip, cfg_.block_idx,
                            &local_info_, &remote_info_);
+  printf("Exchanged RDMA connection info for block %d\n", cfg_.block_idx + 1);
   modify_qp_to_rtr(ctx_, &remote_info_);
   modify_qp_to_rts(ctx_, &local_info_);
-
+  printf("Modified QP to RTR and RTS for block %d\n", cfg_.block_idx + 1);
   ctx_.remote_addr = remote_info_.addr;
   ctx_.remote_rkey = remote_info_.rkey;
+  printf("Init common finished.\n");
 }
 
 void Proxy::init_sender() {
@@ -69,20 +74,15 @@
 void Proxy::run_remote() {
   printf("Remote CPU thread for block %d started\n", cfg_.block_idx + 1);
   init_remote();
-<<<<<<< HEAD
-
-  printf("Remote CPU thread for block %d: ack_qp=%p, ack_mr=%p\n",
-         cfg_.block_idx + 1, (void*)ack_qp,
-         (void*)(cfg_.ring ? cfg_.ring->ack_mr : nullptr));
-  while (g_progress_run.load(std::memory_order_acquire)) {
-    remote_poll_completions(cfg_.block_idx, cq_, *cfg_.ring);
+  while (ctx_.progress_run.load(std::memory_order_acquire)) {
+    remote_poll_completions(ctx_, cfg_.block_idx, ring);
   }
 }
 
 void Proxy::run_dual() {
   printf("Dual (single-thread) proxy for block %d starting\n",
          cfg_.block_idx + 1);
-  per_thread_rdma_init(cfg_.gpu_buffer, cfg_.total_size, cfg_.rank,
+  per_thread_rdma_init(ctx_, cfg_.gpu_buffer, cfg_.total_size, cfg_.rank,
                        cfg_.block_idx);
   if (cfg_.pin_thread) {
     pin_thread_to_cpu(cfg_.block_idx + 1);
@@ -93,43 +93,38 @@
       printf("Thread pinned to CPU core %d\n", cpu);
     }
   }
-  cq_ = create_per_thread_cq();
-  create_per_thread_qp(cfg_.gpu_buffer, cfg_.total_size, &local_info_,
-                       cfg_.rank, cq_);
-  modify_qp_to_init();
+  ctx_.cq = create_per_thread_cq(ctx_);
+  create_per_thread_qp(ctx_, cfg_.gpu_buffer, cfg_.total_size, &local_info_,
+                       cfg_.rank);
+
+  modify_qp_to_init(ctx_);
   exchange_connection_info(cfg_.rank, cfg_.peer_ip, cfg_.block_idx,
                            &local_info_, &remote_info_);
-  modify_qp_to_rtr(&remote_info_);
-  modify_qp_to_rts(&local_info_);
-  remote_addr = remote_info_.addr;
-  remote_rkey = remote_info_.rkey;
+  modify_qp_to_rtr(ctx_, &remote_info_);
+  modify_qp_to_rts(ctx_, &local_info_);
+
+  ctx_.remote_addr = remote_info_.addr;
+  ctx_.remote_rkey = remote_info_.rkey;
 
   // == sender-only bits:
-  local_init_ack_recv_ring(pd, kSenderAckQueueDepth);
+  local_init_ack_recv_ring(ctx_, kSenderAckQueueDepth);
 
   // == remote-only bits:
-  if (cfg_.ring) {
-    remote_ensure_ack_sender_resources(pd, cfg_.ring->ack_buf,
-                                       cfg_.ring->ack_mr);
-    cfg_.ring->ack_qp = ack_qp;
-    post_receive_buffer_for_imm();
-    printf("Dual proxy block %d: ack_qp=%p, ack_mr=%p\n", cfg_.block_idx + 1,
-           (void*)ack_qp, (void*)cfg_.ring->ack_mr);
-  } else {
-    // If you expect remote traffic, ring must be provided.
-    printf("Warning: Dual proxy block %d has no ring; RX path disabled.\n",
-           cfg_.block_idx + 1);
-    std::abort();
-  }
+  remote_ensure_ack_sender_resources(ctx_.pd, ring.ack_buf, ring.ack_mr);
+
+  ring.ack_qp = ctx_.ack_qp;
+  post_receive_buffer_for_imm(ctx_);
+  printf("Dual proxy block %d: ack_qp=%p, ack_mr=%p\n", cfg_.block_idx + 1,
+          (void*)ring.ack_qp, (void*)ring.ack_mr);
 
   // ---- Interleaved TX/RX loop in one thread ----
   uint64_t my_tail = 0;
   size_t seen = 0;
 
   while (my_tail < kIterations &&
-         g_progress_run.load(std::memory_order_acquire)) {
-    poll_cq_dual(cq_, finished_wrs_, finished_wrs_mutex_, cfg_.block_idx,
-                 *cfg_.ring);
+         ctx_.progress_run.load(std::memory_order_acquire)) {
+    poll_cq_dual(ctx_, finished_wrs_, finished_wrs_mutex_, cfg_.block_idx,
+                 ring);
     if (my_tail < kIterations) {
       notify_gpu_completion(my_tail);
       post_gpu_command(my_tail, seen);
@@ -142,15 +137,15 @@
   // ---- Drain a bit after finishing to harvest late completions ----
   printf("Average rdma write duration: %.2f us\n", avg_rdma_write_us());
 
-  if (check_cq_completion()) {
+  if (check_cq_completion(ctx_)) {
     auto start = std::chrono::high_resolution_clock::now();
     while (std::chrono::duration_cast<std::chrono::seconds>(
                std::chrono::high_resolution_clock::now() - start)
                .count() < 1) {
       // local_poll_completions(cq_, finished_wrs_, finished_wrs_mutex_,
       //                        cfg_.block_idx);
-      poll_cq_dual(cq_, finished_wrs_, finished_wrs_mutex_, cfg_.block_idx,
-                   *cfg_.ring);
+      poll_cq_dual(ctx_, finished_wrs_, finished_wrs_mutex_, cfg_.block_idx,
+                   ring);
       notify_gpu_completion(my_tail);
     }
   }
@@ -159,11 +154,6 @@
       "Dual proxy block %d done. Avg RDMA write: %.2f us, avg WR latency: %.2f "
       "us, completed: %lu\n",
       cfg_.block_idx, avg_rdma_write_us(), avg_wr_latency_us(), completed_wr());
-=======
-  while (ctx_.progress_run.load(std::memory_order_acquire)) {
-    remote_poll_completions(ctx_, cfg_.block_idx, ring);
-  }
->>>>>>> 46876667
 }
 
 void Proxy::sender_loop() {
@@ -302,14 +292,8 @@
 
   if (!wrs_to_post.empty()) {
     auto start = std::chrono::high_resolution_clock::now();
-<<<<<<< HEAD
-    post_rdma_async_batched(cfg_.gpu_buffer, kObjectSize, batch_size,
-                            wrs_to_post, cq_, finished_wrs_,
-                            finished_wrs_mutex_);
-=======
     post_rdma_async_batched(ctx_, cfg_.gpu_buffer, kObjectSize, batch_size,
                             wrs_to_post, finished_wrs_, finished_wrs_mutex_);
->>>>>>> 46876667
     auto end = std::chrono::high_resolution_clock::now();
     total_rdma_write_durations_ +=
         std::chrono::duration_cast<std::chrono::microseconds>(end - start);
