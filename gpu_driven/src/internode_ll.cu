--- conflicted
+++ resolved
@@ -148,37 +148,15 @@
         slot_idx = __shfl_sync(0xffffffff, slot_idx, 0);
         auto const dst_rank = dst_expert_idx / num_local_experts;
         auto const dst_expert_local_idx = dst_expert_idx % num_local_experts;
-<<<<<<< HEAD
-        // if (lane_id == 0)
-        //   printf(
-        //       "dst_expert_idx: %d, num_local_experts: %d, sm_id: %d, num_sms:
-        //       "
-        //       "%d, num_threads: %d, thread_id: %d, warp_id: %d\n",
-        //       dst_expert_idx, num_local_experts, sm_id, num_sms, num_threads,
-        //       thread_id, warp_id);
-        auto const src_ptr = reinterpret_cast<uint64_t>(rdma_x_src_idx);
-        
-        // ORIGINAL CODE: Calculate absolute destination address using local rdma_recv_x base
-        // auto const dst_ptr =
-=======
         auto const src_ptr = reinterpret_cast<uint64_t>(rdma_x_src_idx);
 
         // ORIGINAL CODE: Calculate absolute destination address using local
         // rdma_recv_x base auto const dst_ptr =
->>>>>>> b02028f1
         //     reinterpret_cast<uint64_t>(rdma_recv_x) +
         //     dst_expert_local_idx * num_ranks *
         //         num_max_dispatch_tokens_per_rank * num_bytes_per_msg +
         //     rank * num_max_dispatch_tokens_per_rank * num_bytes_per_msg +
         //     slot_idx * num_bytes_per_msg;
-<<<<<<< HEAD
-        
-        // NEW APPROACH: Calculate offset within entire LowLatencyLayout buffer for CPU proxy translation
-        // The CPU proxy's S.remote_addr points to the base of the remote rdma_buffer,
-        // so we need to calculate the offset from rdma_buffer base to the target location in rdma_recv_x
-        // From LowLatencyLayout: rdma_recv_x = rdma_buffer + signaling_buffer_bytes_aligned * 2 + send_buffer_bytes * 2 + recv_buffer_bytes * i
-        // For the current buffer (i=0), we need to add this base offset plus the message offset
-=======
 
         // NEW APPROACH: Calculate offset within entire LowLatencyLayout buffer
         // for CPU proxy translation The CPU proxy's S.remote_addr points to the
@@ -198,35 +176,11 @@
              slot_idx * num_bytes_per_msg);
         // Actually, let's use the original approach but document that
         // S.remote_addr should point to rdma_recv_x base
->>>>>>> b02028f1
         auto const dst_offset =
             dst_expert_local_idx * num_ranks *
                 num_max_dispatch_tokens_per_rank * num_bytes_per_msg +
             rank * num_max_dispatch_tokens_per_rank * num_bytes_per_msg +
             slot_idx * num_bytes_per_msg;
-<<<<<<< HEAD
-        
-        if (lane_id == 0 && sm_id == 0 && slot_idx < 3) {
-          printf("[GPU_DEBUG] dst_expert_idx=%d dst_rank=%d dst_expert_local_idx=%d "
-                 "slot_idx=%d dst_offset=0x%lx rdma_recv_x=%p "
-                 "calculated_absolute_addr=0x%lx\n",
-                 dst_expert_idx, dst_rank, dst_expert_local_idx, slot_idx, dst_offset, rdma_recv_x,
-                 reinterpret_cast<uint64_t>(rdma_recv_x) + dst_offset);
-        }
-        
-#ifdef true
-        // auto const dst_p2p_ptr =
-        //     uccl::nvshmemi_get_p2p_ptr(dst_ptr, rank, dst_rank);
-        if (dst_rank != rank) {
-          // uccl::nvshmemi_ibgda_put_nbi_warp(dst_ptr, src_ptr, num_bytes_per_msg,
-          //                                   dst_rank, dst_expert_local_idx,
-          //                                   lane_id, slot_idx);
-          // 
-          uccl::nvshmemi_ibgda_put_nbi_warp(
-            dst_offset, src_ptr, num_bytes_per_msg, dst_rank,
-            sm_id,  
-            lane_id, slot_idx, ring_addrs, num_ring_addrs);
-=======
 
 #ifdef false
         auto const dst_p2p_ptr =
@@ -235,7 +189,6 @@
           uccl::nvshmemi_ibgda_put_nbi_warp(dst_ptr, src_ptr, num_bytes_per_msg,
                                             dst_rank, dst_expert_local_idx,
                                             lane_id, slot_idx);
->>>>>>> b02028f1
         } else {
           // NOTES: only 2 load iterations for 7K hidden with 8 unrolls
           auto const* src_int4_ptr = reinterpret_cast<int4 const*>(src_ptr);
@@ -246,12 +199,8 @@
 #else
         // NOTE(MaoZiming): Without nvshmem, we can only use network send. Also,
         // the above path only applies to intra-node.
-<<<<<<< HEAD
-        // TODO(yihan): Mark here for future debugging check, just pass offset here for ibgda send.
-=======
         // TODO(yihan): Mark here for future debugging check, just pass offset
         // here for ibgda send.
->>>>>>> b02028f1
         uccl::nvshmemi_ibgda_put_nbi_warp(
             dst_offset, src_ptr, num_bytes_per_msg, dst_rank,
             sm_id,  // NOTE(MaoZiming): use sm_id for rb.
@@ -334,25 +283,6 @@
                              responsible_expert_idx) != FINISHED_SUM_TAG * 2)
       ;
     // TODO(yihan): Mark here for future debugging check.
-<<<<<<< HEAD
-    // ORIGINAL CODE: Calculate absolute destination address for atomic operation
-    // auto dst_ptr = reinterpret_cast<uint64_t>(
-    //     rdma_recv_count + dst_expert_local_idx * num_ranks + rank);
-    
-    // NEW APPROACH: Calculate offset within LowLatencyLayout buffer for CPU proxy translation
-    auto dst_offset = reinterpret_cast<uint64_t>(
-        rdma_recv_count + dst_expert_local_idx * num_ranks + rank) - 
-        reinterpret_cast<uint64_t>(rdma_recv_count);
-#ifdef true
-    // auto dst_p2p_ptr = nvshmemi_get_p2p_ptr(dst_ptr, rank, dst_rank);
-    if (dst_rank != rank) {
-      // uccl::nvshmemi_ibgda_amo_nonfetch_add(reinterpret_cast<int*>(dst_ptr),
-      //                                       -num_tokens_sent - 1, dst_rank,
-      //                                       dst_expert_local_idx);
-      uccl::nvshmemi_ibgda_amo_nonfetch_add(
-        reinterpret_cast<int*>(dst_offset), -num_tokens_sent - 1, dst_rank, sm_id,
-        dst_expert_local_idx, false, ring_addrs, num_ring_addrs);
-=======
     // ORIGINAL CODE: Calculate absolute destination address for atomic
     // operation auto dst_ptr = reinterpret_cast<uint64_t>(
     //     rdma_recv_count + dst_expert_local_idx * num_ranks + rank);
@@ -369,25 +299,17 @@
       uccl::nvshmemi_ibgda_amo_nonfetch_add(reinterpret_cast<int*>(dst_ptr),
                                             -num_tokens_sent - 1, dst_rank,
                                             dst_expert_local_idx);
->>>>>>> b02028f1
     } else {
       st_release_sys_global(reinterpret_cast<int*>(dst_p2p_ptr),
                             -num_tokens_sent - 1);
     }
 #else
     // NOTE(MaoZiming): Without ibgda, we can only use atomic add.
-<<<<<<< HEAD
-    // CHANGE: Pass offset instead of absolute address to CPU proxy for atomic operation
-    uccl::nvshmemi_ibgda_amo_nonfetch_add(
-        reinterpret_cast<int*>(dst_offset), -num_tokens_sent - 1, dst_rank, sm_id,
-        dst_expert_local_idx, false, ring_addrs, num_ring_addrs);
-=======
     // CHANGE: Pass offset instead of absolute address to CPU proxy for atomic
     // operation
     uccl::nvshmemi_ibgda_amo_nonfetch_add(
         reinterpret_cast<int*>(dst_offset), -num_tokens_sent - 1, dst_rank,
         sm_id, dst_expert_local_idx, false, ring_addrs, num_ring_addrs);
->>>>>>> b02028f1
 #endif
     // Clean workspace for next use
     atomic_counter_per_expert[responsible_expert_idx] = 0;
@@ -711,17 +633,6 @@
       auto const src_idx =
           __shfl_sync(0xffffffff, __ldg(local_src_info + token_idx), 0);
       auto const buf_ptr = reinterpret_cast<int64_t>(rdma_send_x_vec_row);
-<<<<<<< HEAD
-      
-      // TODO(yihan): Mark here for future debugging check.
-      // ORIGINAL CODE: Calculate absolute destination address using local rdma_recv_x base  
-      // auto const dst_ptr =
-      //     reinterpret_cast<uint64_t>(rdma_recv_x) +
-      //     (global_expert_idx * num_max_dispatch_tokens_per_rank + src_idx) *
-      //         num_bytes_per_slot;
-      
-      // NEW APPROACH: Calculate offset within LowLatencyLayout buffer for CPU proxy translation
-=======
 
       // TODO(yihan): Mark here for future debugging check.
       // ORIGINAL CODE: Calculate absolute destination address using local
@@ -732,7 +643,6 @@
 
       // NEW APPROACH: Calculate offset within LowLatencyLayout buffer for CPU
       // proxy translation
->>>>>>> b02028f1
       auto const dst_offset =
           (global_expert_idx * num_max_dispatch_tokens_per_rank + src_idx) *
           num_bytes_per_slot;
