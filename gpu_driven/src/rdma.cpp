#include "rdma.hpp"
#include "common.hpp"
#include "peer_copy_worker.hpp"
#include <arpa/inet.h>
#include <netinet/in.h>
#include <algorithm>
#include <array>
#include <atomic>
#include <cassert>
#include <chrono>
#include <cstdio>
#include <cstdlib>
#include <cstring>
#include <fstream>
#include <iostream>
#include <mutex>
#include <regex>
#include <sstream>
#include <string>
#include <thread>
#include <unordered_set>
#include <vector>
#include <cuda_runtime.h>
#include <fcntl.h>
#if defined(__x86_64__) || defined(__i386__)
#include <immintrin.h>
#endif
#include "util/util.h"
#include <stdio.h>
#include <sys/socket.h>
#include <unistd.h>
#define MAX_RETRIES 20
#define RETRY_DELAY_MS 200
#define TCP_PORT 18515
<<<<<<< HEAD

static inline char const* wc_op_str(int op) {
  switch (op) {
    case IBV_WC_SEND:
      return "SEND(0)";
    case IBV_WC_RDMA_WRITE:
      return "WRITE(1)";
    case IBV_WC_RECV:
      return "RECV(128)";
    case IBV_WC_RECV_RDMA_WITH_IMM:
      return "RECV_W_IMM(129)";
    default:
      return "UNKNOWN";
  }
}
=======
>>>>>>> 733bf65f

void exchange_connection_info(int rank, char const* peer_ip, int tid,
                              RDMAConnectionInfo* local,
                              RDMAConnectionInfo* remote) {
  int sockfd;
  struct sockaddr_in addr;
  memset(&addr, 0, sizeof(addr));

  printf("Rank %d exchanging RDMA connection info with peer %s\n", rank,
         peer_ip);
  if (rank == 0) {
    // Listen
    int listenfd = socket(AF_INET, SOCK_STREAM, 0);
    int one = 1;
    setsockopt(listenfd, SOL_SOCKET, SO_REUSEADDR, &one, sizeof(one));
    addr.sin_family = AF_INET;
    addr.sin_port = htons(TCP_PORT + tid);
    addr.sin_addr.s_addr = INADDR_ANY;
    if (bind(listenfd, (struct sockaddr*)&addr, sizeof(addr)) != 0) {
      perror("bind failed");
      exit(1);
    }
    listen(listenfd, 1);

    socklen_t len = sizeof(addr);
    sockfd = accept(listenfd, (struct sockaddr*)&addr, &len);
    close(listenfd);
  } else {
    // Connect
    sockfd = socket(AF_INET, SOCK_STREAM, 0);
    int one = 1;
    setsockopt(sockfd, SOL_SOCKET, SO_REUSEADDR, &one, sizeof(one));
    addr.sin_family = AF_INET;
    addr.sin_port = htons(TCP_PORT + tid);
    inet_pton(AF_INET, peer_ip, &addr.sin_addr);

    int retry = 0;
    while (connect(sockfd, (struct sockaddr*)&addr, sizeof(addr)) != 0) {
      if (errno == ECONNREFUSED || errno == ENETUNREACH) {
        if (++retry > MAX_RETRIES) {
          fprintf(stderr, "Rank %d: failed to connect after %d retries\n", rank,
                  retry);
          exit(1);
        }
        usleep(RETRY_DELAY_MS * 1000);  // sleep 200 ms
        continue;
      } else {
        perror("connect failed");
        exit(1);
      }
    }
    printf("Rank %d connected to peer %s on port %d\n", rank, peer_ip,
           TCP_PORT + tid);
  }

  // Exchange info
  send(sockfd, local, sizeof(*local), 0);
  recv(sockfd, remote, sizeof(*remote), MSG_WAITALL);
  close(sockfd);

  printf(
      "Rank %d exchanged RDMA info: addr=0x%lx, rkey=0x%x, "
      "qp_num=%u, psn=%u\n",
      rank, remote->addr, remote->rkey, remote->qp_num, remote->psn);
}

void per_thread_rdma_init(ProxyCtx& S, void* gpu_buf, size_t bytes, int rank,
                          int block_idx) {
  if (S.context) return;  // already initialized

  struct ibv_device** dev_list = ibv_get_device_list(NULL);
  if (!dev_list) {
    perror("Failed to get IB devices list");
    exit(1);
  }

  // Get GPU idx
  int gpu_idx = 0;
  auto gpu_cards = uccl::get_gpu_cards();
  auto ib_nics = uccl::get_rdma_nics();
  auto gpu_device_path = gpu_cards[gpu_idx];
  auto ib_nic_it = std::min_element(
      ib_nics.begin(), ib_nics.end(), [&](auto const& a, auto const& b) {
        return uccl::cal_pcie_distance(gpu_device_path, a.second) <
               uccl::cal_pcie_distance(gpu_device_path, b.second);
      });
  int selected_idx = ib_nic_it - ib_nics.begin();
  printf("[RDMA] Selected NIC %s for GPU %s\n", ib_nic_it->first.c_str(),
         gpu_device_path.c_str());

  S.context = ibv_open_device(dev_list[selected_idx]);
  if (!S.context) {
    perror("Failed to open device");
    exit(1);
  }
  printf("[RDMA] Selected NIC: %s (index %d)\n",
         ibv_get_device_name(dev_list[selected_idx]), selected_idx);

  ibv_free_device_list(dev_list);

  S.pd = ibv_alloc_pd(S.context);
  if (!S.pd) {
    perror("Failed to allocate PD");
    exit(1);
  }
  S.mr = ibv_reg_mr(S.pd, gpu_buf, bytes,
                    IBV_ACCESS_LOCAL_WRITE | IBV_ACCESS_REMOTE_WRITE |
                        IBV_ACCESS_RELAXED_ORDERING);

  if (!S.mr) {
    perror("ibv_reg_mr failed");
    exit(1);
  }

  if (S.rkey != 0) {
    fprintf(stderr, "Warning: rkey already set (%x), overwriting\n", S.rkey);
  }
  S.rkey = S.mr->rkey;
<<<<<<< HEAD
  printf("Finished!\n");
=======
>>>>>>> 733bf65f
}

void fill_local_gid(ProxyCtx& S, RDMAConnectionInfo* local_info) {
  if (!S.context) {
    fprintf(stderr, "Error: context not initialized when filling GID\n");
    exit(1);
  }

  // Query port attributes to determine if this is RoCE (Ethernet) or InfiniBand
  struct ibv_port_attr port_attr;
  if (ibv_query_port(S.context, 1, &port_attr)) {
    perror("Failed to query port for GID");
    exit(1);
  }

  // For RoCE (Ethernet), we need to fill the GID
  if (port_attr.link_layer == IBV_LINK_LAYER_ETHERNET) {
    union ibv_gid local_gid;
    int gid_index = 1;
    if (ibv_query_gid(S.context, 1, gid_index, &local_gid)) {
      perror("Failed to query GID");
      exit(1);
    }

    // Copy the GID to the connection info
    memcpy(local_info->gid, &local_gid, 16);
    printf(
        "[RDMA] Local GID filled for RoCE (Ethernet) connection: "
        "%02x%02x:%02x%02x:%02x%02x:%02x%02x:%02x%02x:%02x%02x:%02x%02x:%02x%"
        "02x\n",
        local_info->gid[0], local_info->gid[1], local_info->gid[2],
        local_info->gid[3], local_info->gid[4], local_info->gid[5],
        local_info->gid[6], local_info->gid[7], local_info->gid[8],
        local_info->gid[9], local_info->gid[10], local_info->gid[11],
        local_info->gid[12], local_info->gid[13], local_info->gid[14],
        local_info->gid[15]);
  } else {
    // For InfiniBand, GID is not strictly required, but we can still fill it
    union ibv_gid local_gid;
    if (ibv_query_gid(S.context, 1, 0, &local_gid) == 0) {
      memcpy(local_info->gid, &local_gid, 16);
      printf(
          "[RDMA] Local GID filled for InfiniBand connection: "
          "%02x%02x:%02x%02x:%02x%02x:%02x%02x:%02x%02x:%02x%02x:%02x%02x:%02x%"
          "02x\n",
          local_info->gid[0], local_info->gid[1], local_info->gid[2],
          local_info->gid[3], local_info->gid[4], local_info->gid[5],
          local_info->gid[6], local_info->gid[7], local_info->gid[8],
          local_info->gid[9], local_info->gid[10], local_info->gid[11],
          local_info->gid[12], local_info->gid[13], local_info->gid[14],
          local_info->gid[15]);
    } else {
      // If GID query fails for InfiniBand, zero it out
      memset(local_info->gid, 0, 16);
      printf(
          "[RDMA] GID zeroed for InfiniBand connection (GID query failed)\n");
    }
  }
}

ibv_cq* create_per_thread_cq(ProxyCtx& S) {
  int cq_depth = kMaxOutstandingSends * 2;
  S.cq =
      ibv_create_cq(S.context, /* cqe */ cq_depth, /* user_context */ nullptr,
                    /* channel */ nullptr, /* comp_vector */ 0);
  if (!S.cq) {
    perror("Failed to create CQ");
    exit(1);
  }
  return S.cq;
}

void create_per_thread_qp(ProxyCtx& S, void* gpu_buffer, size_t size,
                          RDMAConnectionInfo* local_info, int rank) {
  if (S.qp) return;  // Already initialized for this thread
  if (S.ack_qp) return;
  struct ibv_qp_init_attr qp_init_attr = {};
  qp_init_attr.send_cq = S.cq;
  qp_init_attr.recv_cq = S.cq;
  qp_init_attr.qp_type = IBV_QPT_RC;  // Reliable Connection
  qp_init_attr.cap.max_send_wr =
      kMaxOutstandingSends * 2;  // max outstanding sends
  qp_init_attr.cap.max_recv_wr =
      kMaxOutstandingSends * 2;  // max outstanding recvs
  qp_init_attr.cap.max_send_sge = 1;
  qp_init_attr.cap.max_recv_sge = 1;
  qp_init_attr.sq_sig_all = 0;

  S.qp = ibv_create_qp(S.pd, &qp_init_attr);
  if (!S.qp) {
    perror("Failed to create QP");
    exit(1);
  }

  S.ack_qp = ibv_create_qp(S.pd, &qp_init_attr);
  if (!S.ack_qp) {
    perror("Failed to create Ack QP");
    exit(1);
  }

  // Query port
  struct ibv_port_attr port_attr;
  if (ibv_query_port(S.context, 1, &port_attr)) {
    perror("Failed to query port");
    exit(1);
  }
  printf("Local LID: 0x%x\n", port_attr.lid);
  // Fill local connection info
  local_info->qp_num = S.qp->qp_num;
  local_info->ack_qp_num = S.ack_qp->qp_num;
  local_info->lid = port_attr.lid;
  local_info->rkey = S.rkey;
  local_info->addr = reinterpret_cast<uintptr_t>(gpu_buffer);
  local_info->psn = rand() & 0xffffff;      // random psn
  local_info->ack_psn = rand() & 0xffffff;  // random ack psn
  fill_local_gid(S, local_info);
  printf(
      "Local RDMA info: addr=0x%lx, rkey=0x%x, qp_num=%u, psn=%u, "
      "ack_qp_num=%u, ack_psn: %u\n",
      local_info->addr, local_info->rkey, local_info->qp_num, local_info->psn,
      local_info->ack_qp_num, local_info->ack_psn);
}

void modify_qp_to_init(ProxyCtx& S) {
  struct ibv_qp_attr attr;
  memset(&attr, 0, sizeof(attr));

  attr.qp_state = IBV_QPS_INIT;
  attr.port_num = 1;  // HCA port you use
  attr.pkey_index = 0;
  attr.qp_access_flags =
      IBV_ACCESS_LOCAL_WRITE | IBV_ACCESS_REMOTE_READ | IBV_ACCESS_REMOTE_WRITE;

  int flags =
      IBV_QP_STATE | IBV_QP_PKEY_INDEX | IBV_QP_PORT | IBV_QP_ACCESS_FLAGS;

  if (ibv_modify_qp(S.qp, &attr, flags)) {
    perror("Failed to modify QP to INIT");
    exit(1);
  }

  if (S.ack_qp) {
    int ret = ibv_modify_qp(S.ack_qp, &attr, flags);
    if (ret) {
      perror("Failed to modify Ack QP to INIT");
      fprintf(stderr, "errno: %d\n", errno);
      exit(1);
    }
  }

  printf("QP modified to INIT state\n");
}

void modify_qp_to_rtr(ProxyCtx& S, RDMAConnectionInfo* remote) {
  int is_roce = 0;

  struct ibv_port_attr port_attr;
  if (ibv_query_port(S.context, 1, &port_attr)) {
    perror("Failed to query port");
    exit(1);
  }

  if (port_attr.link_layer == IBV_LINK_LAYER_ETHERNET) {
    printf("RoCE detected (Ethernet)\n");
    is_roce = 1;
  } else if (port_attr.link_layer == IBV_LINK_LAYER_INFINIBAND) {
    printf("InfiniBand detected\n");
    is_roce = 0;
  } else {
    printf("Unknown link layer: %d\n", port_attr.link_layer);
    exit(1);
  }

  struct ibv_qp_attr attr;
  memset(&attr, 0, sizeof(attr));
  attr.qp_state = IBV_QPS_RTR;
  attr.path_mtu = port_attr.active_mtu;
  attr.dest_qp_num = remote->qp_num;
  attr.rq_psn = remote->psn;
  attr.max_dest_rd_atomic = 1;
  attr.min_rnr_timer = 12;

  if (is_roce) {
    attr.ah_attr.is_global = 1;
    attr.ah_attr.port_num = 1;
    attr.ah_attr.sl = 0;
    attr.ah_attr.src_path_bits = 0;
    attr.ah_attr.grh.hop_limit = 1;
    // Fill GID from remote_info
    memcpy(&attr.ah_attr.grh.dgid, remote->gid, 16);
    attr.ah_attr.grh.sgid_index = 0;  // Assume GID index 0
  } else {
    attr.ah_attr.is_global = 0;
    attr.ah_attr.dlid = remote->lid;
    attr.ah_attr.port_num = 1;
    attr.ah_attr.sl = 0;
    attr.ah_attr.src_path_bits = 0;
    attr.ah_attr.static_rate = 0;
    memset(&attr.ah_attr.grh, 0, sizeof(attr.ah_attr.grh));  // Safe
  }

  int flags = IBV_QP_STATE | IBV_QP_PATH_MTU | IBV_QP_AV | IBV_QP_DEST_QPN |
              IBV_QP_RQ_PSN | IBV_QP_MAX_DEST_RD_ATOMIC | IBV_QP_MIN_RNR_TIMER;

  printf("Remote LID: 0x%x, QPN: %u, PSN: %u\n", remote->lid, remote->qp_num,
         remote->psn);
  printf("Verifying port state:\n");
  printf("  link_layer: %s\n", (port_attr.link_layer == IBV_LINK_LAYER_ETHERNET)
                                   ? "Ethernet (RoCE)"
                                   : "InfiniBand");
  printf("  port_state: %s\n",
         (port_attr.state == IBV_PORT_ACTIVE) ? "ACTIVE" : "NOT ACTIVE");
  printf("  max_mtu: %d\n", port_attr.max_mtu);
  printf("  active_mtu: %d\n", port_attr.active_mtu);
  printf("  lid: 0x%x\n", port_attr.lid);

  int ret = ibv_modify_qp(S.qp, &attr, flags);
  if (ret) {
    perror("Failed to modify QP to RTR");
    fprintf(stderr, "errno: %d\n", errno);
    exit(1);
  }
  printf("QP modified to RTR state\n");

  if (S.ack_qp) {
    attr.dest_qp_num = remote->ack_qp_num;
    attr.rq_psn = remote->ack_psn;
    ret = ibv_modify_qp(S.ack_qp, &attr, flags);
    if (ret) {
      perror("Failed to modify Ack QP to RTR");
      fprintf(stderr, "errno: %d\n", errno);
      exit(1);
    }
  }
  printf("ACK-QP modified to RTR state\n");
}

void modify_qp_to_rts(ProxyCtx& S, RDMAConnectionInfo* local_info) {
  struct ibv_qp_attr attr;
  memset(&attr, 0, sizeof(attr));
  attr.qp_state = IBV_QPS_RTS;
  attr.timeout = 14;
  attr.retry_cnt = 7;
  attr.rnr_retry = 7;
  attr.sq_psn = local_info->psn;
  attr.max_rd_atomic = 1;

  int flags = IBV_QP_STATE | IBV_QP_TIMEOUT | IBV_QP_RETRY_CNT |
              IBV_QP_RNR_RETRY | IBV_QP_SQ_PSN | IBV_QP_MAX_QP_RD_ATOMIC;

  if (ibv_modify_qp(S.qp, &attr, flags)) {
    perror("Failed to modify QP to RTS");
    exit(1);
  }
  printf("QP modified to RTS state\n");

  attr.sq_psn = local_info->ack_psn;
  int ret = ibv_modify_qp(S.ack_qp, &attr, flags);
  if (ret) {
    perror("Failed to modify Ack QP to RTS");
    fprintf(stderr, "errno: %d\n", errno);
    exit(1);
  }
  printf("ACK-QP modified to RTS state\n");
}

void post_receive_buffer_for_imm(ProxyCtx& S) {
  std::vector<ibv_recv_wr> wrs(kMaxOutstandingRecvs);
  std::vector<ibv_sge> sges(kMaxOutstandingRecvs);

  for (size_t i = 0; i < kMaxOutstandingRecvs; ++i) {
    int offset = kNumThBlocks > i ? i : (i % kNumThBlocks);

    sges[i] = {.addr = (uintptr_t)S.mr->addr + offset * kObjectSize,
               .length = kObjectSize,
               .lkey = S.mr->lkey};
    wrs[i] = {.wr_id = i,  // choose something meaningful
              .next = (i + 1 < kMaxOutstandingRecvs) ? &wrs[i + 1] : nullptr,
              .sg_list = &sges[i],
              .num_sge = 1};
  }

  /* Post the whole chain with ONE verbs call */
  ibv_recv_wr* bad = nullptr;
  if (ibv_post_recv(S.qp, &wrs[0], &bad)) {
    perror("ibv_post_recv");
    abort();
  }
}

uint32_t build_imm_data(int src_addr_offset, int destination_gpu,
                        uint32_t destination_addr_offset) {
  uint32_t imm_data = 0;
  imm_data |= (src_addr_offset & 0xFF) << 24;      // 8 bits.
  imm_data |= (destination_gpu & 0xFF) << 16;      // 8 bits.
  imm_data |= (destination_addr_offset & 0xFFFF);  // 16 bits.
  return imm_data;
}

void unpack_imm_data(int& src_addr_offset, int& destination_gpu,
                     uint32_t& destination_addr_offset, uint32_t imm_data) {
  src_addr_offset = (imm_data >> 24) & 0xFF;    // 8 bits
  destination_gpu = (imm_data >> 16) & 0xFF;    // 8 bits
  destination_addr_offset = imm_data & 0xFFFF;  // 16 bits
}

void post_rdma_async_batched(ProxyCtx& S, void* buf, size_t bytes,
                             size_t num_wrs, std::vector<uint64_t> wrs_to_post,
                             std::unordered_set<uint64_t>& finished_wrs,
                             std::mutex& finished_wrs_mutex) {
  struct ibv_sge sge {
    .addr = (uintptr_t)buf /*+ start_offset * bytes*/,
    .length = (uint32_t)(bytes * num_wrs), .lkey = S.mr->lkey
  };
  uint64_t largest_wr = wrs_to_post.back();
  struct ibv_send_wr wr {};
  wr.opcode = IBV_WR_RDMA_WRITE_WITH_IMM;
  wr.sg_list = &sge;
  wr.num_sge = 1;
  wr.wr.rdma.remote_addr = S.remote_addr /*+ start_offset * bytes*/;
  wr.wr.rdma.rkey = S.remote_rkey;
  wr.wr_id = largest_wr;
  wr.imm_data = largest_wr;
  wr.send_flags = IBV_SEND_SIGNALED;

  ibv_send_wr* bad = nullptr;
  int ret = ibv_post_send(S.qp, &wr, &bad);
  if (ret) {
    fprintf(stderr, "ibv_post_send failed: %s (ret=%d)\n", strerror(ret), ret);
    if (bad) {
      fprintf(stderr, "Bad WR at address: %p\n", bad);
    }
    exit(1);
  }
  S.posted.fetch_add(num_wrs, std::memory_order_relaxed);
  if (S.wr_id_to_wr_ids.find(largest_wr) != S.wr_id_to_wr_ids.end()) {
    fprintf(stderr, "Error: largest_wr %lu already exists in wr_id_to_wr_ids\n",
            largest_wr);
    exit(1);
  }
  S.wr_id_to_wr_ids[largest_wr] = wrs_to_post;
}

void local_process_completions(ProxyCtx& S,
                               std::unordered_set<uint64_t>& finished_wrs,
                               std::mutex& finished_wrs_mutex, int thread_idx,
                               ibv_wc* wc, int ne) {
  if (ne == 0) return;
  int send_completed = 0;

  assert(S.ack_qp->send_cq == S.cq);
  assert(S.ack_qp->recv_cq == S.cq);
  for (int i = 0; i < ne; ++i) {
    if (wc[i].status != IBV_WC_SUCCESS) {
      fprintf(stderr, "CQE error wr_id=%llu status=%s\n",
              (unsigned long long)wc[i].wr_id, ibv_wc_status_str(wc[i].status));
      std::abort();
    }

    switch (wc[i].opcode) {
      case IBV_WC_RDMA_WRITE: {
        std::lock_guard<std::mutex> lock(finished_wrs_mutex);
        for (auto const& wr_id : S.wr_id_to_wr_ids[wc[i].wr_id]) {
          finished_wrs.insert(wr_id);
          send_completed++;
        }
        // printf("[WR] %d completed on peer, wr_id=%llu, num_wrs=%zu\n",
        //        thread_idx, (unsigned long long)wc[i].wr_id,
        //        wr_id_to_wr_ids[wc[i].wr_id].size());
        S.wr_id_to_wr_ids.erase(wc[i].wr_id);
      } break;
      case IBV_WC_RECV:
        if (wc[i].wc_flags & IBV_WC_WITH_IMM) {
          uint64_t slot = static_cast<uint64_t>(wc[i].wr_id);
          uint64_t wr_done = static_cast<uint64_t>(wc[i].imm_data);
          // printf("[ACK - %d] Received ACK for WR %lu in slot %lu\n",
          // thread_idx, wr_done, slot);
          if (!S.has_received_ack || wr_done >= S.largest_completed_wr) {
            S.largest_completed_wr = wr_done;
            S.has_received_ack = true;
            // printf("New largest completed WR: %lu\n", largest_completed_wr);
          } else {
            fprintf(stderr,
                    "Warning: received ACK for WR %lu, but largest completed "
                    "WR is %lu\n",
                    wr_done, S.largest_completed_wr);
            std::abort();
          }

          ibv_sge sge = {
              .addr = reinterpret_cast<uintptr_t>(&S.ack_recv_buf[slot]),
              .length = sizeof(uint64_t),
              .lkey = S.ack_recv_mr->lkey,
          };
          ibv_recv_wr rwr = {};
          ibv_recv_wr* bad = nullptr;
          rwr.wr_id = static_cast<uint64_t>(slot);
          rwr.sg_list = &sge;
          rwr.num_sge = 1;
          if (ibv_post_recv(S.ack_qp, &rwr, &bad)) {
            perror("ibv_post_recv(repost ACK)");
            std::abort();
          }
        } else {
          std::abort();
        }
        break;

      default:
        break;
    }
  }
  S.completed.fetch_add(send_completed, std::memory_order_relaxed);
}

void local_poll_completions(ProxyCtx& S,
                            std::unordered_set<uint64_t>& finished_wrs,
                            std::mutex& finished_wrs_mutex, int thread_idx) {
  struct ibv_wc wc[kMaxOutstandingSends];  // batch poll
  int ne = ibv_poll_cq(S.cq, kMaxOutstandingSends, wc);
  local_process_completions(S, finished_wrs, finished_wrs_mutex, thread_idx, wc,
                            ne);
}

bool check_cq_completion(ProxyCtx& S) {
  uint64_t posted = S.posted.load(std::memory_order_acquire);
  uint64_t completed = S.completed.load(std::memory_order_acquire);
  printf("check_cq_completion: g_completed: %ld, g_posted: %ld, total: %d\n",
         completed, posted, kIterations * kNumThBlocks);
  return completed * kSignalledEvery == posted && kIterations == completed;
}

<<<<<<< HEAD
void poll_cq_dual(ProxyCtx& S, std::unordered_set<uint64_t>& finished_wrs,
                  std::mutex& finished_wrs_mutex, int thread_idx,
                  CopyRingBuffer& g_ring) {
  struct ibv_wc wc[kMaxOutstandingSends];  // batch poll
  int ne = ibv_poll_cq(S.cq, kMaxOutstandingSends, wc);
  local_process_completions(S, finished_wrs, finished_wrs_mutex, thread_idx, wc,
                            ne);
  remote_process_completions(S, thread_idx, g_ring, ne, wc);
}

=======
>>>>>>> 733bf65f
void remote_process_completions(ProxyCtx& S, int idx, CopyRingBuffer& g_ring,
                                int ne, ibv_wc* wc) {
  struct ibv_sge sges[kMaxOutstandingRecvs];
  struct ibv_recv_wr wrs[kMaxOutstandingRecvs];
  if (ne == 0) return;
  int num_wr_imm = 0;
  for (int i = 0; i < ne; ++i) {
    if (wc[i].status != IBV_WC_SUCCESS) {
      fprintf(stderr, "RDMA error: %s\n", ibv_wc_status_str(wc[i].status));
      std::abort();
    }
    if (wc[i].opcode == IBV_WC_SEND) {
      S.send_ack_completed++;
      continue;
    }
    if (wc[i].opcode == IBV_WC_RECV_RDMA_WITH_IMM) {
      S.pool_index = (S.pool_index + 1) % (kRemoteBufferSize / kObjectSize - 1);
      sges[num_wr_imm] = {.addr = reinterpret_cast<uintptr_t>(nullptr),
                          .length = 0,
                          .lkey = S.mr->lkey};
      wrs[num_wr_imm] = {.wr_id = S.pool_index,
                         .next = nullptr,
                         .sg_list = &sges[num_wr_imm],
                         .num_sge = 1};
      if (num_wr_imm >= 1) {
        wrs[num_wr_imm - 1].next = &wrs[num_wr_imm];
      }
      num_wr_imm++;
    }
  }
  ibv_recv_wr* bad = nullptr;
  if (num_wr_imm > 0) {
    int ret = ibv_post_recv(S.qp, &wrs[0], &bad);
    if (ret) {
      fprintf(stderr, "ibv_post_recv failed: %s\n", strerror(ret));
      std::abort();
    }
  }

#ifdef ENABLE_PROXY_CUDA_MEMCPY
  std::vector<CopyTask> task_vec;
  task_vec.reserve(num_wr_imm);
  for (int i = 0; i < ne; ++i) {
    int src_addr_offset = 0;
    // int destination_gpu;
    uint32_t destination_addr_offset = 0;
    if (wc[i].opcode != IBV_WC_RECV_RDMA_WITH_IMM) {
      continue;
    }
    int destination_gpu = wc[i].imm_data % NUM_GPUS;
    if (S.per_gpu_device_buf[destination_gpu] == nullptr) {
      fprintf(stderr, "per_gpu_device_buf[%d] is null\n", destination_gpu);
      std::abort();
    }
    if (wc[i].imm_data > kIterations) {
      fprintf(stderr, "Unexpected imm_data: %u, expected <= %d\n",
              wc[i].imm_data, kIterations);
      std::abort();
    }
    CopyTask task{
        .wr_id = wc[i].imm_data,
        .dst_dev = destination_gpu,
        .src_ptr = static_cast<char*>(S.mr->addr) + src_addr_offset,
        .dst_ptr = static_cast<char*>(S.per_gpu_device_buf[destination_gpu]) +
                   destination_addr_offset,
        .bytes = wc[i].byte_len};
    task_vec.push_back(task);
  }
  if (!task_vec.empty()) {
    while (!g_ring.pushN(task_vec.data(), task_vec.size())) { /* Busy spin. */
    }
  }
#endif
}

#ifdef ENABLE_PROXY_CUDA_MEMCPY
void print_average_async_memcpy_time(PeerWorkerCtx& ctx) {
  printf("Total async memcpy calls: %lu\n", ctx.async_memcpy_count);
  if (ctx.async_memcpy_count == 0) {
    printf("No async memcpy calls were made.\n");
    return;
  }
  printf("Average async memcpy time: %lu us\n",
         ctx.async_memcpy_total_time / ctx.async_memcpy_count);
}
#endif

void remote_poll_completions(ProxyCtx& S, int idx, CopyRingBuffer& g_ring) {
  struct ibv_wc wc[kMaxOutstandingRecvs];

  assert(S.ack_qp->send_cq == S.cq);
  assert(S.qp->send_cq == S.cq);
  int ne = ibv_poll_cq(S.cq, kMaxOutstandingRecvs, wc);
  remote_process_completions(S, idx, g_ring, ne, wc);
}

void remote_ensure_ack_sender_resources(ibv_pd* pd, uint64_t* ack_buf,
                                        ibv_mr*& ack_mr) {
  if (!ack_buf) {
    printf("ACK buffer not initialized\n");
    std::abort();
  }
  if (ack_mr) return;
  ack_mr = ibv_reg_mr(pd, ack_buf, sizeof(uint64_t) * RECEIVER_BATCH_SIZE,
                      IBV_ACCESS_LOCAL_WRITE);  // host-only

  if (!ack_mr) {
    perror("ibv_reg_mr(ack_buf)");
    std::abort();
  }
}

void remote_send_ack(struct ibv_qp* local_ack_qp, uint64_t& wr_id,
                     ibv_mr* local_ack_mr, uint64_t* ack_buf, int worker_idx) {
  if (!local_ack_qp || !local_ack_mr) {
    if (!local_ack_qp) {
      fprintf(stderr, "QP not initialised\n");
      std::abort();
    }
    if (!local_ack_mr) {
      fprintf(stderr, "ACK MR not initialised\n");
      std::abort();
    }
    fprintf(stderr, "ACK resources not initialised\n");
    std::abort();
  }

  *reinterpret_cast<uint64_t*>(ack_buf) = wr_id;
  ibv_sge sge = {
      .addr = reinterpret_cast<uintptr_t>(ack_buf),
      .length = sizeof(uint64_t),
      .lkey = local_ack_mr->lkey,
  };

  ibv_send_wr wr = {};
  ibv_send_wr* bad = nullptr;
  wr.wr_id = 0;  // Use this to distinguish the ACK WR.
  wr.sg_list = &sge;
  wr.num_sge = 1;
  wr.opcode = IBV_WR_SEND_WITH_IMM;
  wr.send_flags = IBV_SEND_SIGNALED;  // generate a CQE
  // wr.send_flags         = IBV_SEND_INLINE;
  wr.imm_data = static_cast<uint32_t>(wr_id);

  int ret = ibv_post_send(local_ack_qp, &wr, &bad);

  if (ret) {  // ret is already an errno value
    fprintf(stderr, "ibv_post_send(SEND_WITH_IMM) failed: %d (%s)\n", ret,
            strerror(ret));  // strerror(ret) gives the text
    if (bad) {
      fprintf(stderr,
              "  first bad WR: wr_id=%llu  opcode=%u  addr=0x%llx  lkey=0x%x\n",
              (unsigned long long)bad->wr_id, bad->opcode,
              (unsigned long long)bad->sg_list[0].addr, bad->sg_list[0].lkey);
    }
    std::abort();
  }
}

void local_init_ack_recv_ring(ProxyCtx& S, int depth) {
  printf("Initializing ACK receive ring with depth %d\n", depth);
  S.ack_recv_buf.resize(static_cast<size_t>(depth), 0);
  S.ack_recv_mr = ibv_reg_mr(S.pd, S.ack_recv_buf.data(),
                             S.ack_recv_buf.size() * sizeof(uint64_t),
                             IBV_ACCESS_LOCAL_WRITE | IBV_ACCESS_REMOTE_WRITE);

  if (!S.ack_recv_mr) {
    perror("ibv_reg_mr(ack_recv)");
    std::abort();
  }

  for (int i = 0; i < depth; ++i) {
    ibv_sge sge = {
        .addr = reinterpret_cast<uintptr_t>(&S.ack_recv_buf[i]),
        .length = sizeof(uint64_t),
        .lkey = S.ack_recv_mr->lkey,
    };

    ibv_recv_wr rwr = {};
    ibv_recv_wr* bad = nullptr;

    rwr.wr_id = static_cast<uint64_t>(i);
    rwr.sg_list = &sge;
    rwr.num_sge = 1;

    if (ibv_post_recv(S.ack_qp, &rwr, &bad)) {
      perror("ibv_post_recv(ack)");
      std::abort();
    }
    // printf("ack_qp ACK receive buffer %d initialized at %p\n", i,
    //        &ack_recv_buf[i]);
  }
}<|MERGE_RESOLUTION|>--- conflicted
+++ resolved
@@ -32,24 +32,6 @@
 #define MAX_RETRIES 20
 #define RETRY_DELAY_MS 200
 #define TCP_PORT 18515
-<<<<<<< HEAD
-
-static inline char const* wc_op_str(int op) {
-  switch (op) {
-    case IBV_WC_SEND:
-      return "SEND(0)";
-    case IBV_WC_RDMA_WRITE:
-      return "WRITE(1)";
-    case IBV_WC_RECV:
-      return "RECV(128)";
-    case IBV_WC_RECV_RDMA_WITH_IMM:
-      return "RECV_W_IMM(129)";
-    default:
-      return "UNKNOWN";
-  }
-}
-=======
->>>>>>> 733bf65f
 
 void exchange_connection_info(int rank, char const* peer_ip, int tid,
                               RDMAConnectionInfo* local,
@@ -168,10 +150,7 @@
     fprintf(stderr, "Warning: rkey already set (%x), overwriting\n", S.rkey);
   }
   S.rkey = S.mr->rkey;
-<<<<<<< HEAD
   printf("Finished!\n");
-=======
->>>>>>> 733bf65f
 }
 
 void fill_local_gid(ProxyCtx& S, RDMAConnectionInfo* local_info) {
@@ -604,7 +583,6 @@
   return completed * kSignalledEvery == posted && kIterations == completed;
 }
 
-<<<<<<< HEAD
 void poll_cq_dual(ProxyCtx& S, std::unordered_set<uint64_t>& finished_wrs,
                   std::mutex& finished_wrs_mutex, int thread_idx,
                   CopyRingBuffer& g_ring) {
@@ -615,8 +593,6 @@
   remote_process_completions(S, thread_idx, g_ring, ne, wc);
 }
 
-=======
->>>>>>> 733bf65f
 void remote_process_completions(ProxyCtx& S, int idx, CopyRingBuffer& g_ring,
                                 int ne, ibv_wc* wc) {
   struct ibv_sge sges[kMaxOutstandingRecvs];
