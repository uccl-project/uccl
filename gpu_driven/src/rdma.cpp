--- conflicted
+++ resolved
@@ -219,12 +219,8 @@
   local_info->addr = reinterpret_cast<uintptr_t>(gpu_buffer);
   local_info->psn = rand() & 0xffffff;      // random psn
   local_info->ack_psn = rand() & 0xffffff;  // random ack psn
-<<<<<<< HEAD
-  // printf("[DEBUG] Rank %d: Registering local buffer addr=0x%lx, size=%zu bytes\n", 
-=======
   // printf("[DEBUG] Rank %d: Registering local buffer addr=0x%lx, size=%zu
   // bytes\n",
->>>>>>> b02028f1
   //        rank, local_info->addr, size);
   fill_local_gid(S, local_info);
   printf(
@@ -467,23 +463,13 @@
     // ORIGINAL CODE: Incorrect address calculation ignoring cmd.req_rptr
     // wrs[i].wr.rdma.remote_addr = cmd.req_rptr ? cmd.req_rptr : S.remote_addr;
     // wrs[i].wr.rdma.remote_addr = S.remote_addr + i * bytes;
-<<<<<<< HEAD
-    
+
     wrs[i].wr.rdma.remote_addr = S.remote_addr + cmd.req_rptr;
-    
-=======
-
-    wrs[i].wr.rdma.remote_addr = S.remote_addr + cmd.req_rptr;
-
->>>>>>> b02028f1
+
     wrs[i].wr.rdma.rkey = S.remote_rkey;
     wrs[i].opcode = IBV_WR_RDMA_WRITE;
     wrs[i].send_flags = 0;
     wrs[i].next = (i + 1 < num_wrs) ? &wrs[i + 1] : nullptr;
-<<<<<<< HEAD
-
-=======
->>>>>>> b02028f1
   }
   const size_t last = num_wrs - 1;
   const uint64_t largest_wr = wrs_to_post[last];
@@ -548,11 +534,7 @@
     exit(1);
   }
   S.wr_id_to_wr_ids[largest_wr] = wrs_to_post;
-<<<<<<< HEAD
-  //printf("Posted %ld WRs with largest_wr %lu\n", num_wrs, largest_wr);
-=======
   // printf("Posted %ld WRs with largest_wr %lu\n", num_wrs, largest_wr);
->>>>>>> b02028f1
 }
 
 void local_process_completions(ProxyCtx& S,
@@ -570,14 +552,6 @@
   // printf("Local thread %d processing %d completions\n", thread_idx, ne);
   for (int i = 0; i < ne; ++i) {
     if (wc[i].status != IBV_WC_SUCCESS) {
-<<<<<<< HEAD
-      fprintf(stderr,
-              "CQE ERROR wr_id=%llu status=%d(%s) opcode=%d byte_len=%u "
-              "vendor_err=0x%x qp_num=0x%x\n",
-              (unsigned long long)wc[i].wr_id, wc[i].status,
-              ibv_wc_status_str(wc[i].status), wc[i].opcode, wc[i].byte_len,
-              wc[i].vendor_err, wc[i].qp_num);
-=======
       fprintf(
           stderr,
           "here!： CQE ERROR wr_id=%llu status=%d(%s) opcode=%d byte_len=%u "
@@ -585,7 +559,6 @@
           (unsigned long long)wc[i].wr_id, wc[i].status,
           ibv_wc_status_str(wc[i].status), wc[i].opcode, wc[i].byte_len,
           wc[i].vendor_err, wc[i].qp_num);
->>>>>>> b02028f1
       std::abort();
     }
 
