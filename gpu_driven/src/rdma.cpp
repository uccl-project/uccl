--- conflicted
+++ resolved
@@ -494,15 +494,6 @@
                             ne);
 }
 
-<<<<<<< HEAD
-bool check_cq_completion(ProxyCtx& S) {
-  uint64_t posted = S.posted.load(std::memory_order_acquire);
-  uint64_t completed = S.completed.load(std::memory_order_acquire);
-  printf("check_cq_completion: g_completed: %ld, g_posted: %ld, total: %d\n",
-         completed, posted, kIterations * kNumThBlocks);
-  return completed * kSignalledEvery == posted && kIterations == completed;
-}
-
 void poll_cq_dual(ProxyCtx& S, std::unordered_set<uint64_t>& finished_wrs,
                   std::mutex& finished_wrs_mutex, int thread_idx,
                   CopyRingBuffer& g_ring) {
@@ -513,8 +504,6 @@
   remote_process_completions(S, thread_idx, g_ring, ne, wc);
 }
 
-=======
->>>>>>> 21e470e0
 void remote_process_completions(ProxyCtx& S, int idx, CopyRingBuffer& g_ring,
                                 int ne, ibv_wc* wc) {
   struct ibv_sge sges[kMaxOutstandingRecvs];
