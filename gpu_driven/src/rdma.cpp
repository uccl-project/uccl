#include "rdma.hpp"
#include "common.hpp"
#include "peer_copy.cuh"
#include "peer_copy_worker.hpp"
#include "rdma_util.hpp"
#include "util/gpu_rt.h"
#include <arpa/inet.h>
#include <netinet/in.h>
#include <algorithm>
#include <array>
#include <atomic>
#include <cassert>
#include <chrono>
#include <cstdio>
#include <cstdlib>
#include <cstring>
#include <fstream>
#include <iostream>
#include <mutex>
#include <regex>
#include <sstream>
#include <string>
#include <thread>
#include <unordered_set>
#include <vector>
#include <fcntl.h>
#if defined(__x86_64__) || defined(__i386__)
#include <immintrin.h>
#endif
#include "util/util.h"

// Forward declaration of the CUDA function (implemented in peer_copy.cu)
extern "C" void launch_async_atomic_add(int* gpu_target, int atomic_value,
                                        cudaStream_t stream);
#include <stdio.h>
#include <sys/socket.h>
#include <unistd.h>
#define MAX_RETRIES 20
#define RETRY_DELAY_MS 200
#define TCP_PORT 18515

void exchange_connection_info(int rank, char const* peer_ip, int tid,
                              RDMAConnectionInfo* local,
                              RDMAConnectionInfo* remote) {
  int sockfd;
  struct sockaddr_in addr;
  memset(&addr, 0, sizeof(addr));

  printf("Rank %d exchanging RDMA connection info with peer %s\n", rank,
         peer_ip);
  if (rank == 0) {
    // Listen
    int listenfd = socket(AF_INET, SOCK_STREAM, 0);
    int one = 1;
    setsockopt(listenfd, SOL_SOCKET, SO_REUSEADDR, &one, sizeof(one));
    addr.sin_family = AF_INET;
    addr.sin_port = htons(TCP_PORT + tid);
    addr.sin_addr.s_addr = INADDR_ANY;
    if (bind(listenfd, (struct sockaddr*)&addr, sizeof(addr)) != 0) {
      perror("bind failed");
      exit(1);
    }
    listen(listenfd, 1);

    socklen_t len = sizeof(addr);
    sockfd = accept(listenfd, (struct sockaddr*)&addr, &len);
    close(listenfd);
  } else {
    // Connect
    sockfd = socket(AF_INET, SOCK_STREAM, 0);
    int one = 1;
    setsockopt(sockfd, SOL_SOCKET, SO_REUSEADDR, &one, sizeof(one));
    addr.sin_family = AF_INET;
    addr.sin_port = htons(TCP_PORT + tid);
    inet_pton(AF_INET, peer_ip, &addr.sin_addr);

    int retry = 0;
    while (connect(sockfd, (struct sockaddr*)&addr, sizeof(addr)) != 0) {
      if (errno == ECONNREFUSED || errno == ENETUNREACH) {
        if (++retry > MAX_RETRIES) {
          fprintf(stderr, "Rank %d: failed to connect after %d retries\n", rank,
                  retry);
          exit(1);
        }
        usleep(RETRY_DELAY_MS * 1000);  // sleep 200 ms
        continue;
      } else {
        perror("connect failed");
        exit(1);
      }
    }
    printf("Rank %d connected to peer %s on port %d\n", rank, peer_ip,
           TCP_PORT + tid);
  }

  // Exchange info
  send(sockfd, local, sizeof(*local), 0);
  recv(sockfd, remote, sizeof(*remote), MSG_WAITALL);
  close(sockfd);

  printf(
      "Rank %d exchanged RDMA info: addr=0x%lx, rkey=0x%x, "
      "qp_num=%u, psn=%u\n",
      rank, remote->addr, remote->rkey, remote->qp_num, remote->psn);
}

void per_thread_rdma_init(ProxyCtx& S, void* gpu_buf, size_t bytes, int rank,
                          int block_idx) {
  printf("Rank %d, Block %d: Initializing RDMA for GPU buffer %p, size %zu\n",
         rank, block_idx, gpu_buf, bytes);
  if (S.context) return;  // already initialized

  struct ibv_device** dev_list = ibv_get_device_list(NULL);
  if (!dev_list) {
    perror("Failed to get IB devices list");
    exit(1);
  }

  // Get GPU idx
  int gpu_idx = 0;
  auto gpu_cards = uccl::get_gpu_cards();
  auto ib_nics = uccl::get_rdma_nics();
  auto gpu_device_path = gpu_cards[gpu_idx];
  auto ib_nic_it = std::min_element(
      ib_nics.begin(), ib_nics.end(), [&](auto const& a, auto const& b) {
        return uccl::cal_pcie_distance(gpu_device_path, a.second) <
               uccl::cal_pcie_distance(gpu_device_path, b.second);
      });
  int selected_idx = ib_nic_it - ib_nics.begin();
  printf("[RDMA] Selected NIC %s for GPU %s\n", ib_nic_it->first.c_str(),
         gpu_device_path.c_str());

  S.context = ibv_open_device(dev_list[selected_idx]);
  if (!S.context) {
    perror("Failed to open device");
    exit(1);
  }
  printf("[RDMA] Selected NIC: %s (index %d)\n",
         ibv_get_device_name(dev_list[selected_idx]), selected_idx);

  ibv_free_device_list(dev_list);

  S.pd = ibv_alloc_pd(S.context);
  if (!S.pd) {
    perror("Failed to allocate PD");
    exit(1);
  }
  uint64_t iova = (uintptr_t)gpu_buf;
  S.mr = ibv_reg_mr_iova2(S.pd, gpu_buf, bytes, iova,
                          IBV_ACCESS_LOCAL_WRITE | IBV_ACCESS_REMOTE_WRITE |
                              IBV_ACCESS_REMOTE_ATOMIC |
                              IBV_ACCESS_RELAXED_ORDERING);

  if (!S.mr) {
    perror("ibv_reg_mr failed");
    exit(1);
  }

  if (S.rkey != 0) {
    fprintf(stderr, "Warning: rkey already set (%x), overwriting\n", S.rkey);
  }
  S.rkey = S.mr->rkey;
}

ibv_cq* create_per_thread_cq(ProxyCtx& S) {
  int cq_depth = kMaxOutstandingSends * 2;
  S.cq =
      ibv_create_cq(S.context, /* cqe */ cq_depth, /* user_context */ nullptr,
                    /* channel */ nullptr, /* comp_vector */ 0);
  if (!S.cq) {
    perror("Failed to create CQ");
    exit(1);
  }
  return S.cq;
}

void create_per_thread_qp(ProxyCtx& S, void* gpu_buffer, size_t size,
                          RDMAConnectionInfo* local_info, int rank) {
  if (S.qp) return;  // Already initialized for this thread
  if (S.ack_qp) return;
  if (S.recv_ack_qp) return;
  struct ibv_qp_init_attr qp_init_attr = {};
  qp_init_attr.send_cq = S.cq;
  qp_init_attr.recv_cq = S.cq;
  qp_init_attr.qp_type = IBV_QPT_RC;  // Reliable Connection
  qp_init_attr.cap.max_send_wr =
      kMaxOutstandingSends * 2;  // max outstanding sends
  qp_init_attr.cap.max_recv_wr =
      kMaxOutstandingSends * 2;  // max outstanding recvs
  qp_init_attr.cap.max_send_sge = 1;
  qp_init_attr.cap.max_recv_sge = 1;
  qp_init_attr.sq_sig_all = 0;

  S.qp = ibv_create_qp(S.pd, &qp_init_attr);
  if (!S.qp) {
    perror("Failed to create QP");
    exit(1);
  }

  S.ack_qp = ibv_create_qp(S.pd, &qp_init_attr);
  if (!S.ack_qp) {
    perror("Failed to create Ack QP");
    exit(1);
  }

  S.recv_ack_qp = ibv_create_qp(S.pd, &qp_init_attr);
  if (!S.recv_ack_qp) {
    perror("Failed to create Receive Ack QP");
    exit(1);
  }

  // Query port
  struct ibv_port_attr port_attr;
  if (ibv_query_port(S.context, 1, &port_attr)) {
    perror("Failed to query port");
    exit(1);
  }
  printf("Local LID: 0x%x\n", port_attr.lid);
  // Fill local connection info
  local_info->qp_num = S.qp->qp_num;
  local_info->ack_qp_num = S.ack_qp->qp_num;
  local_info->recv_ack_qp_num = S.recv_ack_qp->qp_num;
  local_info->lid = port_attr.lid;
  local_info->rkey = S.rkey;
  local_info->addr = reinterpret_cast<uintptr_t>(gpu_buffer);
  local_info->psn = rand() & 0xffffff;      // random psn
  local_info->ack_psn = rand() & 0xffffff;  // random ack psn
  // printf("[DEBUG] Rank %d: Registering local buffer addr=0x%lx, size=%zu
  // bytes\n",
  //        rank, local_info->addr, size);
  fill_local_gid(S, local_info);
  printf(
      "Local RDMA info: addr=0x%lx, rkey=0x%x, qp_num=%u, psn=%u, "
      "ack_qp_num=%u, recv_ack_qp_num=%u, ack_psn: %u\n",
      local_info->addr, local_info->rkey, local_info->qp_num, local_info->psn,
      local_info->ack_qp_num, local_info->recv_ack_qp_num, local_info->ack_psn);
}

void modify_qp_to_init(ProxyCtx& S) {
  struct ibv_qp_attr attr;
  memset(&attr, 0, sizeof(attr));

  attr.qp_state = IBV_QPS_INIT;
  attr.port_num = 1;  // HCA port you use
  attr.pkey_index = 0;
  attr.qp_access_flags = IBV_ACCESS_LOCAL_WRITE | IBV_ACCESS_REMOTE_READ |
                         IBV_ACCESS_REMOTE_WRITE | IBV_ACCESS_REMOTE_ATOMIC;

  int flags =
      IBV_QP_STATE | IBV_QP_PKEY_INDEX | IBV_QP_PORT | IBV_QP_ACCESS_FLAGS;

  if (ibv_modify_qp(S.qp, &attr, flags)) {
    perror("Failed to modify QP to INIT");
    exit(1);
  }

  if (S.ack_qp) {
    int ret = ibv_modify_qp(S.ack_qp, &attr, flags);
    if (ret) {
      perror("Failed to modify Ack QP to INIT");
      fprintf(stderr, "errno: %d\n", errno);
      exit(1);
    }
  }

  if (S.recv_ack_qp) {
    int ret = ibv_modify_qp(S.recv_ack_qp, &attr, flags);
    if (ret) {
      perror("Failed to modify Receive Ack QP to INIT");
      fprintf(stderr, "errno: %d\n", errno);
      exit(1);
    }
  }

  printf("QP modified to INIT state\n");
}

void modify_qp_to_rtr(ProxyCtx& S, RDMAConnectionInfo* remote) {
  int is_roce = 0;

  struct ibv_port_attr port_attr;
  if (ibv_query_port(S.context, 1, &port_attr)) {
    perror("Failed to query port");
    exit(1);
  }

  if (port_attr.link_layer == IBV_LINK_LAYER_ETHERNET) {
    printf("RoCE detected (Ethernet)\n");
    is_roce = 1;
  } else if (port_attr.link_layer == IBV_LINK_LAYER_INFINIBAND) {
    printf("InfiniBand detected\n");
    is_roce = 0;
  } else {
    printf("Unknown link layer: %d\n", port_attr.link_layer);
    exit(1);
  }

  struct ibv_qp_attr attr;
  memset(&attr, 0, sizeof(attr));
  attr.qp_state = IBV_QPS_RTR;
  attr.path_mtu = port_attr.active_mtu;
  attr.dest_qp_num = remote->qp_num;
  attr.rq_psn = remote->psn;
  attr.max_dest_rd_atomic = 1;
  attr.min_rnr_timer = 12;

  if (is_roce) {
    attr.ah_attr.is_global = 1;
    attr.ah_attr.port_num = 1;
    attr.ah_attr.sl = 0;
    attr.ah_attr.src_path_bits = 0;
    attr.ah_attr.grh.hop_limit = 1;
    // Fill GID from remote_info
    memcpy(&attr.ah_attr.grh.dgid, remote->gid, 16);
    attr.ah_attr.grh.sgid_index = 1;  // Assume GID index 0
  } else {
    attr.ah_attr.is_global = 0;
    attr.ah_attr.dlid = remote->lid;
    attr.ah_attr.port_num = 1;
    attr.ah_attr.sl = 0;
    attr.ah_attr.src_path_bits = 0;
    attr.ah_attr.static_rate = 0;
    memset(&attr.ah_attr.grh, 0, sizeof(attr.ah_attr.grh));  // Safe
  }

  int flags = IBV_QP_STATE | IBV_QP_PATH_MTU | IBV_QP_AV | IBV_QP_DEST_QPN |
              IBV_QP_RQ_PSN | IBV_QP_MAX_DEST_RD_ATOMIC | IBV_QP_MIN_RNR_TIMER;

  printf("Remote LID: 0x%x, QPN: %u, PSN: %u\n", remote->lid, remote->qp_num,
         remote->psn);
  printf("Verifying port state:\n");
  printf("  link_layer: %s\n", (port_attr.link_layer == IBV_LINK_LAYER_ETHERNET)
                                   ? "Ethernet (RoCE)"
                                   : "InfiniBand");
  printf("  port_state: %s\n",
         (port_attr.state == IBV_PORT_ACTIVE) ? "ACTIVE" : "NOT ACTIVE");
  printf("  max_mtu: %d\n", port_attr.max_mtu);
  printf("  active_mtu: %d\n", port_attr.active_mtu);
  printf("  lid: 0x%x\n", port_attr.lid);

  int ret = ibv_modify_qp(S.qp, &attr, flags);
  if (ret) {
    perror("Failed to modify QP to RTR");
    fprintf(stderr, "errno: %d\n", errno);
    exit(1);
  }
  printf("QP modified to RTR state\n");

  if (S.ack_qp) {
    attr.dest_qp_num = remote->recv_ack_qp_num;
    attr.rq_psn = remote->ack_psn;
    ret = ibv_modify_qp(S.ack_qp, &attr, flags);
    if (ret) {
      perror("Failed to modify Ack QP to RTR");
      fprintf(stderr, "errno: %d\n", errno);
      exit(1);
    }
  }

  if (S.recv_ack_qp) {
    attr.dest_qp_num = remote->ack_qp_num;
    attr.rq_psn = remote->ack_psn;  // Use the same PSN for receive ack QP
    ret = ibv_modify_qp(S.recv_ack_qp, &attr, flags);
    if (ret) {
      perror("Failed to modify Receive Ack QP to RTR");
      fprintf(stderr, "errno: %d\n", errno);
      exit(1);
    }
  }
  printf("ACK-QP modified to RTR state\n");
}

void modify_qp_to_rts(ProxyCtx& S, RDMAConnectionInfo* local_info) {
  struct ibv_qp_attr attr;
  memset(&attr, 0, sizeof(attr));
  attr.qp_state = IBV_QPS_RTS;
  attr.timeout = 14;
  attr.retry_cnt = 7;
  attr.rnr_retry = 7;
  attr.sq_psn = local_info->psn;
  attr.max_rd_atomic = 1;
  attr.qp_access_flags = IBV_ACCESS_REMOTE_WRITE | IBV_ACCESS_REMOTE_ATOMIC;

  int flags = IBV_QP_STATE | IBV_QP_TIMEOUT | IBV_QP_RETRY_CNT |
              IBV_QP_RNR_RETRY | IBV_QP_SQ_PSN | IBV_QP_MAX_QP_RD_ATOMIC |
              IBV_QP_ACCESS_FLAGS;

  if (ibv_modify_qp(S.qp, &attr, flags)) {
    perror("Failed to modify QP to RTS");
    exit(1);
  }
  printf("QP modified to RTS state\n");

  attr.sq_psn = local_info->ack_psn;
  int ret = ibv_modify_qp(S.ack_qp, &attr, flags);
  if (ret) {
    perror("Failed to modify Ack QP to RTS");
    fprintf(stderr, "errno: %d\n", errno);
    exit(1);
  }

  ret = ibv_modify_qp(S.recv_ack_qp, &attr, flags);
  if (ret) {
    perror("Failed to modify Receive Ack QP to RTS");
    fprintf(stderr, "errno: %d\n", errno);
    exit(1);
  }
  printf("ACK-QP modified to RTS state\n");
}

void post_receive_buffer_for_imm(ProxyCtx& S) {
  std::vector<ibv_recv_wr> wrs(kMaxOutstandingRecvs);
  std::vector<ibv_sge> sges(kMaxOutstandingRecvs);

  for (size_t i = 0; i < kMaxOutstandingRecvs; ++i) {
    int offset = kNumThBlocks > i ? i : (i % kNumThBlocks);

    sges[i] = {.addr = (uintptr_t)S.mr->addr + offset * kObjectSize,
               .length = kObjectSize,
               .lkey = S.mr->lkey};
    wrs[i] = {.wr_id = i,
              .next = (i + 1 < kMaxOutstandingRecvs) ? &wrs[i + 1] : nullptr,
              .sg_list = &sges[i],
              .num_sge = 1};
  }

  /* Post the whole chain with ONE verbs call */
  ibv_recv_wr* bad = nullptr;
  if (ibv_post_recv(S.qp, &wrs[0], &bad)) {
    perror("ibv_post_recv");
    abort();
  }
}

void post_rdma_async_batched(ProxyCtx& S, void* buf, size_t bytes,
                             size_t num_wrs,
                             std::vector<uint64_t> const& wrs_to_post,
                             std::unordered_set<uint64_t>& finished_wrs,
                             std::mutex& finished_wrs_mutex,
                             std::vector<TransferCmd> const& cmds_to_post) {
  if (num_wrs == 0) return;
  if (wrs_to_post.size() != num_wrs || cmds_to_post.size() != num_wrs) {
    fprintf(stderr,
            "post_rdma_async_batched: size mismatch (num_wrs=%zu, wr_ids=%zu, "
            "cmds=%zu)\n",
            num_wrs, wrs_to_post.size(), cmds_to_post.size());
    std::abort();
  }

  std::vector<ibv_sge> sges(num_wrs);
  std::vector<ibv_send_wr> wrs(num_wrs);

  for (size_t i = 0; i < num_wrs; ++i) {
    auto const& cmd = cmds_to_post[i];

    // NOTE(MaoZiming): cmd.leq_lptr is correct, since we have synced buffer
    // with rdma_buffer in LowLatencyLayout.
    sges[i].addr = cmd.req_lptr ? cmd.req_lptr
                                : reinterpret_cast<uintptr_t>(buf) + i * bytes;
    // sges[i].addr = reinterpret_cast<uintptr_t>(buf) + i * bytes;
    // sges[i].addr = (uintptr_t)buf + i * bytes;
    // sges[i].length = static_cast<uint32_t>(cmd.bytes);
    sges[i].length = bytes;
    sges[i].lkey = S.mr->lkey;

    std::memset(&wrs[i], 0, sizeof(wrs[i]));
    wrs[i].sg_list = &sges[i];
    wrs[i].num_sge = 1;
    wrs[i].wr_id = wrs_to_post[i];
    // TODO(Ziming): review the logic of following comment here
    // ORIGINAL CODE: Incorrect address calculation ignoring cmd.req_rptr
    // wrs[i].wr.rdma.remote_addr = cmd.req_rptr ? cmd.req_rptr : S.remote_addr;
    // wrs[i].wr.rdma.remote_addr = S.remote_addr + i * bytes;

<<<<<<< HEAD
    // FIXED: GPU passes offset relative to dispatch_rdma_recv_data_buffer
    // S.remote_addr points to rdma_buffer base. Add the stored offset of
    // dispatch_rdma_recv_data_buffer.
    wrs[i].wr.rdma.remote_addr =
        S.remote_addr + S.dispatch_recv_data_offset + cmd.req_rptr;

=======
    wrs[i].wr.rdma.remote_addr =
        S.remote_addr + (cmd.req_rptr ? cmd.req_rptr : i * bytes);
>>>>>>> 8ccb2cf5
    wrs[i].wr.rdma.rkey = S.remote_rkey;
    wrs[i].opcode = IBV_WR_RDMA_WRITE;
    wrs[i].send_flags = 0;
    wrs[i].next = (i + 1 < num_wrs) ? &wrs[i + 1] : nullptr;
  }
  const size_t last = num_wrs - 1;
  const uint64_t largest_wr = wrs_to_post[last];
  wrs[last].send_flags |= IBV_SEND_SIGNALED;
  wrs[last].opcode = IBV_WR_RDMA_WRITE_WITH_IMM;
  wrs[last].imm_data = htonl(static_cast<uint32_t>(largest_wr));

  ibv_send_wr* bad = nullptr;
  int ret = ibv_post_send(S.qp, &wrs[0], &bad);
  if (ret) {
    fprintf(stderr, "ibv_post_send failed: %s (ret=%d)\n", strerror(ret), ret);
    if (bad)
      fprintf(stderr, "Bad WR at %p (wr_id=%lu)\n", (void*)bad, bad->wr_id);
    std::abort();
  }
  S.posted.fetch_add(num_wrs, std::memory_order_relaxed);
  if (S.wr_id_to_wr_ids.find(largest_wr) != S.wr_id_to_wr_ids.end()) {
    fprintf(stderr, "Error: largest_wr %lu already exists in wr_id_to_wr_ids\n",
            largest_wr);
    std::abort();
  }
  S.wr_id_to_wr_ids[largest_wr] = wrs_to_post;
  // printf("Posted %zu WRs (chain) last_wr=%lu remote_rkey=0x%x\n", num_wrs,
  //        largest_wr, S.remote_rkey);
}

void post_rdma_async_batched(ProxyCtx& S, void* buf, size_t bytes,
                             size_t num_wrs, std::vector<uint64_t> wrs_to_post,
                             std::unordered_set<uint64_t>& finished_wrs,
                             std::mutex& finished_wrs_mutex) {
  struct ibv_sge sge {
    .addr = (uintptr_t)buf /*+ start_offset * bytes*/,
    .length = (uint32_t)(bytes * num_wrs), .lkey = S.mr->lkey
  };
  uint64_t largest_wr = wrs_to_post.back();
  struct ibv_send_wr wr {};
  wr.opcode = IBV_WR_RDMA_WRITE_WITH_IMM;
  wr.sg_list = &sge;
  wr.num_sge = 1;
  wr.wr.rdma.remote_addr = S.remote_addr /*+ start_offset * bytes*/;
  wr.wr.rdma.rkey = S.remote_rkey;
  wr.wr_id = largest_wr;
  wr.imm_data = largest_wr;
  wr.send_flags = IBV_SEND_SIGNALED;

  ibv_send_wr* bad = nullptr;
  int ret = ibv_post_send(S.qp, &wr, &bad);
  if (ret) {
    fprintf(stderr, "ibv_post_send failed: %s (ret=%d)\n", strerror(ret), ret);
    if (bad) {
      fprintf(stderr, "Bad WR at address: %p\n", bad);
    }
    exit(1);
  }
  S.posted.fetch_add(num_wrs, std::memory_order_relaxed);
  if (S.wr_id_to_wr_ids.find(largest_wr) != S.wr_id_to_wr_ids.end()) {
    fprintf(stderr, "Error: largest_wr %lu already exists in wr_id_to_wr_ids\n",
            largest_wr);
    exit(1);
  }
  S.wr_id_to_wr_ids[largest_wr] = wrs_to_post;
  // printf("Posted %ld WRs with largest_wr %lu\n", num_wrs, largest_wr);
}

void local_process_completions(ProxyCtx& S,
                               std::unordered_set<uint64_t>& finished_wrs,
                               std::mutex& finished_wrs_mutex, int thread_idx,
                               ibv_wc* wc, int ne) {
  if (ne == 0) return;
  int send_completed = 0;

  assert(S.ack_qp->send_cq == S.cq);
  assert(S.ack_qp->recv_cq == S.cq);
  assert(S.recv_ack_qp->send_cq == S.cq);
  assert(S.recv_ack_qp->recv_cq == S.cq);

  // printf("Local thread %d processing %d completions\n", thread_idx, ne);
  for (int i = 0; i < ne; ++i) {
    if (wc[i].status != IBV_WC_SUCCESS) {
      fprintf(stderr,
              "CQE ERROR wr_id=%llu status=%d(%s) opcode=%d byte_len=%u "
              "vendor_err=0x%x qp_num=0x%x\n",
              (unsigned long long)wc[i].wr_id, wc[i].status,
              ibv_wc_status_str(wc[i].status), wc[i].opcode, wc[i].byte_len,
              wc[i].vendor_err, wc[i].qp_num);
      std::abort();
    }

    switch (wc[i].opcode) {
      case IBV_WC_RDMA_WRITE: {
        std::lock_guard<std::mutex> lock(finished_wrs_mutex);
        for (auto const& wr_id : S.wr_id_to_wr_ids[wc[i].wr_id]) {
          finished_wrs.insert(wr_id);
          send_completed++;
        }
        S.wr_id_to_wr_ids.erase(wc[i].wr_id);
      } break;
      case IBV_WC_RECV:
        if (wc[i].wc_flags & IBV_WC_WITH_IMM) {
          uint64_t slot = static_cast<uint64_t>(wc[i].wr_id);
          uint64_t wr_done = static_cast<uint64_t>(wc[i].imm_data);

          // Check if this is an atomic operation ACK (special WR ID format)
          bool is_atomic_wr =
              (wr_done & 0xFFFF000000000000ULL) == 0xa70a000000000000ULL;

          if (is_atomic_wr) {
            // Handle atomic operation ACK separately - no need to track in
            // sequence printf("Local thread %d received atomic ACK for WR
            // %lu\n", thread_idx, wr_done);
          } else {
            // Handle regular operation ACK with sequential tracking
            if (!S.has_received_ack || wr_done >= S.largest_completed_wr) {
              S.largest_completed_wr = wr_done;
              S.has_received_ack = true;
              // printf("Local thread %d received ACK for WR %lu\n", thread_idx,
              //        wr_done);
            } else {
              fprintf(stderr,
                      "Warning: received ACK for WR %lu, but largest completed "
                      "WR is %lu\n",
                      wr_done, S.largest_completed_wr);
              std::abort();
            }
          }
          ibv_sge sge = {
              .addr = reinterpret_cast<uintptr_t>(&S.ack_recv_buf[slot]),
              .length = sizeof(uint64_t),
              .lkey = S.ack_recv_mr->lkey,
          };
          ibv_recv_wr rwr = {};
          ibv_recv_wr* bad = nullptr;
          rwr.wr_id = static_cast<uint64_t>(slot);
          rwr.sg_list = &sge;
          rwr.num_sge = 1;
          if (ibv_post_recv(S.recv_ack_qp, &rwr, &bad)) {
            perror("ibv_post_recv(repost ACK)");
            std::abort();
          }
        } else {
          std::abort();
        }
        break;

      default:
        break;
    }
  }
  S.completed.fetch_add(send_completed, std::memory_order_relaxed);
}

void local_poll_completions(ProxyCtx& S,
                            std::unordered_set<uint64_t>& finished_wrs,
                            std::mutex& finished_wrs_mutex, int thread_idx) {
  struct ibv_wc wc[kMaxOutstandingSends];
  int ne = ibv_poll_cq(S.cq, kMaxOutstandingSends, wc);
  local_process_completions(S, finished_wrs, finished_wrs_mutex, thread_idx, wc,
                            ne);
}

void poll_cq_dual(ProxyCtx& S, std::unordered_set<uint64_t>& finished_wrs,
                  std::mutex& finished_wrs_mutex, int thread_idx,
                  CopyRingBuffer& g_ring) {
  struct ibv_wc wc[kMaxOutstandingSends];  // batch poll
  int ne = ibv_poll_cq(S.cq, kMaxOutstandingSends, wc);
  local_process_completions(S, finished_wrs, finished_wrs_mutex, thread_idx, wc,
                            ne);
  remote_process_completions(S, thread_idx, g_ring, ne, wc);
}

void remote_process_completions(ProxyCtx& S, int idx, CopyRingBuffer& g_ring,
                                int ne, ibv_wc* wc) {
  struct ibv_recv_wr wrs[kMaxOutstandingRecvs];
  if (ne == 0) return;

  // printf("Remote thread %d processing %d completions\n", idx, ne);
  int num_wr_imm = 0;
  for (int i = 0; i < ne; ++i) {
    if (wc[i].status != IBV_WC_SUCCESS) {
      fprintf(stderr, "RDMA error: %s\n", ibv_wc_status_str(wc[i].status));
      std::abort();
    }
    if (wc[i].opcode == IBV_WC_SEND) {
      S.send_ack_completed++;
      continue;
    }
    if (wc[i].opcode == IBV_WC_RECV_RDMA_WITH_IMM) {
      S.pool_index = (S.pool_index + 1) % (kRemoteBufferSize / kObjectSize - 1);
      wrs[num_wr_imm] = {.wr_id = S.pool_index,
                         .next = nullptr,
                         .sg_list = nullptr,
                         .num_sge = 0};
      if (num_wr_imm >= 1) wrs[num_wr_imm - 1].next = &wrs[num_wr_imm];
      num_wr_imm++;
    }
  }
  ibv_recv_wr* bad = nullptr;
  if (num_wr_imm > 0) {
    int ret = ibv_post_recv(S.qp, &wrs[0], &bad);
    if (ret) {
      fprintf(stderr, "ibv_post_recv failed: %s\n", strerror(ret));
      std::abort();
    }
  }
  std::vector<CopyTask> task_vec;
  task_vec.reserve(num_wr_imm);
  int nDevices;
  cudaError_t err = cudaGetDeviceCount(&nDevices);
  if (err != cudaSuccess) {
    printf("CUDA error: %s\n", cudaGetErrorString(err));
    std::abort();
  }
  for (int i = 0; i < ne; ++i) {
    int src_addr_offset = 0;
    // int destination_gpu;
    uint32_t destination_addr_offset = 0;
    if (wc[i].opcode != IBV_WC_RECV_RDMA_WITH_IMM) {
      continue;
    }
<<<<<<< HEAD

    // Regular data transfer processing
    int destination_gpu = wc[i].imm_data % NUM_GPUS;
=======
    int destination_gpu = wc[i].imm_data % nDevices;
>>>>>>> 8ccb2cf5
    if (S.per_gpu_device_buf[destination_gpu] == nullptr) {
      fprintf(stderr, "per_gpu_device_buf[%d] is null\n", destination_gpu);
      std::abort();
    }
    // if (wc[i].imm_data > kIterations) {
    //   fprintf(stderr, "Unexpected imm_data: %u, expected <= %d\n",
    //           wc[i].imm_data, kIterations);
    //   std::abort();
    // }
    CopyTask task{
        .wr_id = wc[i].imm_data,
        .dst_dev = destination_gpu,
        .src_ptr = static_cast<char*>(S.mr->addr) + src_addr_offset,
        .dst_ptr = static_cast<char*>(S.per_gpu_device_buf[destination_gpu]) +
                   destination_addr_offset,
        .bytes = wc[i].byte_len};
    task_vec.push_back(task);
  }
  if (!task_vec.empty()) {
    while (!g_ring.pushN(task_vec.data(), task_vec.size())) { /* Busy spin. */
    }
    // printf("Remote thread %d pushed %zu tasks to ring buffer\n", idx,
    //        task_vec.size());
  }
}

void remote_poll_completions(ProxyCtx& S, int idx, CopyRingBuffer& g_ring) {
  struct ibv_wc wc[kMaxOutstandingRecvs];

  assert(S.ack_qp->send_cq == S.cq);
  assert(S.qp->send_cq == S.cq);
  assert(S.recv_ack_qp->send_cq == S.cq);
  assert(S.recv_ack_qp->recv_cq == S.cq);
  int ne = ibv_poll_cq(S.cq, kMaxOutstandingRecvs, wc);
  remote_process_completions(S, idx, g_ring, ne, wc);
}

void remote_reg_ack_buf(ibv_pd* pd, uint64_t* ack_buf, ibv_mr*& ack_mr) {
  if (ack_mr) return;
  ack_mr = ibv_reg_mr(pd, ack_buf, sizeof(uint64_t) * RECEIVER_BATCH_SIZE,
                      IBV_ACCESS_LOCAL_WRITE);  // host-only

  if (!ack_mr) {
    perror("ibv_reg_mr(ack_buf)");
    std::abort();
  }
}

void remote_send_ack(struct ibv_qp* ack_qp, uint64_t& wr_id,
                     ibv_mr* local_ack_mr, uint64_t* ack_buf, int worker_idx) {
  if (!ack_qp || !local_ack_mr) {
    if (!ack_qp) {
      fprintf(stderr, "QP not initialised\n");
      std::abort();
    }
    if (!local_ack_mr) {
      fprintf(stderr, "ACK MR not initialised\n");
      std::abort();
    }
    fprintf(stderr, "ACK resources not initialised\n");
    std::abort();
  }

  *reinterpret_cast<uint64_t*>(ack_buf) = wr_id;
  ibv_sge sge = {
      .addr = reinterpret_cast<uintptr_t>(ack_buf),
      .length = sizeof(uint64_t),
      .lkey = local_ack_mr->lkey,
  };

  ibv_send_wr wr = {};
  ibv_send_wr* bad = nullptr;
  wr.wr_id = wr_id;
  wr.sg_list = &sge;
  wr.num_sge = 1;
  wr.opcode = IBV_WR_SEND_WITH_IMM;
  wr.send_flags = IBV_SEND_SIGNALED;  // generate a CQE
  wr.imm_data = static_cast<uint32_t>(wr_id);

  int ret = ibv_post_send(ack_qp, &wr, &bad);

  if (ret) {  // ret is already an errno value
    fprintf(stderr, "ibv_post_send(SEND_WITH_IMM) failed: %d (%s)\n", ret,
            strerror(ret));  // strerror(ret) gives the text
    if (bad) {
      fprintf(stderr,
              "  first bad WR: wr_id=%llu  opcode=%u  addr=0x%llx  lkey=0x%x\n",
              (unsigned long long)bad->wr_id, bad->opcode,
              (unsigned long long)bad->sg_list[0].addr, bad->sg_list[0].lkey);
    }
    std::abort();
  }
  // printf("Remote thread %d posted ACK for WR %lu\n", worker_idx, wr_id);
}

void local_post_ack_buf(ProxyCtx& S, int depth) {
  S.ack_recv_buf.resize(static_cast<size_t>(depth), 0);
  S.ack_recv_mr = ibv_reg_mr(S.pd, S.ack_recv_buf.data(),
                             S.ack_recv_buf.size() * sizeof(uint64_t),
                             IBV_ACCESS_LOCAL_WRITE | IBV_ACCESS_REMOTE_WRITE);
  if (!S.ack_recv_mr) {
    perror("ibv_reg_mr(ack_recv)");
    std::abort();
  }
  for (int i = 0; i < depth; ++i) {
    ibv_sge sge = {
        .addr = reinterpret_cast<uintptr_t>(&S.ack_recv_buf[i]),
        .length = sizeof(uint64_t),
        .lkey = S.ack_recv_mr->lkey,
    };
    ibv_recv_wr rwr = {};
    ibv_recv_wr* bad = nullptr;
    rwr.wr_id = static_cast<uint64_t>(i);
    rwr.sg_list = &sge;
    rwr.num_sge = 1;
    if (ibv_post_recv(S.recv_ack_qp, &rwr, &bad)) {
      perror("ibv_post_recv(ack)");
      std::abort();
    }
  }
}<|MERGE_RESOLUTION|>--- conflicted
+++ resolved
@@ -472,17 +472,14 @@
     // wrs[i].wr.rdma.remote_addr = cmd.req_rptr ? cmd.req_rptr : S.remote_addr;
     // wrs[i].wr.rdma.remote_addr = S.remote_addr + i * bytes;
 
-<<<<<<< HEAD
+
     // FIXED: GPU passes offset relative to dispatch_rdma_recv_data_buffer
     // S.remote_addr points to rdma_buffer base. Add the stored offset of
     // dispatch_rdma_recv_data_buffer.
     wrs[i].wr.rdma.remote_addr =
         S.remote_addr + S.dispatch_recv_data_offset + cmd.req_rptr;
 
-=======
-    wrs[i].wr.rdma.remote_addr =
-        S.remote_addr + (cmd.req_rptr ? cmd.req_rptr : i * bytes);
->>>>>>> 8ccb2cf5
+
     wrs[i].wr.rdma.rkey = S.remote_rkey;
     wrs[i].opcode = IBV_WR_RDMA_WRITE;
     wrs[i].send_flags = 0;
@@ -706,13 +703,9 @@
     if (wc[i].opcode != IBV_WC_RECV_RDMA_WITH_IMM) {
       continue;
     }
-<<<<<<< HEAD
-
-    // Regular data transfer processing
-    int destination_gpu = wc[i].imm_data % NUM_GPUS;
-=======
+
     int destination_gpu = wc[i].imm_data % nDevices;
->>>>>>> 8ccb2cf5
+
     if (S.per_gpu_device_buf[destination_gpu] == nullptr) {
       fprintf(stderr, "per_gpu_device_buf[%d] is null\n", destination_gpu);
       std::abort();
