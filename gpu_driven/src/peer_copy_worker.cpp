#include "peer_copy_worker.hpp"
#include "common.hpp"
#include "peer_copy.cuh"
#include "proxy.hpp"
#include "rdma.hpp"
#include <mutex>

void maybe_enable_peer_access(PeerCopyShared& shared, int dst_dev) {
  if (shared.src_device == dst_dev) return;
  std::call_once(shared.peer_ok_flag[shared.src_device][dst_dev], [&]() {
    GPU_RT_CHECK(gpuSetDevice(dst_dev));
    gpuError_t err = gpuDeviceEnablePeerAccess(shared.src_device, 0);
    if (err != gpuSuccess && err != gpuErrorPeerAccessAlreadyEnabled) {
      fprintf(stderr, "Peer access from dst_dev=%d to src_dev=%d failed: %s\n",
              dst_dev, shared.src_device, gpuGetErrorString(err));
    }

    GPU_RT_CHECK(gpuSetDevice(shared.src_device));
    err = gpuDeviceEnablePeerAccess(dst_dev, 0);
    if (err != gpuSuccess && err != gpuErrorPeerAccessAlreadyEnabled) {
      fprintf(stderr, "Peer access from src_dev=%d to dst_dev=%d failed: %s\n",
              shared.src_device, dst_dev, gpuGetErrorString(err));
    }
  });
}

void sync_and_post(PeerWorkerCtx& ctx, CopyRingBuffer& ring,
                   gpuStream_t& stream, int idx) {
  if (ctx.async_memcpy_count > ctx.prev_completed_async_memcpy_count) {
    gpuError_t err = gpuStreamSynchronize(stream);
    if (err != gpuSuccess) {
      fprintf(stderr, "Kernel execution failed: %s\n", gpuGetErrorString(err));
      std::abort();
    }
    remote_send_ack(ring.ack_qp, ctx.highest_issued_wr_id, ring.ack_mr,
                    ring.ack_buf, idx);
    ctx.prev_completed_async_memcpy_count = ctx.async_memcpy_count;
  }
}

void peer_copy_worker(PeerCopyShared& shared, PeerWorkerCtx& ctx,
                      CopyRingBuffer& ring, int idx) {
  pin_thread_to_cpu(idx + 1 + MAIN_THREAD_CPU_IDX);
  printf("Peer copy worker %d started on CPU core %d\n", idx + 1,
         sched_getcpu());

  gpuStream_t stream;
  GPU_RT_CHECK(gpuSetDevice(shared.src_device));
  GPU_RT_CHECK(gpuStreamCreate(&stream));
  CopyTask* d_tasks;
  GPU_RT_CHECK(
      gpuMallocAsync(&d_tasks, RECEIVER_BATCH_SIZE * sizeof(CopyTask), stream));

#ifdef REMOTE_PERSISTENT_KERNEL
  gpuStream_t persistent_stream;
  GPU_RT_CHECK(gpuStreamCreate(&persistent_stream));
  HostToDeviceNVlinkBuffer* rb =
      initialize_ring_buffer_for_nvlink_forwarding(persistent_stream);
#endif

  while (shared.run.load(std::memory_order_acquire)) {
    CopyTask t;
    int copy_batch_size = 0;
    if (RECEIVER_BATCH_SIZE == 1) {
      if (!ring.pop(t)) {
        sync_and_post(ctx, ring, stream, idx);
        continue;
      }
      copy_batch_size = 1;
      ctx.tasks[0] = t;
      
      // Check for atomic tasks in single task mode
      uint64_t wr_id = t.wr_id;
      uint64_t masked = wr_id & 0xFFFF000000000000ULL;
      if (masked == 0xa70a000000000000ULL) {
        printf("*** ATOMIC_TASK_DETECTED *** worker=%d, task=0, wr_id=0x%lx ***\n", 
               idx, wr_id);
      }
    } else {
      int n = ring.popN(ctx.tasks, RECEIVER_BATCH_SIZE);
      if (n == 0) {
        sync_and_post(ctx, ring, stream, idx);
        continue;
      }
      // printf("Worker %d popped %d tasks\n", idx, n);
      t = ctx.tasks[0];
      copy_batch_size = n;
      
      // Check for atomic tasks 
      for (int i = 0; i < n; i++) {
        uint64_t wr_id = ctx.tasks[i].wr_id;
        uint64_t masked = wr_id & 0xFFFF000000000000ULL;
        if (masked == 0xa70a000000000000ULL) {
          printf("*** ATOMIC_TASK_DETECTED *** worker=%d, task=%d, wr_id=0x%lx ***\n", 
                 idx, i, wr_id);
        }
      }
    }

    if (copy_batch_size == 0) {
      fprintf(stderr, "Error: copy_batch_size is zero\n");
      std::abort();
    }

    for (int i = 0; i < copy_batch_size; ++i) {
      maybe_enable_peer_access(shared, ctx.tasks[i].dst_dev);
      ctx.task_wrs[i] = ctx.tasks[i].wr_id;
    }

    ctx.highest_issued_wr_id =
        std::max(ctx.highest_issued_wr_id, ctx.task_wrs[copy_batch_size - 1]);

    auto st = std::chrono::high_resolution_clock::now();
    gpuError_t err;
    std::string func_name;

    if (false) {
      /* This works with dual mode. */
      /* I suspect there is contention with application kernel and copy kernel
       * in launch_peer_bulk_copy2 */
      err =
          gpuMemcpyPeerAsync(t.dst_ptr, t.dst_dev, t.src_ptr, shared.src_device,
                             t.bytes * copy_batch_size, stream);
      func_name = "gpuMemcpyPeerAsync";
    } else if (false) {
      err = launch_peer_bulk_copy(t.dst_ptr, t.dst_dev, t.src_ptr,
                                  shared.src_device, t.bytes * copy_batch_size,
                                  stream);
      func_name = "launch_peer_bulk_copy";
#ifdef REMOTE_PERSISTENT_KERNEL
    } else if (false) {
#else
    } else if (false) {
#endif
      /* The fastest among the three. */
      // TODO(MaoZiming): enable this.
<<<<<<< HEAD
      printf("*** CALLING_LAUNCH_PEER_BULK_COPY2 *** worker=%d, batch_size=%d ***\n", 
             idx, copy_batch_size);
=======
>>>>>>> f8c9c20b
      err = launch_peer_bulk_copy2(ctx.tasks, copy_batch_size, stream,
                                   shared.src_device, d_tasks);
      func_name = "launch_peer_bulk_copy2";
      printf("*** LAUNCH_PEER_BULK_COPY2_COMPLETED *** worker=%d, err=%d ***\n", 
             idx, err);
    }
#ifdef REMOTE_PERSISTENT_KERNEL
    else {
      bool post_success = true;
      while (!post_success)
        post_success = post_copy_task(rb, ctx.tasks, copy_batch_size, stream,
                                      shared.src_device, d_tasks);
    }
#endif
    if (err != gpuSuccess) {
      fprintf(stderr, "%s failed (%s) wr_id=%llu\n", func_name.c_str(),
              gpuGetErrorString(err), static_cast<unsigned long long>(t.wr_id));
      std::abort();
    }

    if (ctx.async_memcpy_count % kRemoteNVLinkBatchSize == 0 ||
        ctx.async_memcpy_count - ctx.prev_completed_async_memcpy_count >=
            kRemoteNVLinkBatchSize) {
      err = gpuStreamSynchronize(stream);
      if (err != gpuSuccess) {
        fprintf(stderr, "Kernel execution failed: %s\n",
                gpuGetErrorString(err));
        std::abort();
      }

      if (copy_batch_size > 0) {
        // Post the last wr is enough.
        remote_send_ack(ring.ack_qp, ctx.highest_issued_wr_id, ring.ack_mr,
                        ring.ack_buf, idx);
      }
      ctx.prev_completed_async_memcpy_count = ctx.async_memcpy_count;
    }

    ctx.async_memcpy_count += copy_batch_size;
    ctx.async_memcpy_total_time +=
        std::chrono::duration_cast<std::chrono::microseconds>(
            std::chrono::high_resolution_clock::now() - st)
            .count();
  }
  GPU_RT_CHECK(gpuFreeAsync(d_tasks, stream));
  GPU_RT_CHECK(gpuStreamSynchronize(stream));
  GPU_RT_CHECK(gpuStreamDestroy(stream));
}<|MERGE_RESOLUTION|>--- conflicted
+++ resolved
@@ -134,11 +134,7 @@
 #endif
       /* The fastest among the three. */
       // TODO(MaoZiming): enable this.
-<<<<<<< HEAD
-      printf("*** CALLING_LAUNCH_PEER_BULK_COPY2 *** worker=%d, batch_size=%d ***\n", 
-             idx, copy_batch_size);
-=======
->>>>>>> f8c9c20b
+
       err = launch_peer_bulk_copy2(ctx.tasks, copy_batch_size, stream,
                                    shared.src_device, d_tasks);
       func_name = "launch_peer_bulk_copy2";
