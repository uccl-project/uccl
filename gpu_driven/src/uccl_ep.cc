--- conflicted
+++ resolved
@@ -498,13 +498,8 @@
           hidden, num_max_dispatch_tokens_per_rank, num_topk, num_experts, rank,
           num_ranks, use_logfmt, workspace, num_device_sms, launch_stream,
           phases, zero_copy, d_ring_addrs, num_ring_addrs,
-<<<<<<< HEAD
           get_num_max_nvl_peers(), d_ipc_base_ptrs, rdma_buffer_ptr,
           atomic_buffer_ptr);  // Added IPC base pointers
-=======
-          get_num_max_nvl_peers(), d_ipc_base_ptrs,
-          rdma_buffer_ptr);  // Added IPC base pointers
->>>>>>> b4ef0023
     };
     launcher(return_recv_hook
                  ? LOW_LATENCY_SEND_PHASE
