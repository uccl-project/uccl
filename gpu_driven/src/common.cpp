--- conflicted
+++ resolved
@@ -28,7 +28,6 @@
 #endif
 }
 
-<<<<<<< HEAD
 int get_num_max_nvl_peers() {
   int deviceCount = 0;
   cudaError_t err = cudaGetDeviceCount(&deviceCount);
@@ -36,7 +35,8 @@
     std::abort();
   }
   return deviceCount;
-=======
+}
+
 void maybe_enable_peer_access(int src_dev, int dst_dev) {
   if (src_dev == dst_dev) return;
   std::call_once(peer_ok_flag[src_dev][dst_dev], [&]() {
@@ -54,5 +54,4 @@
               src_dev, dst_dev, gpuGetErrorString(err));
     }
   });
->>>>>>> 54e43440
 }