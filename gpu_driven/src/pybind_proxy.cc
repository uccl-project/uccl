#include "bench_utils.hpp"
#include "peer_copy_manager.hpp"
#include "py_cuda_shims.hpp"
#include "ring_buffer.cuh"
#include "uccl_bench.hpp"
#include "uccl_proxy.hpp"
#include <pybind11/chrono.h>
#include <pybind11/functional.h>
#include <pybind11/pybind11.h>
#include <pybind11/stl.h>
#include <stdexcept>
#include <string>
#include <cuda_runtime.h>

namespace py = pybind11;

PYBIND11_MODULE(gpu_driven, m) {
  m.doc() = "Python bindings for RDMA proxy and granular benchmark control";
  m.def("alloc_cmd_ring", &alloc_cmd_ring);
  m.def("free_cmd_ring", &free_cmd_ring);
  m.def("launch_gpu_issue_kernel", [](int blocks, int threads_per_block,
                                      uintptr_t stream_ptr, uintptr_t rb_ptr) {
    const size_t shmem_bytes = kQueueSize * 2 * sizeof(unsigned long long);
    auto* stream = reinterpret_cast<cudaStream_t>(stream_ptr);
    auto* rbs = reinterpret_cast<DeviceToHostCmdBuffer*>(rb_ptr);
    auto st = launch_gpu_issue_batched_commands_shim(blocks, threads_per_block,
                                                     shmem_bytes, stream, rbs);
    if (st != cudaSuccess) {
      throw std::runtime_error("Kernel launch failed: " +
                               std::string(cudaGetErrorString(st)));
    }
  });

  m.def("sync_stream", []() {
    auto st = cudaDeviceSynchronize();
    if (st != cudaSuccess)
      throw std::runtime_error(std::string("cudaDeviceSynchronize failed: ") +
                               cudaGetErrorString(st));
  });
  m.def("set_device", [](int dev) {
    auto st = cudaSetDevice(dev);
    if (st != cudaSuccess)
      throw std::runtime_error(std::string("cudaSetDevice failed: ") +
                               cudaGetErrorString(st));
  });
  m.def("get_device", []() {
    int dev;
    auto st = cudaGetDevice(&dev);
    if (st != cudaSuccess)
      throw std::runtime_error(std::string("cudaGetDevice failed: ") +
                               cudaGetErrorString(st));
    return dev;
  });
  m.def("check_stream", [](uintptr_t stream_ptr) {
    auto* s = reinterpret_cast<cudaStream_t>(stream_ptr);
    cudaError_t st = cudaStreamQuery(s);
    return std::string(cudaGetErrorString(st));
  });
  m.def(
      "stream_query",
      [](uintptr_t stream_ptr) {
        auto* stream = reinterpret_cast<cudaStream_t>(stream_ptr);
        auto st = cudaStreamQuery(stream);
        if (st == cudaSuccess) return std::string("done");
        if (st == cudaErrorNotReady) return std::string("not_ready");
        return std::string("error: ") + cudaGetErrorString(st);
      },
      py::arg("stream_ptr"));
  m.def("device_reset", []() {
    auto st = cudaDeviceReset();
    if (st != cudaSuccess)
      throw std::runtime_error(std::string("cudaDeviceReset failed: ") +
                               cudaGetErrorString(st));
  });
  py::class_<Stats>(m, "Stats");
  py::class_<UcclProxy>(m, "Proxy")
      .def(py::init<uintptr_t, int, uintptr_t, size_t, int,
                    std::string const&>(),
           py::arg("rb_addr"), py::arg("block_idx"), py::arg("gpu_buffer_addr"),
           py::arg("total_size"), py::arg("rank") = 0,
           py::arg("peer_ip") = std::string())
      .def("start_sender", &UcclProxy::start_sender)
      .def("start_remote", &UcclProxy::start_remote)
      .def("start_local", &UcclProxy::start_local)
      .def("start_dual", &UcclProxy::start_dual)
      .def("stop", &UcclProxy::stop)
      .def_property_readonly("rb_addr", &UcclProxy::rb_addr)
      .def_property_readonly("block_idx", &UcclProxy::block_idx)
<<<<<<< HEAD
      .def_property_readonly("gpu_buffer_addr", &UcclProxy::gpu_buffer_addr)
      .def(
          "set_peers_meta",
          [](UcclProxy& self, py::object metas) {
            std::vector<PeerMeta> v;
            if (py::isinstance<py::list>(metas)) {
              for (auto obj : metas.cast<py::list>()) {
                if (py::isinstance<py::dict>(obj)) {
                  auto d = obj.cast<py::dict>();
                  PeerMeta pm;
                  pm.rank = py::cast<int>(d["rank"]);
                  pm.ptr = static_cast<uintptr_t>(
                      py::cast<unsigned long long>(d["ptr"]));
                  pm.nbytes = static_cast<size_t>(
                      py::cast<unsigned long long>(d["nbytes"]));
                  pm.ip = py::cast<std::string>(d["ip"]);
                  v.push_back(std::move(pm));
                } else {
                  v.push_back(obj.cast<PeerMeta>());
                }
              }
            } else {
              // allow passing a dict directly
              auto d = metas.cast<py::dict>();
              PeerMeta pm;
              pm.rank = py::cast<int>(d["rank"]);
              pm.ptr = static_cast<uintptr_t>(
                  py::cast<unsigned long long>(d["ptr"]));
              pm.nbytes = static_cast<size_t>(
                  py::cast<unsigned long long>(d["nbytes"]));
              pm.ip = py::cast<std::string>(d["ip"]);
              v.push_back(std::move(pm));
            }
            self.set_peers_meta(v);
          },
          py::arg("metas"),
          "Attach peer metadata (list of dicts or PeerMeta objects).");

=======
      .def_property_readonly("gpu_buffer_addr", &UcclProxy::gpu_buffer_addr);
  py::class_<EnvInfo>(m, "EnvInfo")
      .def_readonly("blocks", &EnvInfo::blocks)
      .def_readonly("queue_size", &EnvInfo::queue_size)
      .def_readonly("threads_per_block", &EnvInfo::threads_per_block)
      .def_readonly("iterations", &EnvInfo::iterations)
      .def_readonly("stream_addr", &EnvInfo::stream_addr)
      .def_readonly("rbs_addr", &EnvInfo::rbs_addr);
>>>>>>> 315bda88
  py::class_<Bench>(m, "Bench")
      .def(py::init<>())
      .def("env_info", &Bench::env_info)
      .def("blocks", &Bench::blocks)
      .def("num_proxies", &Bench::num_proxies)
      .def("ring_addr", &Bench::ring_addr)
      .def("timing_start", &Bench::timing_start)
      .def("timing_stop", &Bench::timing_stop)
      .def("is_running", &Bench::is_running)
      .def("start_local_proxies", &Bench::start_local_proxies,
           py::arg("rank") = 0, py::arg("peer_ip") = std::string())
      .def("launch_gpu_issue_batched_commands",
           &Bench::launch_gpu_issue_batched_commands)
      .def("sync_stream", &Bench::sync_stream)
      .def("sync_stream_interruptible", &Bench::sync_stream_interruptible,
           py::arg("poll_ms") = 5, py::arg("timeout_ms") = -1,
           py::arg("should_abort") = nullptr)
      .def("join_proxies", &Bench::join_proxies)
      .def("print_block_latencies", &Bench::print_block_latencies)
      .def("compute_stats", &Bench::compute_stats)
      .def("print_summary", &Bench::print_summary)
      .def("print_summary_last", &Bench::print_summary_last)
      .def("last_elapsed_ms", &Bench::last_elapsed_ms);
  py::class_<PeerCopyManager>(m, "PeerCopyManager")
      .def(py::init<int>(), py::arg("src_device") = 0)
      .def("start_for_proxies",
           [](PeerCopyManager& mgr, py::iterable proxy_list) {
             std::vector<UcclProxy*> vec;
             for (py::handle h : proxy_list)
               vec.push_back(h.cast<UcclProxy*>());
             mgr.start_for_proxies(vec);
           })
      .def("stop", &PeerCopyManager::stop);
}<|MERGE_RESOLUTION|>--- conflicted
+++ resolved
@@ -86,7 +86,6 @@
       .def("stop", &UcclProxy::stop)
       .def_property_readonly("rb_addr", &UcclProxy::rb_addr)
       .def_property_readonly("block_idx", &UcclProxy::block_idx)
-<<<<<<< HEAD
       .def_property_readonly("gpu_buffer_addr", &UcclProxy::gpu_buffer_addr)
       .def(
           "set_peers_meta",
@@ -123,9 +122,7 @@
             self.set_peers_meta(v);
           },
           py::arg("metas"),
-          "Attach peer metadata (list of dicts or PeerMeta objects).");
-
-=======
+          "Attach peer metadata (list of dicts or PeerMeta objects).")
       .def_property_readonly("gpu_buffer_addr", &UcclProxy::gpu_buffer_addr);
   py::class_<EnvInfo>(m, "EnvInfo")
       .def_readonly("blocks", &EnvInfo::blocks)
@@ -134,7 +131,6 @@
       .def_readonly("iterations", &EnvInfo::iterations)
       .def_readonly("stream_addr", &EnvInfo::stream_addr)
       .def_readonly("rbs_addr", &EnvInfo::rbs_addr);
->>>>>>> 315bda88
   py::class_<Bench>(m, "Bench")
       .def(py::init<>())
       .def("env_info", &Bench::env_info)
