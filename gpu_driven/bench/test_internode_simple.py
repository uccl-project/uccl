--- conflicted
+++ resolved
@@ -218,12 +218,9 @@
 
 
 if __name__ == "__main__":
-<<<<<<< HEAD
-=======
     ib_dev = detect_ib_hca()
     os.environ["NCCL_IB_HCA"] = ib_dev
     print(f"Set NCCL_IB_HCA={ib_dev}")
->>>>>>> 2cb3935f
     print("Simple internode test starting...")
     local_rank = int(os.environ["LOCAL_RANK"])
     num_local_ranks = int(os.environ["LOCAL_WORLD_SIZE"])
