--- conflicted
+++ resolved
@@ -154,11 +154,9 @@
             print("[simple-test] ✓ All tests passed!", flush=True)
 
         time.sleep(10)
-<<<<<<< HEAD
+
         print("[simple-test] ✓ before destory!", flush=True)
-=======
-
->>>>>>> f8c9c20b
+
         try:
             buffer.destroy()
         except Exception:
