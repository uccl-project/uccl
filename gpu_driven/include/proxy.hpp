--- conflicted
+++ resolved
@@ -40,9 +40,6 @@
     bool pin_thread = true;
   };
 
-<<<<<<< HEAD
-  explicit Proxy(Config const& cfg) : cfg_(cfg) {}
-=======
   explicit Proxy(Config const& cfg) : cfg_(cfg) {
     const size_t total_size = kRemoteBufferSize;
     int nDevices;
@@ -59,7 +56,6 @@
     }
     GPU_RT_CHECK(gpuSetDevice(0));
   }
->>>>>>> 8ccb2cf5
 
   void set_progress_run(bool run) {
     ctx_.progress_run.store(run, std::memory_order_release);
