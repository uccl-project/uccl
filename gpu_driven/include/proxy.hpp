#ifndef PROXY_HPP
#define PROXY_HPP

#include "common.hpp"
#include "proxy_ctx.hpp"
#include "rdma.hpp"
#include "ring_buffer.cuh"
#include <algorithm>
#include <atomic>
#include <chrono>
#include <mutex>
#include <thread>
#include <unordered_map>
#include <vector>
#include <assert.h>
#include <cuda_runtime.h>
#include <stdio.h>
#include <unistd.h>
#if defined(__x86_64__) || defined(__i386__)
#include <immintrin.h>
#endif

class Proxy {
 public:
  enum class Mode { Sender, Remote, Local, Dual };

  struct Config {
    DeviceToHostCmdBuffer* rb = nullptr;
    int block_idx = 0;
    void* gpu_buffer = nullptr;
    size_t total_size = 0;
    int rank = 0;
    char const* peer_ip = nullptr;
    bool pin_thread = true;
  };

  explicit Proxy(Config const& cfg) : cfg_(cfg) {
#ifdef ENABLE_PROXY_CUDA_MEMCPY
    const size_t total_size = kRemoteBufferSize;
    for (int d = 0; d < NUM_GPUS; ++d) {
      cudaSetDevice(d);
      void* buf = nullptr;
      cudaMalloc(&buf, total_size);
      cudaCheckErrors("cudaMalloc per_GPU_device_buf failed");
      ctx_.per_gpu_device_buf[d] = buf;
    }
    cudaSetDevice(0);
#endif
  }

  void set_progress_run(bool run) {
    ctx_.progress_run.store(run, std::memory_order_release);
  }

  void run_sender();
  void run_remote();
  void run_local();
<<<<<<< HEAD
  void run_dual();
=======
  void pin_thread();
>>>>>>> 21e470e0

  double avg_rdma_write_us() const;
  double avg_wr_latency_us() const;
  uint64_t completed_wr() const;
  CopyRingBuffer ring;

 private:
  ProxyCtx ctx_;
  void init_common();
  void init_sender();
  void init_remote();

  void notify_gpu_completion(uint64_t& my_tail);
  void post_gpu_command(uint64_t& my_tail, size_t& seen);

  Config cfg_;
  RDMAConnectionInfo local_info_{}, remote_info_{};

  // Completion tracking
  std::unordered_set<uint64_t> finished_wrs_;
  std::mutex finished_wrs_mutex_;

  std::unordered_map<uint64_t, std::chrono::high_resolution_clock::time_point>
      wr_id_to_start_time_;
  uint64_t completion_count_ = 0;
  uint64_t wr_time_total_us_ = 0;

  // Sender loop aggregates
  std::chrono::duration<double, std::micro> total_rdma_write_durations_ =
      std::chrono::duration<double, std::micro>::zero();
};

#endif  // PROXY_HPP<|MERGE_RESOLUTION|>--- conflicted
+++ resolved
@@ -55,11 +55,8 @@
   void run_sender();
   void run_remote();
   void run_local();
-<<<<<<< HEAD
   void run_dual();
-=======
   void pin_thread();
->>>>>>> 21e470e0
 
   double avg_rdma_write_us() const;
   double avg_wr_latency_us() const;
