#pragma once
#include "ring_buffer.cuh"
#include <cstddef>
#include <cstdint>
#ifdef __CUDACC__
#include <cuda_runtime.h>
#else
// Strip CUDA attrs when not compiling with nvcc
#ifndef __device__
#define __device__
#endif
#ifndef __forceinline__
#define __forceinline__ inline
#endif
#endif

namespace uccl {

// template <bool kAlwaysDoPostSend = false>
// Note(MaoZiming): the qp_id here is actually the sm_id, which is used to tell
// which ring buffer to use. However, we still have an issue: the total SMs can
// be say 64 (= number of experts), but the number of ring buffers is small (say
// 6).
__device__ __forceinline__ void nvshmemi_ibgda_put_nbi_warp(
    uint64_t req_rptr, uint64_t req_lptr, size_t bytes, int dst_rank, int sm_id,
    int lane_id, int message_idx, uint64_t const* ring_addrs,
    int num_ring_addrs) {
  // NOTE(MaoZiming): different from the nvshmemi_ibgda_put_nbi_warp in
  // ibgda_device.cuh, we don't do warp-cooperation.
  if (lane_id != 0) return;
  int safe_n = num_ring_addrs > 0 ? num_ring_addrs : 1;
  int ring_idx = (sm_id >= 0 ? sm_id : 0) % safe_n;

  unsigned long long rptr_val = static_cast<unsigned long long>(req_rptr);
  unsigned long long lptr_val = static_cast<unsigned long long>(req_lptr);
  unsigned long long bytes_val = static_cast<unsigned long long>(bytes);

  auto* rb = reinterpret_cast<DeviceToHostCmdBuffer*>(
      static_cast<uintptr_t>(ring_addrs[ring_idx]));

  uint64_t cur_head = rb->head;
  uint64_t cur_tail = rb->volatile_tail();
  uint64_t inflight = cur_head - cur_tail;
<<<<<<< HEAD
  // printf(
  //     "[ibgda_put_nbi_warp] req_rptr: %llu, req_lptr: %llu, bytes: %llu, "
  //     "dst_rank: %d, sm_id: %d, lane_id: %d, message_idx: %d, num_ring_addrs: "
  //     "%d, cur_head: %llu, cur_tail: %llu, inflight: %llu\n",
  //     rptr_val, lptr_val, bytes_val, dst_rank, sm_id, lane_id, message_idx,
  //     num_ring_addrs, cur_head, cur_tail, inflight);
=======
>>>>>>> b02028f1

  // NOTE(MaoZiming): Spins until there is a free slot in the ring buffer.
  auto last_print = clock64();
  while (true) {
    // NOTE(MaoZiming): update the view.
    cur_head = rb->head;
    cur_tail = rb->volatile_tail();
    inflight = cur_head - cur_tail;
    if (inflight < kMaxInflight) {
      uint64_t slot = cur_head;
      TransferCmd cmd{};
      // TODO(MaoZiming): Check fields here.
      // NOTE(MaoZiming): cmd is needed for proxy to process the command.
      cmd.cmd = (static_cast<uint64_t>(sm_id + 1) << 32) |
                (message_idx & 0xFFFFFFFF);  // NOTE(MaoZiming): Use sm_id + 1
                                             // to avoid 0 as a valid command.
      cmd.req_rptr = rptr_val;
      cmd.req_lptr = lptr_val;
      cmd.bytes = bytes_val;
      cmd.dst_rank = dst_rank;
      cmd.sm_id = sm_id;
      cmd.lane_id = lane_id;
      cmd.message_idx = message_idx;
      rb->atomic_set_and_commit(cmd, &slot);
<<<<<<< HEAD
      // printf(
      //     "Pushed cmd to ring buffer %p at slot %llu, cmd.cmd: %llu, cmd: "
      //     "%llu\n",
      //     rb, slot, cmd.cmd, rb->buf[slot & rb->mask()].cmd);
=======
>>>>>>> b02028f1
      break;
    } else {
      auto now = clock64();
      if (now - last_print > 10 * 1e9) {
        uint64_t tail_cmd = rb->buf[cur_tail & rb->mask()].cmd;
        printf(
            "[ibgda_put_nbi_warp] %p waiting sm_id: %d, lane_id: %d, cur_head: "
            "%llu, cur_tail: %llu, inflight: %llu, tail_cmd: %llu\n",
            rb, sm_id, lane_id, cur_head, cur_tail, inflight, tail_cmd);
        last_print = now;
      }
    }
  }
}

// NOTE(MaoZiming): Remove this. We don't need nvshmem and ibgda.
#ifdef false
__device__ __forceinline__ nvshmemi_ibgda_device_state_t* ibgda_get_state() {
  return &nvshmemi_ibgda_device_state_d;
}

__device__ nvshmemi_ibgda_device_state_t nvshmemi_ibgda_device_state_d;

struct nvshmemi_ibgda_device_state_t {
  int _unused{0};
  uint32_t num_rc_per_pe{0};
};
#endif

// TODO(MaoZiming): Fix. This should be a non-fetch add operation. This could be
// implemented with CPU proxy.
__device__ __forceinline__ void nvshmemi_ibgda_amo_nonfetch_add(
    void* rptr, int const& value, int pe, int qp_id, int sm_id,
    bool is_local_copy = false, uint64_t const* ring_addrs = nullptr,
    int num_ring_addrs = 0) {
  (void)rptr;
  (void)value;
  (void)is_local_copy;
<<<<<<< HEAD
  // printf(
  //     "[ibgda_amo_nonfetch_add] rptr: %p, value: %d, pe: %d, qp_id: %d, "
  //     "is_local_copy: %d\n",
  //     rptr, value, pe, qp_id, is_local_copy);
  if (is_local_copy) {
    atomicAdd(reinterpret_cast<int*>(rptr), value);
  } else {
    // TODO(MaoZiming): Implement it with a remote atomic operation.
    // printf(
    //     "[ibgda_amo_nonfetch_add] Remote atomic operation not implemented yet. "
    //     "rptr: %p, value: %d, pe: %d, qp_id: %d\n",
    //     rptr, value, pe, qp_id);

=======
  if (is_local_copy) {
    atomicAdd(reinterpret_cast<int*>(rptr), value);
  } else {
>>>>>>> b02028f1
    int safe_n = num_ring_addrs > 0 ? num_ring_addrs : 1;
    int ring_idx = (sm_id >= 0 ? sm_id : 0) % safe_n;

    auto* rb = reinterpret_cast<DeviceToHostCmdBuffer*>(
        static_cast<uintptr_t>(ring_addrs[ring_idx]));
    uint64_t cur_head = rb->head;
    uint64_t cur_tail = rb->volatile_tail();
    uint64_t inflight = cur_head - cur_tail;
    auto last_print = clock64();
    while (true) {
      // NOTE(MaoZiming): update the view.
      cur_head = rb->head;
      cur_tail = rb->volatile_tail();
      inflight = cur_head - cur_tail;
      if (inflight < kMaxInflight) {
        uint64_t slot = cur_head;
        TransferCmd cmd{};
        // TODO(MaoZiming): Check fields here.
        // NOTE(MaoZiming): cmd is needed for proxy to process the command.
        cmd.cmd = 1;  // to avoid 0 as a valid command.
        cmd.sm_id = sm_id;
        cmd.value = value;
        cmd.req_rptr = reinterpret_cast<uint64_t>(rptr);

        // rb->set_buffer(slot, cmd);
        // __threadfence_system();
        // rb->commit_with_head(slot + 1);
        rb->atomic_set_and_commit(cmd, &slot);
<<<<<<< HEAD
        // printf(
        //     "Pushed amo cmd to ring buffer %p at slot %llu, sm_id: %d, "
        //     "cmd.cmd: %llu, cmd: "
        //     "%llu, cur_head: %llu, cur_tail: %llu, inflight: %llu\n",
        //     rb, slot, cmd.sm_id, cmd.cmd, rb->buf[slot & rb->mask()].cmd,
        //     rb->head, rb->volatile_tail(), rb->head - rb->volatile_tail());
=======
>>>>>>> b02028f1
        break;
      } else {
        auto now = clock64();
        if (now - last_print > 10 * 1e9) {
          uint64_t tail_cmd = rb->buf[cur_tail & rb->mask()].cmd;
          printf(
              "[nvshmemi_ibgda_amo_nonfetch_add] %p waiting sm_id: %d, "
              "cur_head: "
              "%llu, cur_tail: %llu, inflight: %llu, tail_cmd: %llu\n",
              rb, sm_id, cur_head, cur_tail, inflight, tail_cmd);
          last_print = now;
        }
      }
    }
  }
}

#ifdef false
__device__ __forceinline__ uint64_t nvshmemi_get_p2p_ptr(uint64_t const& ptr,
                                                         int const& rank,
                                                         int const& dst_rank) {
  return ptr;
}
#endif
}  // namespace uccl<|MERGE_RESOLUTION|>--- conflicted
+++ resolved
@@ -41,15 +41,6 @@
   uint64_t cur_head = rb->head;
   uint64_t cur_tail = rb->volatile_tail();
   uint64_t inflight = cur_head - cur_tail;
-<<<<<<< HEAD
-  // printf(
-  //     "[ibgda_put_nbi_warp] req_rptr: %llu, req_lptr: %llu, bytes: %llu, "
-  //     "dst_rank: %d, sm_id: %d, lane_id: %d, message_idx: %d, num_ring_addrs: "
-  //     "%d, cur_head: %llu, cur_tail: %llu, inflight: %llu\n",
-  //     rptr_val, lptr_val, bytes_val, dst_rank, sm_id, lane_id, message_idx,
-  //     num_ring_addrs, cur_head, cur_tail, inflight);
-=======
->>>>>>> b02028f1
 
   // NOTE(MaoZiming): Spins until there is a free slot in the ring buffer.
   auto last_print = clock64();
@@ -74,13 +65,6 @@
       cmd.lane_id = lane_id;
       cmd.message_idx = message_idx;
       rb->atomic_set_and_commit(cmd, &slot);
-<<<<<<< HEAD
-      // printf(
-      //     "Pushed cmd to ring buffer %p at slot %llu, cmd.cmd: %llu, cmd: "
-      //     "%llu\n",
-      //     rb, slot, cmd.cmd, rb->buf[slot & rb->mask()].cmd);
-=======
->>>>>>> b02028f1
       break;
     } else {
       auto now = clock64();
@@ -119,25 +103,9 @@
   (void)rptr;
   (void)value;
   (void)is_local_copy;
-<<<<<<< HEAD
-  // printf(
-  //     "[ibgda_amo_nonfetch_add] rptr: %p, value: %d, pe: %d, qp_id: %d, "
-  //     "is_local_copy: %d\n",
-  //     rptr, value, pe, qp_id, is_local_copy);
   if (is_local_copy) {
     atomicAdd(reinterpret_cast<int*>(rptr), value);
   } else {
-    // TODO(MaoZiming): Implement it with a remote atomic operation.
-    // printf(
-    //     "[ibgda_amo_nonfetch_add] Remote atomic operation not implemented yet. "
-    //     "rptr: %p, value: %d, pe: %d, qp_id: %d\n",
-    //     rptr, value, pe, qp_id);
-
-=======
-  if (is_local_copy) {
-    atomicAdd(reinterpret_cast<int*>(rptr), value);
-  } else {
->>>>>>> b02028f1
     int safe_n = num_ring_addrs > 0 ? num_ring_addrs : 1;
     int ring_idx = (sm_id >= 0 ? sm_id : 0) % safe_n;
 
@@ -166,15 +134,6 @@
         // __threadfence_system();
         // rb->commit_with_head(slot + 1);
         rb->atomic_set_and_commit(cmd, &slot);
-<<<<<<< HEAD
-        // printf(
-        //     "Pushed amo cmd to ring buffer %p at slot %llu, sm_id: %d, "
-        //     "cmd.cmd: %llu, cmd: "
-        //     "%llu, cur_head: %llu, cur_tail: %llu, inflight: %llu\n",
-        //     rb, slot, cmd.sm_id, cmd.cmd, rb->buf[slot & rb->mask()].cmd,
-        //     rb->head, rb->volatile_tail(), rb->head - rb->volatile_tail());
-=======
->>>>>>> b02028f1
         break;
       } else {
         auto now = clock64();
