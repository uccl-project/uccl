--- conflicted
+++ resolved
@@ -28,15 +28,12 @@
 
         DIRECTORIES=("afxdp" "efa" "gpu_driven" "rdma_cuda" "rdma_hip" "misc")
         EXTENSIONS=("cpp" "cxx" "cc" "h" "hpp" "cu" "cuh")
-<<<<<<< HEAD
-=======
         EXCLUDE=("afxdp/lib/libbpf" "afxdp/lib/xdp-tools")
 
         EXCLUDE_ARGS=()
         for EXC in "${EXCLUDE[@]}"; do
             EXCLUDE_ARGS+=( -path "$EXC" -prune -o )
         done
->>>>>>> ad567087
 
         FILES=()
 
