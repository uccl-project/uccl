--- conflicted
+++ resolved
@@ -5,19 +5,10 @@
 UCCL_HOME = os.getenv("UCCL_HOME")
 uccl_parent_dir = Path(UCCL_HOME).parent if UCCL_HOME else None
 
-<<<<<<< HEAD
-def rsync(local_client, nodes):
-    wait_handler_vec = []
-    for node in nodes:
-        wait_handler = exec_command_no_wait(
-            local_client,
-            f"rsync -auv -e 'ssh -o StrictHostKeyChecking=no' {UCCL_HOME} {node}:{uccl_parent_dir}",
-=======
 async def rsync(nodes):
     tasks = [
         run_command(
-            f"rsync -auv -e 'ssh -o StrictHostKeyChecking=no' /opt/uccl/ {node}:/opt/uccl/"
->>>>>>> d4c0e3fc
+            f"rsync -auv -e 'ssh -o StrictHostKeyChecking=no' {UCCL_HOME} {node}:{uccl_parent_dir}"
         )
         for node in nodes
     ]
