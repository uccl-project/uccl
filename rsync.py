from shared import *


async def rsync(nodes):
    folders = ["/opt/uccl_rdma/", "/opt/uccl_rdma_demo/"]
    tasks = []
    for folder in folders:
        tasks.extend(
            [
                run_command(
                    f"rsync -auv -e 'ssh -o StrictHostKeyChecking=no' {folder} {node}:{folder}"
                )
                for node in nodes
            ]
        )
<<<<<<< HEAD
        for node in nodes
    ]
    tasks.extend([
        run_command(
            f"rsync -auv -e 'ssh -o StrictHostKeyChecking=no' /opt/uccl_rdma_4gpu/ {node}:/opt/uccl_rdma_4gpu/"
        )
        for node in nodes
    ])
=======
>>>>>>> 56b696a9

    # Run all tasks in parallel
    await asyncio.gather(*tasks)


nodes = get_nodes()
print(f"Nodes: {nodes}")

asyncio.run(rsync(nodes))<|MERGE_RESOLUTION|>--- conflicted
+++ resolved
@@ -13,17 +13,6 @@
                 for node in nodes
             ]
         )
-<<<<<<< HEAD
-        for node in nodes
-    ]
-    tasks.extend([
-        run_command(
-            f"rsync -auv -e 'ssh -o StrictHostKeyChecking=no' /opt/uccl_rdma_4gpu/ {node}:/opt/uccl_rdma_4gpu/"
-        )
-        for node in nodes
-    ])
-=======
->>>>>>> 56b696a9
 
     # Run all tasks in parallel
     await asyncio.gather(*tasks)
