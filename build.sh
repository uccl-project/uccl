--- conflicted
+++ resolved
@@ -296,12 +296,8 @@
   -e BUILD_TYPE="${BUILD_TYPE}" \
   -e USE_TCPX="${USE_TCPX:-0}" \
   -e MAKE_NORMAL_MODE="${MAKE_NORMAL_MODE:-}" \
-<<<<<<< HEAD
   -e TORCH_CUDA_ARCH_LIST="${TORCH_CUDA_ARCH_LIST:-}" \
-  -e FUNCTION_DEF="$(declare -f build_rccl_nccl_h build_rdma build_efa build_p2p build_ep build_eccl)" \
-=======
   -e FUNCTION_DEF="$(declare -f build_rccl_nccl_h build_ccl_rdma build_ccl_efa build_p2p build_ep build_eccl)" \
->>>>>>> 003e5be6
   -w /io \
   "$IMAGE_NAME" /bin/bash -c '
     set -euo pipefail
