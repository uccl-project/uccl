#!/bin/bash
set -e

# -----------------------
# Build uccl wheels for CUDA (NVIDIA) and ROCm (AMD) backends/targets.
# The host machine does *not* need CUDA or ROCm – everything lives inside
# a purpose-built Docker image derived from Ubuntu 22.04.
#
# Usage:
#   ./build.sh [cuda|rocm] [all|rdma|p2p|efa|ep] [py_version]
#
# The wheels are written to wheelhouse-[cuda|rocm|therock]
# -----------------------

TARGET=${1:-cuda}
BUILD_TYPE=${2:-all}
PY_VER=${3:-$(python3 -c "import sys; print(f'{sys.version_info.major}.{sys.version_info.minor}')")}
ARCH="$(uname -m)"
GFX_VER=${4:-gfx94X-dcgpu}
IS_EFA=$(ls /sys/class/infiniband/ | grep rdmap || true)

<<<<<<< HEAD
if [[ $TARGET != "cuda" && $TARGET != "rocm" ]]; then
  echo "Usage: $0 [cuda|rocm] [all|rdma|p2p|efa|gpudriven|eccl] [PY_VER]" >&2
=======
if [[ $TARGET != "cuda" && $TARGET != "rocm" && $TARGET != "therock" ]]; then
  echo "Usage: $0 [cuda|rocm|therock] [all|rdma|p2p|efa|ep] [py_version] [gfx_version]" >&2
>>>>>>> 052d8968
fi

if [[ $ARCH == "aarch64" && ( $TARGET == "rocm" || $TARGET == "therock" ) ]]; then
  echo "Skipping ROCm build on Arm64 (no ROCm toolchain)."
  exit 1
fi

rm -r uccl.egg-info >/dev/null 2>&1 || true
rm -r dist >/dev/null 2>&1 || true
rm -r build >/dev/null 2>&1 || true
WHEEL_DIR="wheelhouse-${TARGET}"
rm -r "${WHEEL_DIR}" >/dev/null 2>&1 || true
mkdir -p "${WHEEL_DIR}"

build_rccl_nccl_h() {
  # Unlike CUDA, ROCM does not include nccl.h. So we need to build rccl to get nccl.h.
  if [[ ! -f "thirdparty/rccl/build/release/include/nccl.h" ]]; then
    cd thirdparty/rccl
    # Just to get nccl.h, not the whole library
    CXX=/opt/rocm/bin/hipcc cmake -B build/release -S . -DCMAKE_EXPORT_COMPILE_COMMANDS=OFF >/dev/null 2>&1 || true
    cd ../..
  fi
}

build_rdma() {
  local TARGET="$1"
  local ARCH="$2"
  local IS_EFA="$3"

  set -euo pipefail
  echo "[container] build_rdma Target: $TARGET"
  
  if [[ "$TARGET" == "cuda" ]]; then
    cd rdma && make clean && make -j$(nproc) && cd ..
    TARGET_SO=rdma/libnccl-net-uccl.so
  elif [[ "$TARGET" == "rocm" ]]; then
    if [[ "$ARCH" == "aarch64" ]]; then
      echo "Skipping ROCm build on Arm64 (no ROCm toolchain)."
      return
    fi
    cd rdma && make clean -f MakefileHip && make -j$(nproc) -f MakefileHip && cd ..
    TARGET_SO=rdma/librccl-net-uccl.so
  elif [[ "$TARGET" == "therock" ]]; then
    if [[ "$ARCH" == "aarch64" ]]; then
      echo "Skipping ROCm build on Arm64 (no ROCm toolchain)."
      return
    fi
    # Unlike CUDA, ROCM does not include nccl.h. So we need to build rccl to get nccl.h.
    if [[ ! -f "thirdparty/rccl/build/release/include/nccl.h" ]]; then
      cd thirdparty/rccl
      # Just to get nccl.h, not the whole library
      CXX=hipcc cmake -B build/release -S . -DCMAKE_EXPORT_COMPILE_COMMANDS=OFF -DCMAKE_PREFIX_PATH=$(rocm-sdk path --cmake) -DROCM_PATH=$(rocm-sdk path --root) -DHIP_PLATFORM=amd >/dev/null 2>&1 || true
      cd ../..
    fi
    cd rdma && make clean -f MakefileHip.therock && make -j$(nproc) -f MakefileHip.therock HIP_HOME=$(rocm-sdk path --root) CONDA_LIB_HOME=$VIRTUAL_ENV/lib && cd ..
    TARGET_SO=rdma/librccl-net-uccl.so
  fi

  echo "[container] Copying RDMA .so to uccl/lib/"
  mkdir -p uccl/lib
  cp ${TARGET_SO} uccl/lib/
}

build_efa() {
  local TARGET="$1"
  local ARCH="$2"
  local IS_EFA="$3"

  set -euo pipefail
  echo "[container] build_efa Target: $TARGET"

  if [[ "$ARCH" == "aarch64" || "$TARGET" == "rocm" || "$TARGET" == "therock" ]]; then
    echo "Skipping EFA build on Arm64 (no EFA installer) or ROCm (no CUDA)."
    return
  fi
  cd efa && make clean && make -j$(nproc) && cd ..

  # EFA requires a custom NCCL.
  cd thirdparty/nccl-sg
  make src.build -j$(nproc) NVCC_GENCODE="-gencode=arch=compute_80,code=sm_80"
  cd ../..

  echo "[container] Copying EFA .so to uccl/lib/"
  mkdir -p uccl/lib
  cp efa/libnccl-net-efa.so uccl/lib/
  cp thirdparty/nccl-sg/build/lib/libnccl.so uccl/lib/libnccl-efa.so
}

build_p2p() {
  local TARGET="$1"
  local ARCH="$2"
  local IS_EFA="$3"

  set -euo pipefail
  echo "[container] build_p2p Target: $TARGET"

  cd p2p
  if [[ "$TARGET" == "cuda" ]]; then
    make clean && make -j$(nproc)
  elif [[ "$TARGET" == "rocm" ]]; then
    make clean -f MakefileHip && make -j$(nproc) -f MakefileHip
  elif [[ "$TARGET" == "therock" ]]; then
    make clean -f MakefileHip.therock && make -j$(nproc) -f MakefileHip.therock HIP_HOME=$(rocm-sdk path --root) CONDA_LIB_HOME=$VIRTUAL_ENV/lib
  fi
  cd ..

  echo "[container] Copying P2P .so, collective.py and utils.py to uccl/"
  mkdir -p uccl
  mkdir -p uccl/lib
  cp p2p/p2p.*.so uccl/
  cp p2p/collective.py uccl/
  cp p2p/transfer.py uccl/
  cp p2p/utils.py uccl/
}

build_ep() {
  local TARGET="$1"
  local ARCH="$2"
  local IS_EFA="$3"

  set -euo pipefail
  echo "[container] build_ep Target: $TARGET"

  if [[ "$TARGET" == "rocm" || "$TARGET" == "therock" ]]; then
    echo "Skipping GPU-driven build on ROCm (no GPU-driven support yet)."
    return
  fi

  cd ep && make clean && make -j$(nproc) all && cd ..

  echo "[container] Copying GPU-driven .so to uccl/"
  mkdir -p uccl/lib
  cp ep/*.so uccl/
}

build_eccl() {
  local TARGET="$1"
  local ARCH="$2"
  local IS_EFA="$3"

  set -euo pipefail
  echo "[container] build_eccl Target: $TARGET"

  cd eccl
  if [[ "$TARGET" == "cuda" ]]; then
    echo "Skipping eccl build on Cuda."
    return
  elif [[ "$TARGET" == "rocm" ]]; then
    make clean -f MakefileHip && make -j$(nproc) -f MakefileHip
  fi
  cd ..

  echo "[container] Copying eccl .so to uccl/"
  # mkdir -p uccl/lib
  # cp eccl/eccl.*.so uccl/
}

# Determine the Docker image to use based on the target and architecture
if [[ $TARGET == "cuda" ]]; then
  if [[ "$ARCH" == "aarch64" ]]; then
    DOCKERFILE="docker/Dockerfile.gh"
    IMAGE_NAME="uccl-builder-gh"
  elif [[ -n "$IS_EFA" ]]; then
    DOCKERFILE="docker/Dockerfile.efa"
    IMAGE_NAME="uccl-builder-efa"
  else
    DOCKERFILE="docker/Dockerfile.cuda"
    IMAGE_NAME="uccl-builder-cuda"
  fi
elif [[ $TARGET == "rocm" ]]; then
  DOCKERFILE="docker/Dockerfile.rocm"
  IMAGE_NAME="uccl-builder-rocm"
elif [[ $TARGET == "therock" ]]; then
  DOCKERFILE="docker/Dockerfile.therock"
  IMAGE_NAME="uccl-builder-therock"
fi

# Build the builder image (contains toolchain + CUDA/ROCm)
echo "[1/3] Building Docker image ${IMAGE_NAME} using ${DOCKERFILE}..."
echo "Python version: ${PY_VER}"
if [[ "$TARGET" == "therock" ]]; then
  echo "GFX version: ${GFX_VER}"
fi
if [[ "$ARCH" == "aarch64" ]]; then
  docker build --platform=linux/arm64 --build-arg PY_VER="${PY_VER}" -t "$IMAGE_NAME" -f "$DOCKERFILE" .
else
  docker build --build-arg PY_VER="${PY_VER}" -t "$IMAGE_NAME" -f "$DOCKERFILE" .
fi

echo "[2/3] Running build inside container..."
docker run --rm --user "$(id -u):$(id -g)" \
  -v /etc/passwd:/etc/passwd:ro \
  -v /etc/group:/etc/group:ro \
  -v $HOME:$HOME \
  -v "$(pwd)":/io \
  -e TARGET="${TARGET}" \
  -e ARCH="${ARCH}" \
  -e GFX_VER="${GFX_VER}" \
  -e IS_EFA="${IS_EFA}" \
  -e WHEEL_DIR="${WHEEL_DIR}" \
  -e BUILD_TYPE="${BUILD_TYPE}" \
<<<<<<< HEAD
  -e FUNCTION_DEF="$(declare -f build_rdma build_efa build_p2p build_gpu_driven build_eccl)" \
=======
  -e FUNCTION_DEF="$(declare -f build_rccl_nccl_h build_rdma build_efa build_p2p build_ep)" \
>>>>>>> 052d8968
  -w /io \
  "$IMAGE_NAME" /bin/bash -c '
    set -euo pipefail

    if [[ "$TARGET" == "therock" ]]; then
      # Python environment with ROCm from TheRock
      python3 -m venv /tmp/venv && . /tmp/venv/bin/activate
      pip3 install --no-cache-dir --upgrade pip
      pip3 install --no-cache-dir build auditwheel pybind11
      pip3 install --no-cache-dir rocm[libraries,devel] --index-url https://rocm.nightlies.amd.com/v2/${GFX_VER}
    fi

    eval "$FUNCTION_DEF"

    if [[ "$TARGET" == "rocm" ]]; then
      build_rccl_nccl_h
    fi

    if [[ "$BUILD_TYPE" == "rdma" ]]; then
      build_rdma "$TARGET" "$ARCH" "$IS_EFA"
    elif [[ "$BUILD_TYPE" == "efa" ]]; then
      build_efa "$TARGET" "$ARCH" "$IS_EFA"
    elif [[ "$BUILD_TYPE" == "p2p" ]]; then
      build_p2p "$TARGET" "$ARCH" "$IS_EFA"
<<<<<<< HEAD
    elif [[ "$BUILD_TYPE" == "gpudriven" ]]; then
      build_gpu_driven "$TARGET" "$ARCH" "$IS_EFA"
    elif [[ "$BUILD_TYPE" == "eccl" ]]; then
      build_eccl "$TARGET" "$ARCH" "$IS_EFA"
=======
    elif [[ "$BUILD_TYPE" == "ep" ]]; then
      build_ep "$TARGET" "$ARCH" "$IS_EFA"
>>>>>>> 052d8968
    elif [[ "$BUILD_TYPE" == "all" ]]; then
      build_rdma "$TARGET" "$ARCH" "$IS_EFA"
      build_efa "$TARGET" "$ARCH" "$IS_EFA"
      build_p2p "$TARGET" "$ARCH" "$IS_EFA"
<<<<<<< HEAD
      # build_gpu_driven "$TARGET" "$ARCH" "$IS_EFA"
      # build_eccl "$TARGET" "$ARCH" "$IS_EFA"
=======
      # build_ep "$TARGET" "$ARCH" "$IS_EFA"
>>>>>>> 052d8968
    fi

    ls -lh uccl/
    ls -lh uccl/lib/

    # Emit TheRock init code
    if [[ "$TARGET" == "therock" ]]; then
      echo "
def initialize():
  import rocm_sdk
  rocm_sdk.initialize_process(preload_shortnames=[
    \"amd_comgr\",
    \"amdhip64\",
    \"roctx64\",
    \"hiprtc\",
    \"hipblas\",
    \"hipfft\",
    \"hiprand\",
    \"hipsparse\",
    \"hipsolver\",
    \"rccl\",
    \"hipblaslt\",
    \"miopen\",
  ],
  check_version=\"$(rocm-sdk version)\")
" > uccl/_rocm_init.py

      # Emit UCCL package dependence on TheRock
      sed -i "s/\"rocm\": \[\],/\"rocm\": \[\"rocm\[libraries\]==$(rocm-sdk version)\"\]/;" setup.py

      export PIP_EXTRA_INDEX_URL=https://rocm.nightlies.amd.com/v2/${GFX_VER}
    fi

    python3 -m build
    auditwheel repair dist/uccl-*.whl --exclude "libtorch*.so" --exclude "libc10*.so" --exclude "libibverbs.so.1" --exclude "libcudart.so.12" --exclude "libamdhip64.so.*" -w /io/${WHEEL_DIR}

    # Add backend tag to wheel filename using local version identifier
    if [[ "$TARGET" == "rocm" || "$TARGET" == "therock" ]]; then
      cd /io/${WHEEL_DIR}
      for wheel in uccl-*.whl; do
        if [[ -f "$wheel" ]]; then
          # Extract wheel name components: uccl-version-python-abi-platform.whl
          if [[ "$wheel" =~ ^(uccl-)([^-]+)-([^-]+-[^-]+-[^.]+)(\.whl)$ ]]; then
            name="${BASH_REMATCH[1]}"
            version="${BASH_REMATCH[2]}"
            python_abi_platform="${BASH_REMATCH[3]}"
            suffix="${BASH_REMATCH[4]}"
            
            # Add backend to version using local identifier: uccl-version+backend-python-abi-platform.whl
            new_wheel="${name}${version}+${TARGET}-${python_abi_platform}${suffix}"
            
            echo "Renaming wheel: $wheel -> $new_wheel"
            mv "$wheel" "$new_wheel"
          else
            echo "Warning: Could not parse wheel filename: $wheel"
          fi
        fi
      done
      cd /io
    fi
    
    auditwheel show /io/${WHEEL_DIR}/*.whl
  '

# 3. Done
echo "[3/3] Wheel built successfully (stored in ${WHEEL_DIR}):"
ls -lh "${WHEEL_DIR}"/uccl-*.whl || true<|MERGE_RESOLUTION|>--- conflicted
+++ resolved
@@ -19,13 +19,10 @@
 GFX_VER=${4:-gfx94X-dcgpu}
 IS_EFA=$(ls /sys/class/infiniband/ | grep rdmap || true)
 
-<<<<<<< HEAD
-if [[ $TARGET != "cuda" && $TARGET != "rocm" ]]; then
-  echo "Usage: $0 [cuda|rocm] [all|rdma|p2p|efa|gpudriven|eccl] [PY_VER]" >&2
-=======
+
 if [[ $TARGET != "cuda" && $TARGET != "rocm" && $TARGET != "therock" ]]; then
-  echo "Usage: $0 [cuda|rocm|therock] [all|rdma|p2p|efa|ep] [py_version] [gfx_version]" >&2
->>>>>>> 052d8968
+  echo "Usage: $0 [cuda|rocm|therock] [all|rdma|p2p|efa|ep|eccl] [py_version] [gfx_version]" >&2
+
 fi
 
 if [[ $ARCH == "aarch64" && ( $TARGET == "rocm" || $TARGET == "therock" ) ]]; then
@@ -227,11 +224,9 @@
   -e IS_EFA="${IS_EFA}" \
   -e WHEEL_DIR="${WHEEL_DIR}" \
   -e BUILD_TYPE="${BUILD_TYPE}" \
-<<<<<<< HEAD
-  -e FUNCTION_DEF="$(declare -f build_rdma build_efa build_p2p build_gpu_driven build_eccl)" \
-=======
-  -e FUNCTION_DEF="$(declare -f build_rccl_nccl_h build_rdma build_efa build_p2p build_ep)" \
->>>>>>> 052d8968
+
+  -e FUNCTION_DEF="$(declare -f build_rccl_nccl_h build_rdma build_efa build_p2p build_ep build_eccl)" \
+
   -w /io \
   "$IMAGE_NAME" /bin/bash -c '
     set -euo pipefail
@@ -256,25 +251,16 @@
       build_efa "$TARGET" "$ARCH" "$IS_EFA"
     elif [[ "$BUILD_TYPE" == "p2p" ]]; then
       build_p2p "$TARGET" "$ARCH" "$IS_EFA"
-<<<<<<< HEAD
-    elif [[ "$BUILD_TYPE" == "gpudriven" ]]; then
-      build_gpu_driven "$TARGET" "$ARCH" "$IS_EFA"
+    elif [[ "$BUILD_TYPE" == "ep" ]]; then
+      build_ep "$TARGET" "$ARCH" "$IS_EFA"
     elif [[ "$BUILD_TYPE" == "eccl" ]]; then
       build_eccl "$TARGET" "$ARCH" "$IS_EFA"
-=======
-    elif [[ "$BUILD_TYPE" == "ep" ]]; then
-      build_ep "$TARGET" "$ARCH" "$IS_EFA"
->>>>>>> 052d8968
     elif [[ "$BUILD_TYPE" == "all" ]]; then
       build_rdma "$TARGET" "$ARCH" "$IS_EFA"
       build_efa "$TARGET" "$ARCH" "$IS_EFA"
       build_p2p "$TARGET" "$ARCH" "$IS_EFA"
-<<<<<<< HEAD
-      # build_gpu_driven "$TARGET" "$ARCH" "$IS_EFA"
+      # build_ep "$TARGET" "$ARCH" "$IS_EFA"
       # build_eccl "$TARGET" "$ARCH" "$IS_EFA"
-=======
-      # build_ep "$TARGET" "$ARCH" "$IS_EFA"
->>>>>>> 052d8968
     fi
 
     ls -lh uccl/
