#!/bin/bash
set -e

# -----------------------
# Build uccl wheels for CUDA (NVIDIA) and ROCm (AMD) backends/targets.
# The host machine does *not* need CUDA or ROCm – everything lives inside
# a purpose-built Docker image derived from Ubuntu 22.04.
#
# Usage:
#   ./build.sh [cuda|rocm|therock] [all|rdma|p2p|efa|ep] [py_version] [rocm_index_url] [therock_base_image]
#
# The wheels are written to wheelhouse-[cuda|rocm|therock]
# -----------------------

TARGET=${1:-cuda}
BUILD_TYPE=${2:-all}
PY_VER=${3:-$(python3 -c "import sys; print(f'{sys.version_info.major}.{sys.version_info.minor}')")}
ARCH="$(uname -m)"
# The default for ROCM_IDX_URL depends on the gfx architecture of your GPU and the index URLs may change.
ROCM_IDX_URL=${4:-https://rocm.nightlies.amd.com/v2/gfx94X-dcgpu}
# The default for THEROCK_BASE_IMAGE is current, but may change. Make sure to track TheRock's dockerfile.
THEROCK_BASE_IMAGE=${5:-quay.io/pypa/manylinux_2_28_x86_64@sha256:d632b5e68ab39e59e128dcf0e59e438b26f122d7f2d45f3eea69ffd2877ab017}
IS_EFA=$( [ -d "/sys/class/infiniband/" ] && ls /sys/class/infiniband/ 2>/dev/null | grep -q rdmap && echo "EFA support: true" ) || echo "EFA support: false"


if [[ $TARGET != cuda* && $TARGET != rocm* && $TARGET != "therock" ]]; then
  echo "Usage: $0 [cuda|rocm|therock] [all|rdma|p2p|efa|ep|eccl] [py_version] [rocm_index_url]" >&2
  exit 1
fi

if [[ $ARCH == "aarch64" && ( $TARGET == rocm* || $TARGET == "therock" ) ]]; then
  echo "Skipping ROCm build on Arm64 (no ROCm toolchain)."
  exit 1
fi

rm -r uccl.egg-info >/dev/null 2>&1 || true
rm -r dist >/dev/null 2>&1 || true
rm -r build >/dev/null 2>&1 || true
WHEEL_DIR="wheelhouse-${TARGET}"
rm -r "${WHEEL_DIR}" >/dev/null 2>&1 || true
mkdir -p "${WHEEL_DIR}"

build_rccl_nccl_h() {
  # Unlike CUDA, ROCM does not include nccl.h. So we need to build rccl to get nccl.h.
  if [[ ! -f "thirdparty/rccl/build/release/include/nccl.h" ]]; then
    cd thirdparty/rccl
    # Just to get nccl.h, not the whole library
    CXX=/opt/rocm/bin/hipcc cmake -B build/release -S . -DCMAKE_EXPORT_COMPILE_COMMANDS=OFF >/dev/null 2>&1 || true
    cd ../..
  fi
}

build_rdma() {
  local TARGET="$1"
  local ARCH="$2"
  local IS_EFA="$3"

  set -euo pipefail
  echo "[container] build_rdma Target: $TARGET"
  
  if [[ "$TARGET" == cuda* ]]; then
    cd collective/rdma && make clean && make -j$(nproc) && cd ../../
    TARGET_SO=collective/rdma/libnccl-net-uccl.so
  elif [[ "$TARGET" == rocm* ]]; then
    if [[ "$ARCH" == "aarch64" ]]; then
      echo "Skipping ROCm build on Arm64 (no ROCm toolchain)."
      return
    fi
    cd collective/rdma && make clean -f Makefile.rocm && make -j$(nproc) -f Makefile.rocm && cd ../../
    TARGET_SO=collective/rdma/librccl-net-uccl.so
  elif [[ "$TARGET" == "therock" ]]; then
    if [[ "$ARCH" == "aarch64" ]]; then
      echo "Skipping ROCm build on Arm64 (no ROCm toolchain)."
      return
    fi
    # Unlike CUDA, ROCM does not include nccl.h. So we need to build rccl to get nccl.h.
    if [[ ! -f "thirdparty/rccl/build/release/include/nccl.h" ]]; then
      cd thirdparty/rccl
      # Just to get nccl.h, not the whole library
      CXX=hipcc cmake -B build/release -S . -DCMAKE_EXPORT_COMPILE_COMMANDS=OFF -DCMAKE_PREFIX_PATH=$(rocm-sdk path --cmake) -DROCM_PATH=$(rocm-sdk path --root) -DHIP_PLATFORM=amd >/dev/null 2>&1 || true
      cd ../..
    fi
    cd collective/rdma && make clean -f Makefile.therock && make -j$(nproc) -f Makefile.therock HIP_HOME=$(rocm-sdk path --root) CONDA_LIB_HOME=$VIRTUAL_ENV/lib && cd ../../
    TARGET_SO=collective/rdma/librccl-net-uccl.so
  fi

  echo "[container] Copying RDMA .so to uccl/lib/"
  mkdir -p uccl/lib
  cp ${TARGET_SO} uccl/lib/
}

build_efa() {
  local TARGET="$1"
  local ARCH="$2"
  local IS_EFA="$3"

  set -euo pipefail
  echo "[container] build_efa Target: $TARGET"

  if [[ "$ARCH" == "aarch64" || "$TARGET" == rocm* || "$TARGET" == "therock" ]]; then
    echo "Skipping EFA build on Arm64 (no EFA installer) or ROCm (no CUDA)."
    return
  fi
  cd collective/efa && make clean && make -j$(nproc) && cd ../../

  # EFA requires a custom NCCL.
  cd thirdparty/nccl-sg
  make src.build -j$(nproc) NVCC_GENCODE="-gencode=arch=compute_80,code=sm_80"
  cd ../..

  echo "[container] Copying EFA .so to uccl/lib/"
  mkdir -p uccl/lib
  cp collective/efa/libnccl-net-efa.so uccl/lib/
  cp thirdparty/nccl-sg/build/lib/libnccl.so uccl/lib/libnccl-efa.so
}

build_p2p() {
  local TARGET="$1"
  local ARCH="$2"
  local IS_EFA="$3"

  set -euo pipefail
  echo "[container] build_p2p Target: $TARGET"

  cd p2p
  if [[ "$TARGET" == cuda* ]]; then
    make clean && make -j$(nproc)
  elif [[ "$TARGET" == rocm* ]]; then
    make clean -f Makefile.rocm && make -j$(nproc) -f Makefile.rocm
  elif [[ "$TARGET" == "therock" ]]; then
    make clean -f Makefile.therock && make -j$(nproc) -f Makefile.therock HIP_HOME=$(rocm-sdk path --root) CONDA_LIB_HOME=$VIRTUAL_ENV/lib
  fi
  cd ..

  echo "[container] Copying P2P .so, collective.py and utils.py to uccl/"
  mkdir -p uccl
  mkdir -p uccl/lib
  if [[ -z "${USE_TCPX:-}" || "$USE_TCPX" != "1" ]]; then
    cp p2p/p2p.*.so uccl/
    cp p2p/collective.py uccl/
    cp p2p/transfer.py uccl/
    cp p2p/utils.py uccl/
  else
    echo "[container] USE_TCPX=1, skipping copying p2p runtime files"
  fi
}

build_ep() {
  local TARGET="$1"
  local ARCH="$2"
  local IS_EFA="$3"

  set -euo pipefail
  echo "[container] build_ep Target: $TARGET"

  if [[ "$TARGET" == "therock" ]]; then
    echo "Skipping GPU-driven build on therock (no GPU-driven support yet)."
  elif [[ "$TARGET" == rocm* ]]; then
    cd ep
    python3 setup.py build
    cd ..
    echo "[container] Copying GPU-driven .so to uccl/"
    mkdir -p uccl/lib
    cp ep/build/**/*.so uccl/
  elif [[ "$TARGET" == cuda* ]]; then
    cd ep
    make clean && make -j$(nproc) all
    cd ..
    echo "[container] Copying GPU-driven .so to uccl/"
    mkdir -p uccl/lib
    cp ep/*.so uccl/
  fi
}

build_eccl() {
  local TARGET="$1"
  local ARCH="$2"
  local IS_EFA="$3"

  set -euo pipefail
  echo "[container] build_eccl Target: $TARGET"

  cd eccl
  if [[ "$TARGET" == cuda* ]]; then
    echo "Skipping eccl build on Cuda."
    return
  elif [[ "$TARGET" == rocm* ]]; then
    make clean -f Makefile.rocm && make -j$(nproc) -f Makefile.rocm
  fi
  cd ..

  echo "[container] Copying eccl .so to uccl/"
  # mkdir -p uccl/lib
  # cp eccl/eccl.*.so uccl/
}

# Determine the Docker image to use based on the target and architecture
if [[ $TARGET == "cuda" ]]; then
  # default is cuda 12 from `nvidia/cuda:12.3.2-devel-ubuntu22.04`/`nvidia/cuda:12.4.1-devel-ubuntu22.04`
  if [[ "$ARCH" == "aarch64" ]]; then
    DOCKERFILE="docker/Dockerfile.gh"
    IMAGE_NAME="uccl-builder-gh"
  elif [[ -n "$IS_EFA" ]]; then
    DOCKERFILE="docker/Dockerfile.efa"
    IMAGE_NAME="uccl-builder-efa"
  else
    DOCKERFILE="docker/Dockerfile.cuda"
    IMAGE_NAME="uccl-builder-cuda"
  fi
elif [[ $TARGET == "cuda13" ]]; then
  BASE_IMAGE="nvidia/cuda:13.0.1-cudnn-devel-ubuntu22.04"
  if [[ "$ARCH" == "aarch64" ]]; then
    DOCKERFILE="docker/Dockerfile.gh"
    IMAGE_NAME="uccl-builder-gh"
  elif [[ -n "$IS_EFA" ]]; then
    DOCKERFILE="docker/Dockerfile.efa"
    IMAGE_NAME="uccl-builder-efa"
  else
    DOCKERFILE="docker/Dockerfile.cuda"
    IMAGE_NAME="uccl-builder-cuda"
  fi
elif [[ $TARGET == "rocm" ]]; then
  # default is latest rocm version from `rocm/dev-ubuntu-22.04`
  DOCKERFILE="docker/Dockerfile.rocm"
  IMAGE_NAME="uccl-builder-rocm"
elif [[ $TARGET == "rocm6" ]]; then
  DOCKERFILE="docker/Dockerfile.rocm"
  BASE_IMAGE="rocm/dev-ubuntu-22.04:6.4.3-complete"
  IMAGE_NAME="uccl-builder-rocm"
elif [[ $TARGET == "therock" ]]; then
  DOCKERFILE="docker/Dockerfile.therock"
  BASE_IMAGE="${THEROCK_BASE_IMAGE}"
  IMAGE_NAME="uccl-builder-therock"
fi

# Build the builder image (contains toolchain + CUDA/ROCm)
echo "[1/3] Building Docker image ${IMAGE_NAME} using ${DOCKERFILE}..."
echo "Python version: ${PY_VER}"
if [[ "$TARGET" == "therock" ]]; then
  echo "ROCm index URL: ${ROCM_IDX_URL}"
fi
BUILD_ARGS="--build-arg PY_VER=${PY_VER}"
if [[ -n "${BASE_IMAGE:-}" ]]; then
  BUILD_ARGS+=" --build-arg BASE_IMAGE=${BASE_IMAGE}"
fi
if [[ "$ARCH" == "aarch64" ]]; then
  docker build --platform=linux/arm64 $BUILD_ARGS -t "$IMAGE_NAME" -f "$DOCKERFILE" .
else
  docker build $BUILD_ARGS -t "$IMAGE_NAME" -f "$DOCKERFILE" .
fi

echo "[2/3] Running build inside container..."
docker run --rm --user "$(id -u):$(id -g)" \
  -v /etc/passwd:/etc/passwd:ro \
  -v /etc/group:/etc/group:ro \
  -v $HOME:$HOME \
  -v "$(pwd)":/io \
  -e TARGET="${TARGET}" \
  -e PY_VER="${PY_VER}" \
  -e ARCH="${ARCH}" \
  -e ROCM_IDX_URL="${ROCM_IDX_URL}" \
  -e IS_EFA="${IS_EFA}" \
  -e WHEEL_DIR="${WHEEL_DIR}" \
  -e BUILD_TYPE="${BUILD_TYPE}" \
<<<<<<< HEAD
  -e USE_TCPX="${USE_TCPX:-0}" \
=======
  -e MAKE_NORMAL_MODE="${MAKE_NORMAL_MODE:-}" \
>>>>>>> 53c767a5
  -e FUNCTION_DEF="$(declare -f build_rccl_nccl_h build_rdma build_efa build_p2p build_ep build_eccl)" \
  -w /io \
  "$IMAGE_NAME" /bin/bash -c '
    set -euo pipefail

    if [[ "$TARGET" == "therock" ]]; then

      # Setup requested Python (PyPA images have all versions pre-installed)
      PY_V=$(echo ${PY_VER} | tr -d .)
      export PATH=/opt/python/cp${PY_V}-cp${PY_V}/bin:$PATH

      # Python environment with ROCm from TheRock
      python3 -m venv /tmp/venv && . /tmp/venv/bin/activate
      pip3 install --no-cache-dir --upgrade pip
      pip3 install --no-cache-dir build auditwheel pybind11
      pip3 install --no-cache-dir rocm[libraries,devel] --index-url ${ROCM_IDX_URL}
    fi

    eval "$FUNCTION_DEF"

    if [[ "$TARGET" == rocm* ]]; then
      build_rccl_nccl_h
    fi

    if [[ "$BUILD_TYPE" == "rdma" ]]; then
      build_rdma "$TARGET" "$ARCH" "$IS_EFA"
    elif [[ "$BUILD_TYPE" == "efa" ]]; then
      build_efa "$TARGET" "$ARCH" "$IS_EFA"
    elif [[ "$BUILD_TYPE" == "p2p" ]]; then
      build_p2p "$TARGET" "$ARCH" "$IS_EFA"
    elif [[ "$BUILD_TYPE" == "ep" ]]; then
      build_ep "$TARGET" "$ARCH" "$IS_EFA"
    elif [[ "$BUILD_TYPE" == "eccl" ]]; then
      build_eccl "$TARGET" "$ARCH" "$IS_EFA"
    elif [[ "$BUILD_TYPE" == "all" ]]; then
      build_rdma "$TARGET" "$ARCH" "$IS_EFA"
      build_efa "$TARGET" "$ARCH" "$IS_EFA"
      build_p2p "$TARGET" "$ARCH" "$IS_EFA"
      # build_ep "$TARGET" "$ARCH" "$IS_EFA"
      # build_eccl "$TARGET" "$ARCH" "$IS_EFA"
    fi

    ls -lh uccl/
    ls -lh uccl/lib/

    # Emit TheRock init code
    if [[ "$TARGET" == "therock" ]]; then
      echo "
def initialize():
  import rocm_sdk
  rocm_sdk.initialize_process(preload_shortnames=[
    \"amd_comgr\",
    \"amdhip64\",
    \"roctx64\",
    \"hiprtc\",
    \"hipblas\",
    \"hipfft\",
    \"hiprand\",
    \"hipsparse\",
    \"hipsolver\",
    \"rccl\",
    \"hipblaslt\",
    \"miopen\",
  ],
  check_version=\"$(rocm-sdk version)\")
" > uccl/_rocm_init.py

      # Back-up setup.py and emit UCCL package dependence on TheRock
      BACKUP_FN=$(mktemp -p . -t setup.py.XXXXXX)
      cp ./setup.py ${BACKUP_FN}
      sed -i "s/\"rocm\": \[\],/\"rocm\": \[\"rocm\[libraries\]==$(rocm-sdk version)\"\, \"torch\", \"numpy\"],/;" setup.py

      export PIP_EXTRA_INDEX_URL=${ROCM_IDX_URL}
    fi

    python3 -m build

    if [[ "$TARGET" == "therock" ]]; then
      # Undo UCCL package dependence on TheRock wheels after the build is done
      mv ${BACKUP_FN} setup.py
    fi

    auditwheel repair dist/uccl-*.whl --exclude "libtorch*.so" --exclude "libc10*.so" --exclude "libibverbs.so.1" --exclude "libcudart.so.12" --exclude "libamdhip64.so.*" --exclude "libcuda.so.1" -w /io/${WHEEL_DIR}

    # Add backend tag to wheel filename using local version identifier
    if [[ "$TARGET" == rocm* || "$TARGET" == "therock" ]]; then
      cd /io/${WHEEL_DIR}
      for wheel in uccl-*.whl; do
        if [[ -f "$wheel" ]]; then
          # Extract wheel name components: uccl-version-python-abi-platform.whl
          if [[ "$wheel" =~ ^(uccl-)([^-]+)-([^-]+-[^-]+-[^.]+)(\.whl)$ ]]; then
            name="${BASH_REMATCH[1]}"
            version="${BASH_REMATCH[2]}"
            python_abi_platform="${BASH_REMATCH[3]}"
            suffix="${BASH_REMATCH[4]}"
            
            # Add backend to version using local identifier: uccl-version+backend-python-abi-platform.whl
            new_wheel="${name}${version}+${TARGET}-${python_abi_platform}${suffix}"
            
            echo "Renaming wheel: $wheel -> $new_wheel"
            mv "$wheel" "$new_wheel"
          else
            echo "Warning: Could not parse wheel filename: $wheel"
          fi
        fi
      done
      cd /io
    fi
    
    auditwheel show /io/${WHEEL_DIR}/*.whl
  '

# 3. Done
echo "[3/3] Wheel built successfully (stored in ${WHEEL_DIR}):"
ls -lh "${WHEEL_DIR}"/uccl-*.whl || true<|MERGE_RESOLUTION|>--- conflicted
+++ resolved
@@ -262,11 +262,8 @@
   -e IS_EFA="${IS_EFA}" \
   -e WHEEL_DIR="${WHEEL_DIR}" \
   -e BUILD_TYPE="${BUILD_TYPE}" \
-<<<<<<< HEAD
   -e USE_TCPX="${USE_TCPX:-0}" \
-=======
   -e MAKE_NORMAL_MODE="${MAKE_NORMAL_MODE:-}" \
->>>>>>> 53c767a5
   -e FUNCTION_DEF="$(declare -f build_rccl_nccl_h build_rdma build_efa build_p2p build_ep build_eccl)" \
   -w /io \
   "$IMAGE_NAME" /bin/bash -c '
