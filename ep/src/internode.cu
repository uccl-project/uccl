--- conflicted
+++ resolved
@@ -1181,15 +1181,10 @@
         auto rdma_slot_idx = i % num_max_rdma_chunked_recv_tokens;
         auto shifted = rdma_channel_data.recv_buffer(src_rdma_rank) +
                        rdma_slot_idx * num_bytes_per_token;
-<<<<<<< HEAD
-        auto src_meta = ld_nc_global(reinterpret_cast<SourceMeta*>(
-            shifted + hidden_bytes + scale_bytes));
-=======
         int seen_bits = ld_nc_global(reinterpret_cast<SourceMeta*>(
                                          shifted + hidden_bytes + scale_bytes))
                             .is_token_in_nvl_rank_bits;
         if (seen_bits == 0) trap();
->>>>>>> 73dae797
         lane_id == src_rdma_rank ? (num_tokens_to_recv_from_rdma -= 1) : 0;
         bool is_in_dst_nvl_rank = src_meta.is_token_in_nvl_rank(dst_nvl_rank);
         if (lane_id == src_rdma_rank) {
