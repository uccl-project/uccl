--- conflicted
+++ resolved
@@ -1187,14 +1187,9 @@
 
   torch::Tensor get_next_low_latency_combine_buffer(
       int num_max_dispatch_tokens_per_rank, int hidden, int num_experts) const {
-<<<<<<< HEAD
-    LowLatencyLayout layout(rdma_buffer_ptr, num_max_dispatch_tokens_per_rank,
-                            hidden, num_ranks, num_experts);
-=======
     // printf("get_next_low_latency_combine_buffer called\n");
     LowLatencyLayout layout(rdma_buffer_ptr, num_max_dispatch_tokens_per_rank,
                             hidden, num_ranks, num_experts, nullptr);
->>>>>>> 7b7ff920
 
     auto buffer = layout.buffers[low_latency_buffer_idx];
     auto dtype = torch::kBFloat16;
@@ -1212,8 +1207,6 @@
         torch::TensorOptions().dtype(dtype).device(torch::kCUDA));
   }
 
-<<<<<<< HEAD
-=======
   void reset_rdma_buffer() {
     CUDA_CHECK(
         cudaMemsetAsync(rdma_buffer_ptr, 0, num_rdma_bytes, comm_stream));
@@ -1226,7 +1219,6 @@
     }
   }
 
->>>>>>> 7b7ff920
   void sync(std::vector<int> const& device_ids,
             std::vector<std::optional<pybind11::bytearray>> const&
                 all_gathered_handles,
@@ -1503,13 +1495,10 @@
       .def("is_available", &Buffer::is_available)
       .def("get_next_low_latency_combine_buffer",
            &Buffer::get_next_low_latency_combine_buffer)
-<<<<<<< HEAD
       .def("get_dispatch_layout", &Buffer::get_dispatch_layout)
       .def("internode_dispatch", &Buffer::internode_dispatch)
       .def("internode_combine", &Buffer::internode_combine)
       .def("clean_low_latency_buffer", &Buffer::clean_low_latency_buffer)
-=======
->>>>>>> 7b7ff920
       .def("low_latency_combine", &Buffer::low_latency_combine, py::arg("x"),
            py::arg("topk_idx"), py::arg("topk_weights"), py::arg("src_info"),
            py::arg("layout_range"),
