--- conflicted
+++ resolved
@@ -95,48 +95,6 @@
       cudaGetDevice(&device_index);
       {
         std::lock_guard<std::mutex> lk(g_proxies_mu);
-<<<<<<< HEAD
-
-        // First get the current device to check consistency
-        int current_device;
-        CUDA_CHECK(cudaGetDevice(&current_device));
-
-        // For single node scenarios, device_index should match local rank
-        // For multi-node scenarios, we need to calculate the correct device
-        int expected_device =
-            rank % max_nvl_peers;  // Assume device mapping based on rank
-
-        // If current device doesn't match expected, try to set it
-        if (current_device != expected_device) {
-          printf(
-              "Buffer: Device mismatch detected. Current: %d, Expected: %d for "
-              "rank %d. "
-              "Attempting to set correct device...\n",
-              current_device, expected_device, rank);
-
-          // Try to set the expected device
-          cudaError_t set_result = cudaSetDevice(expected_device);
-          if (set_result == cudaSuccess) {
-            device_index = expected_device;
-            printf("Buffer: Successfully set device to %d for rank %d\n",
-                   device_index, rank);
-          } else {
-            // If we can't set the expected device, use current device but warn
-            printf(
-                "Buffer: WARNING - Could not set device %d for rank %d (error: "
-                "%s). "
-                "Using current device %d\n",
-                expected_device, rank, cudaGetErrorString(set_result),
-                current_device);
-            device_index = current_device;
-          }
-        } else {
-          device_index = current_device;
-        }
-
-        // Now check if proxy is registered for this device
-=======
->>>>>>> 9c8fe5f8
         auto it = uccl::g_proxies_by_dev.find(device_index);
         if (it == uccl::g_proxies_by_dev.end() || it->second.empty()) {
           throw std::runtime_error(
