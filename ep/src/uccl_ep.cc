--- conflicted
+++ resolved
@@ -250,11 +250,7 @@
       num_tokens_per_rdma_rank = torch::empty(
           {num_rdma_ranks}, dtype(torch::kInt32).device(torch::kCUDA));
 
-<<<<<<< HEAD
-    layout::get_dispatch_layout(
-=======
     uccl::layout::get_dispatch_layout(
->>>>>>> ff0eec65
         topk_idx.data_ptr<int64_t>(), num_tokens_per_rank.data_ptr<int>(),
         num_tokens_per_rdma_rank.has_value()
             ? num_tokens_per_rdma_rank.value().data_ptr<int>()
@@ -337,43 +333,16 @@
 
   std::tuple<torch::Tensor, std::optional<torch::Tensor>,
              std::optional<torch::Tensor>, std::optional<torch::Tensor>,
-<<<<<<< HEAD
-             std::vector<int>, torch::Tensor, torch::Tensor, torch::Tensor,
-             torch::Tensor, torch::Tensor, std::optional<EventHandle>>
-  intranode_dispatch(
-=======
              std::vector<int>, torch::Tensor, torch::Tensor,
              std::optional<torch::Tensor>, torch::Tensor,
              std::optional<torch::Tensor>, torch::Tensor,
              std::optional<torch::Tensor>, std::optional<torch::Tensor>,
              std::optional<torch::Tensor>, std::optional<EventHandle>>
   internode_dispatch(
->>>>>>> ff0eec65
       torch::Tensor const& x, std::optional<torch::Tensor> const& x_scales,
       std::optional<torch::Tensor> const& topk_idx,
       std::optional<torch::Tensor> const& topk_weights,
       std::optional<torch::Tensor> const& num_tokens_per_rank,
-<<<<<<< HEAD
-      torch::Tensor const& is_token_in_rank,
-      std::optional<torch::Tensor> const& num_tokens_per_expert,
-      int cached_num_recv_tokens,
-      std::optional<torch::Tensor> const& cached_rank_prefix_matrix,
-      std::optional<torch::Tensor> const& cached_channel_prefix_matrix,
-      int expert_alignment, int num_worst_tokens, Config const& config,
-      std::optional<EventHandle>& previous_event, bool async,
-      bool allocate_on_comm_stream) {
-    bool cached_mode = cached_rank_prefix_matrix.has_value();
-
-    // One channel use two blocks, even-numbered blocks for sending,
-    // odd-numbered blocks for receiving.
-    EP_HOST_ASSERT(config.num_sms % 2 == 0);
-    int num_channels = config.num_sms / 2;
-    if (cached_mode) {
-      EP_HOST_ASSERT(cached_rank_prefix_matrix.has_value());
-      EP_HOST_ASSERT(cached_channel_prefix_matrix.has_value());
-    } else {
-      EP_HOST_ASSERT(num_tokens_per_rank.has_value());
-=======
       std::optional<torch::Tensor> const& num_tokens_per_rdma_rank,
       torch::Tensor const& is_token_in_rank,
       std::optional<torch::Tensor> const& num_tokens_per_expert,
@@ -406,21 +375,10 @@
     } else {
       EP_HOST_ASSERT(num_tokens_per_rank.has_value());
       EP_HOST_ASSERT(num_tokens_per_rdma_rank.has_value());
->>>>>>> ff0eec65
       EP_HOST_ASSERT(num_tokens_per_expert.has_value());
     }
 
     // Type checks
-<<<<<<< HEAD
-    EP_HOST_ASSERT(is_token_in_rank.scalar_type() == torch::kBool);
-    if (cached_mode) {
-      EP_HOST_ASSERT(cached_rank_prefix_matrix->scalar_type() == torch::kInt32);
-      EP_HOST_ASSERT(cached_channel_prefix_matrix->scalar_type() ==
-                     torch::kInt32);
-    } else {
-      EP_HOST_ASSERT(num_tokens_per_expert->scalar_type() == torch::kInt32);
-      EP_HOST_ASSERT(num_tokens_per_rank->scalar_type() == torch::kInt32);
-=======
     if (cached_mode) {
       EP_HOST_ASSERT(cached_rdma_channel_prefix_matrix->scalar_type() ==
                      torch::kInt32);
@@ -434,40 +392,11 @@
       EP_HOST_ASSERT(num_tokens_per_rank->scalar_type() == torch::kInt32);
       EP_HOST_ASSERT(num_tokens_per_rdma_rank->scalar_type() == torch::kInt32);
       EP_HOST_ASSERT(num_tokens_per_expert->scalar_type() == torch::kInt32);
->>>>>>> ff0eec65
     }
 
     // Shape and contiguous checks
     EP_HOST_ASSERT(x.dim() == 2 and x.is_contiguous());
     EP_HOST_ASSERT((x.size(1) * x.element_size()) % sizeof(int4) == 0);
-<<<<<<< HEAD
-    EP_HOST_ASSERT(is_token_in_rank.dim() == 2 and
-                   is_token_in_rank.is_contiguous());
-    EP_HOST_ASSERT(is_token_in_rank.size(0) == x.size(0) and
-                   is_token_in_rank.size(1) == num_ranks);
-    if (cached_mode) {
-      EP_HOST_ASSERT(cached_rank_prefix_matrix->dim() == 2 and
-                     cached_rank_prefix_matrix->is_contiguous());
-      EP_HOST_ASSERT(cached_rank_prefix_matrix->size(0) == num_ranks and
-                     cached_rank_prefix_matrix->size(1) == num_ranks);
-      EP_HOST_ASSERT(cached_channel_prefix_matrix->dim() == 2 and
-                     cached_channel_prefix_matrix->is_contiguous());
-      EP_HOST_ASSERT(cached_channel_prefix_matrix->size(0) == num_ranks and
-                     cached_channel_prefix_matrix->size(1) == num_channels);
-    } else {
-      EP_HOST_ASSERT(num_tokens_per_expert->dim() == 1 and
-                     num_tokens_per_expert->is_contiguous());
-      EP_HOST_ASSERT(num_tokens_per_expert->size(0) % num_ranks == 0);
-      EP_HOST_ASSERT(num_tokens_per_expert->size(0) / num_ranks <=
-                     NUM_MAX_LOCAL_EXPERTS);
-      EP_HOST_ASSERT(num_tokens_per_rank->dim() == 1 and
-                     num_tokens_per_rank->is_contiguous());
-      EP_HOST_ASSERT(num_tokens_per_rank->size(0) == num_ranks);
-    }
-
-    auto num_tokens = static_cast<int>(x.size(0)),
-         hidden = static_cast<int>(x.size(1));
-=======
     if (cached_mode) {
       EP_HOST_ASSERT(cached_rdma_channel_prefix_matrix->dim() == 2 and
                      cached_rdma_channel_prefix_matrix->is_contiguous());
@@ -503,7 +432,6 @@
          hidden = static_cast<int>(x.size(1)),
          hidden_int4 =
              static_cast<int>(x.size(1) * x.element_size() / sizeof(int4));
->>>>>>> ff0eec65
     auto num_experts =
              cached_mode ? 0 : static_cast<int>(num_tokens_per_expert->size(0)),
          num_local_experts = num_experts / num_ranks;
@@ -559,84 +487,6 @@
     }
 
     // Create handles (only return for non-cached mode)
-<<<<<<< HEAD
-    int num_recv_tokens = -1;
-    auto rank_prefix_matrix = torch::Tensor();
-    auto channel_prefix_matrix = torch::Tensor();
-    std::vector<int> num_recv_tokens_per_expert_list;
-
-    // Barrier or send sizes
-    // To clean: channel start/end offset, head and tail
-    int num_memset_int = num_channels * num_ranks * 4;
-    if (cached_mode) {
-      num_recv_tokens = cached_num_recv_tokens;
-      rank_prefix_matrix = cached_rank_prefix_matrix.value();
-      channel_prefix_matrix = cached_channel_prefix_matrix.value();
-
-      // Copy rank prefix matrix and clean flags
-      intranode::cached_notify_dispatch(
-          rank_prefix_matrix.data_ptr<int>(), num_memset_int, buffer_ptrs_gpu,
-          barrier_signal_ptrs_gpu, rank, num_ranks, comm_stream);
-    } else {
-      rank_prefix_matrix = torch::empty(
-          {num_ranks, num_ranks}, dtype(torch::kInt32).device(torch::kCUDA));
-      channel_prefix_matrix = torch::empty(
-          {num_ranks, num_channels}, dtype(torch::kInt32).device(torch::kCUDA));
-
-      // Send sizes
-      // Meta information:
-      //  - Size prefix by ranks, shaped as `[num_ranks, num_ranks]`
-      //  - Size prefix by experts (not used later), shaped as `[num_ranks,
-      //  num_local_experts]`
-      // NOTES: no more token dropping in this version
-      *moe_recv_counter = -1;
-      for (int i = 0; i < num_local_experts; ++i)
-        moe_recv_expert_counter[i] = -1;
-      EP_HOST_ASSERT(num_ranks * (num_ranks + num_local_experts) *
-                         sizeof(int) <=
-                     num_nvl_bytes);
-      intranode::notify_dispatch(
-          num_tokens_per_rank->data_ptr<int>(), moe_recv_counter_mapped,
-          num_ranks, num_tokens_per_expert->data_ptr<int>(),
-          moe_recv_expert_counter_mapped, num_experts, num_tokens,
-          is_token_in_rank.data_ptr<bool>(),
-          channel_prefix_matrix.data_ptr<int>(),
-          rank_prefix_matrix.data_ptr<int>(), num_memset_int, expert_alignment,
-          buffer_ptrs_gpu, barrier_signal_ptrs_gpu, rank, comm_stream,
-          num_channels);
-
-      if (num_worst_tokens > 0) {
-        // No CPU sync, just allocate the worst case
-        num_recv_tokens = num_worst_tokens;
-
-        // Must be forward with top-k stuffs
-        EP_HOST_ASSERT(topk_idx.has_value());
-        EP_HOST_ASSERT(topk_weights.has_value());
-      } else {
-        // Synchronize total received tokens and tokens per expert
-        auto start_time = std::chrono::high_resolution_clock::now();
-        while (true) {
-          // Read total count
-          num_recv_tokens = static_cast<int>(*moe_recv_counter);
-
-          // Read per-expert count
-          bool ready = (num_recv_tokens >= 0);
-          for (int i = 0; i < num_local_experts and ready; ++i)
-            ready &= moe_recv_expert_counter[i] >= 0;
-
-          if (ready) break;
-
-          // Timeout check
-          if (std::chrono::duration_cast<std::chrono::seconds>(
-                  std::chrono::high_resolution_clock::now() - start_time)
-                  .count() > NUM_CPU_TIMEOUT_SECS)
-            throw std::runtime_error("DeepEP error: CPU recv timeout");
-        }
-        num_recv_tokens_per_expert_list =
-            std::vector<int>(moe_recv_expert_counter,
-                             moe_recv_expert_counter + num_local_experts);
-      }
-=======
     int num_recv_tokens = -1, num_rdma_recv_tokens = -1;
     auto rdma_channel_prefix_matrix = torch::Tensor();
     auto recv_rdma_rank_prefix_sum = torch::Tensor();
@@ -726,22 +576,10 @@
       }
       num_recv_tokens_per_expert_list = std::vector<int>(
           moe_recv_expert_counter, moe_recv_expert_counter + num_local_experts);
->>>>>>> ff0eec65
     }
 
     // Allocate new tensors
     auto recv_x = torch::empty({num_recv_tokens, hidden}, x.options());
-<<<<<<< HEAD
-    auto recv_src_idx = torch::empty({num_recv_tokens},
-                                     dtype(torch::kInt32).device(torch::kCUDA));
-    auto recv_topk_idx = std::optional<torch::Tensor>(),
-         recv_topk_weights = std::optional<torch::Tensor>(),
-         recv_x_scales = std::optional<torch::Tensor>();
-    auto recv_channel_prefix_matrix = torch::empty(
-        {num_ranks, num_channels}, dtype(torch::kInt32).device(torch::kCUDA));
-    auto send_head = torch::empty({num_tokens, num_ranks},
-                                  dtype(torch::kInt32).device(torch::kCUDA));
-=======
     auto recv_topk_idx = std::optional<torch::Tensor>(),
          recv_topk_weights = std::optional<torch::Tensor>(),
          recv_x_scales = std::optional<torch::Tensor>();
@@ -764,7 +602,6 @@
       send_nvl_head = torch::empty({num_rdma_recv_tokens, NUM_MAX_NVL_PEERS},
                                    dtype(torch::kInt32).device(torch::kCUDA));
     }
->>>>>>> ff0eec65
 
     // Assign pointers
     int64_t* recv_topk_idx_ptr = nullptr;
@@ -786,37 +623,6 @@
       recv_x_scales_ptr = static_cast<float*>(recv_x_scales->data_ptr());
     }
 
-<<<<<<< HEAD
-    // Dispatch
-    EP_HOST_ASSERT(
-        num_ranks * num_ranks * sizeof(int) +         // Size prefix matrix
-            num_channels * num_ranks * sizeof(int) +  // Channel start offset
-            num_channels * num_ranks * sizeof(int) +  // Channel end offset
-            num_channels * num_ranks * sizeof(int) * 2 +  // Queue head and tail
-            num_channels * num_ranks * config.num_max_nvl_chunked_recv_tokens *
-                hidden * recv_x.element_size() +  // Data buffer
-            num_channels * num_ranks * config.num_max_nvl_chunked_recv_tokens *
-                sizeof(int) +  // Source index buffer
-            num_channels * num_ranks * config.num_max_nvl_chunked_recv_tokens *
-                num_topk * sizeof(int64_t) +  // Top-k index buffer
-            num_channels * num_ranks * config.num_max_nvl_chunked_recv_tokens *
-                num_topk * sizeof(float) +  // Top-k weight buffer
-            num_channels * num_ranks * config.num_max_nvl_chunked_recv_tokens *
-                sizeof(float) * num_scales  // FP8 scale buffer
-        <= num_nvl_bytes);
-    intranode::dispatch(
-        recv_x.data_ptr(), recv_x_scales_ptr, recv_src_idx.data_ptr<int>(),
-        recv_topk_idx_ptr, recv_topk_weights_ptr,
-        recv_channel_prefix_matrix.data_ptr<int>(), send_head.data_ptr<int>(),
-        x.data_ptr(), x_scales_ptr, topk_idx_ptr, topk_weights_ptr,
-        is_token_in_rank.data_ptr<bool>(),
-        channel_prefix_matrix.data_ptr<int>(), num_tokens, num_worst_tokens,
-        static_cast<int>(hidden * recv_x.element_size() / sizeof(int4)),
-        num_topk, num_experts, num_scales, scale_token_stride,
-        scale_hidden_stride, buffer_ptrs_gpu, rank, num_ranks, comm_stream,
-        config.num_sms, config.num_max_nvl_chunked_send_tokens,
-        config.num_max_nvl_chunked_recv_tokens);
-=======
     // Launch data dispatch
     // NOTES: the buffer size checks are moved into the `.cu` file
     uccl::internode::dispatch(
@@ -841,24 +647,11 @@
         config.num_max_nvl_chunked_recv_tokens, rank, num_ranks, cached_mode,
         comm_stream, num_channels, low_latency_mode, d_ring_addrs,
         num_ring_addrs, atomic_buffer_ptr);
->>>>>>> ff0eec65
 
     // Wait streams
     std::optional<EventHandle> event;
     if (async) {
       event = EventHandle(comm_stream);
-<<<<<<< HEAD
-      for (auto& t :
-           {x, is_token_in_rank, rank_prefix_matrix, channel_prefix_matrix,
-            recv_x, recv_src_idx, recv_channel_prefix_matrix, send_head}) {
-        t.record_stream(comm_stream);
-        if (allocate_on_comm_stream) t.record_stream(compute_stream);
-      }
-      for (auto& to : {x_scales, topk_idx, topk_weights, num_tokens_per_rank,
-                       num_tokens_per_expert, cached_channel_prefix_matrix,
-                       cached_rank_prefix_matrix, recv_topk_idx,
-                       recv_topk_weights, recv_x_scales}) {
-=======
       for (auto& t : {x, is_token_in_rank, recv_x, rdma_channel_prefix_matrix,
                       recv_rdma_rank_prefix_sum, gbl_channel_prefix_matrix,
                       recv_gbl_rank_prefix_sum}) {
@@ -873,7 +666,6 @@
             recv_topk_idx, recv_topk_weights, recv_x_scales,
             recv_rdma_channel_prefix_matrix, recv_gbl_channel_prefix_matrix,
             send_rdma_head, send_nvl_head, recv_src_meta}) {
->>>>>>> ff0eec65
         to.has_value() ? to->record_stream(comm_stream) : void();
         if (allocate_on_comm_stream)
           to.has_value() ? to->record_stream(compute_stream) : void();
@@ -891,14 +683,6 @@
             recv_topk_idx,
             recv_topk_weights,
             num_recv_tokens_per_expert_list,
-<<<<<<< HEAD
-            rank_prefix_matrix,
-            channel_prefix_matrix,
-            recv_channel_prefix_matrix,
-            recv_src_idx,
-            send_head,
-            event};
-=======
             rdma_channel_prefix_matrix,
             gbl_channel_prefix_matrix,
             recv_rdma_channel_prefix_matrix,
@@ -913,50 +697,10 @@
     EP_HOST_ASSERT(false and "NVSHMEM is disabled during compilation");
     return {};
 #endif
->>>>>>> ff0eec65
   }
 
   std::tuple<torch::Tensor, std::optional<torch::Tensor>,
              std::optional<EventHandle>>
-<<<<<<< HEAD
-  intranode_combine(torch::Tensor const& x,
-                    std::optional<torch::Tensor> const& topk_weights,
-                    std::optional<torch::Tensor> const& bias_0,
-                    std::optional<torch::Tensor> const& bias_1,
-                    torch::Tensor const& src_idx,
-                    torch::Tensor const& rank_prefix_matrix,
-                    torch::Tensor const& channel_prefix_matrix,
-                    torch::Tensor const& send_head, Config const& config,
-                    std::optional<EventHandle>& previous_event, bool async,
-                    bool allocate_on_comm_stream) {
-    EP_HOST_ASSERT(x.dim() == 2 and x.is_contiguous());
-    EP_HOST_ASSERT(src_idx.dim() == 1 and src_idx.is_contiguous() and
-                   src_idx.scalar_type() == torch::kInt32);
-    EP_HOST_ASSERT(send_head.dim() == 2 and send_head.is_contiguous() and
-                   send_head.scalar_type() == torch::kInt32);
-    EP_HOST_ASSERT(rank_prefix_matrix.dim() == 2 and
-                   rank_prefix_matrix.is_contiguous() and
-                   rank_prefix_matrix.scalar_type() == torch::kInt32);
-    EP_HOST_ASSERT(channel_prefix_matrix.dim() == 2 and
-                   channel_prefix_matrix.is_contiguous() and
-                   channel_prefix_matrix.scalar_type() == torch::kInt32);
-
-    // One channel use two blocks, even-numbered blocks for sending,
-    // odd-numbered blocks for receiving.
-    EP_HOST_ASSERT(config.num_sms % 2 == 0);
-    int num_channels = config.num_sms / 2;
-
-    auto num_tokens = static_cast<int>(x.size(0)),
-         hidden = static_cast<int>(x.size(1));
-    auto num_recv_tokens = static_cast<int>(send_head.size(0));
-    EP_HOST_ASSERT(src_idx.size(0) == num_tokens);
-    EP_HOST_ASSERT(send_head.size(1) == num_ranks);
-    EP_HOST_ASSERT(rank_prefix_matrix.size(0) == num_ranks and
-                   rank_prefix_matrix.size(1) == num_ranks);
-    EP_HOST_ASSERT(channel_prefix_matrix.size(0) == num_ranks and
-                   channel_prefix_matrix.size(1) == num_channels);
-    EP_HOST_ASSERT((hidden * x.element_size()) % sizeof(int4) == 0);
-=======
   internode_combine(torch::Tensor const& x,
                     std::optional<torch::Tensor> const& topk_weights,
                     std::optional<torch::Tensor> const& bias_0,
@@ -1018,7 +762,6 @@
                    combined_rdma_head.size(1) == num_rdma_ranks);
     EP_HOST_ASSERT(combined_nvl_head.dim() == 2 and
                    combined_nvl_head.size(1) == NUM_MAX_NVL_PEERS);
->>>>>>> ff0eec65
 
     // Allocate all tensors on comm stream if set
     // NOTES: do not allocate tensors upfront!
@@ -1035,18 +778,11 @@
       stream_wait(comm_stream, compute_stream);
     }
 
-<<<<<<< HEAD
-    int num_topk = 0;
-    auto recv_topk_weights = std::optional<torch::Tensor>();
-    float* topk_weights_ptr = nullptr;
-    float* recv_topk_weights_ptr = nullptr;
-=======
     // Top-k checks
     int num_topk = 0;
     auto combined_topk_weights = std::optional<torch::Tensor>();
     float* topk_weights_ptr = nullptr;
     float* combined_topk_weights_ptr = nullptr;
->>>>>>> ff0eec65
     if (topk_weights.has_value()) {
       EP_HOST_ASSERT(topk_weights->dim() == 2 and
                      topk_weights->is_contiguous());
@@ -1054,19 +790,6 @@
       EP_HOST_ASSERT(topk_weights->scalar_type() == torch::kFloat32);
       num_topk = static_cast<int>(topk_weights->size(1));
       topk_weights_ptr = topk_weights->data_ptr<float>();
-<<<<<<< HEAD
-      recv_topk_weights =
-          torch::empty({num_recv_tokens, num_topk}, topk_weights->options());
-      recv_topk_weights_ptr = recv_topk_weights->data_ptr<float>();
-    }
-
-    // Launch barrier and reset queue head and tail
-    EP_HOST_ASSERT(num_channels * num_ranks * sizeof(int) * 2 <= num_nvl_bytes);
-    intranode::cached_notify_combine(
-        buffer_ptrs_gpu, send_head.data_ptr<int>(), num_channels,
-        num_recv_tokens, num_channels * num_ranks * 2, barrier_signal_ptrs_gpu,
-        rank, num_ranks, comm_stream);
-=======
       combined_topk_weights = torch::empty({num_combined_tokens, num_topk},
                                            topk_weights->options());
       combined_topk_weights_ptr = combined_topk_weights->data_ptr<float>();
@@ -1089,7 +812,6 @@
         barrier_signal_ptrs_gpu, rank, comm_stream,
         config.get_rdma_buffer_size_hint(hidden_int4 * sizeof(int4), num_ranks),
         num_nvl_bytes, false, low_latency_mode);
->>>>>>> ff0eec65
 
     // Assign bias pointers
     auto bias_opts =
@@ -1100,38 +822,11 @@
         auto bias = bias_opts[i].value();
         EP_HOST_ASSERT(bias.dim() == 2 and bias.is_contiguous());
         EP_HOST_ASSERT(bias.scalar_type() == x.scalar_type());
-<<<<<<< HEAD
-        EP_HOST_ASSERT(bias.size(0) == num_recv_tokens and
-=======
         EP_HOST_ASSERT(bias.size(0) == num_combined_tokens and
->>>>>>> ff0eec65
                        bias.size(1) == hidden);
         bias_ptrs[i] = bias.data_ptr();
       }
 
-<<<<<<< HEAD
-    // Combine data
-    auto recv_x = torch::empty({num_recv_tokens, hidden}, x.options());
-    EP_HOST_ASSERT(
-        num_channels * num_ranks * sizeof(int) * 2 +  // Queue head and tail
-            num_channels * num_ranks * config.num_max_nvl_chunked_recv_tokens *
-                hidden * x.element_size() +  // Data buffer
-            num_channels * num_ranks * config.num_max_nvl_chunked_recv_tokens *
-                sizeof(int) +  // Source index buffer
-            num_channels * num_ranks * config.num_max_nvl_chunked_recv_tokens *
-                num_topk * sizeof(float)  // Top-k weight buffer
-        <= num_nvl_bytes);
-    intranode::combine(
-        at::cuda::ScalarTypeToCudaDataType(x.scalar_type()), recv_x.data_ptr(),
-        recv_topk_weights_ptr, x.data_ptr(), topk_weights_ptr, bias_ptrs[0],
-        bias_ptrs[1], src_idx.data_ptr<int>(),
-        rank_prefix_matrix.data_ptr<int>(),
-        channel_prefix_matrix.data_ptr<int>(), send_head.data_ptr<int>(),
-        num_tokens, num_recv_tokens, hidden, num_topk, buffer_ptrs_gpu, rank,
-        num_ranks, comm_stream, config.num_sms,
-        config.num_max_nvl_chunked_send_tokens,
-        config.num_max_nvl_chunked_recv_tokens);
-=======
     // Launch data combine
     auto combined_x = torch::empty({num_combined_tokens, hidden}, x.options());
     uccl::internode::combine(
@@ -1150,20 +845,11 @@
         config.num_max_nvl_chunked_recv_tokens, rank, num_ranks, comm_stream,
         num_channels, low_latency_mode, d_ring_addrs, num_ring_addrs,
         atomic_buffer_ptr);
->>>>>>> ff0eec65
 
     // Wait streams
     std::optional<EventHandle> event;
     if (async) {
       event = EventHandle(comm_stream);
-<<<<<<< HEAD
-      for (auto& t : {x, src_idx, send_head, rank_prefix_matrix,
-                      channel_prefix_matrix, recv_x}) {
-        t.record_stream(comm_stream);
-        if (allocate_on_comm_stream) t.record_stream(compute_stream);
-      }
-      for (auto& to : {topk_weights, recv_topk_weights, bias_0, bias_1}) {
-=======
       for (auto& t :
            {x, src_meta, is_combined_token_in_rank, rdma_channel_prefix_matrix,
             rdma_rank_prefix_sum, gbl_channel_prefix_matrix, combined_x,
@@ -1172,7 +858,6 @@
         if (allocate_on_comm_stream) t.record_stream(compute_stream);
       }
       for (auto& to : {topk_weights, combined_topk_weights, bias_0, bias_1}) {
->>>>>>> ff0eec65
         to.has_value() ? to->record_stream(comm_stream) : void();
         if (allocate_on_comm_stream)
           to.has_value() ? to->record_stream(compute_stream) : void();
@@ -1184,9 +869,6 @@
     // Switch back compute stream
     if (allocate_on_comm_stream) at::cuda::setCurrentCUDAStream(compute_stream);
 
-<<<<<<< HEAD
-    return {recv_x, recv_topk_weights, event};
-=======
     // Return values
     return {combined_x, combined_topk_weights, event};
 #else
@@ -1194,6 +876,356 @@
     return {};
 #endif
   }
+
+
+  std::tuple<torch::Tensor, std::optional<torch::Tensor>, std::optional<torch::Tensor>, std::optional<torch::Tensor>, std::vector<int>, torch::Tensor, torch::Tensor, torch::Tensor, torch::Tensor, torch::Tensor, std::optional<EventHandle>>
+  intranode_dispatch(const torch::Tensor& x, const std::optional<torch::Tensor>& x_scales,
+                            const std::optional<torch::Tensor>& topk_idx, const std::optional<torch::Tensor>& topk_weights,
+                            const std::optional<torch::Tensor>& num_tokens_per_rank, const torch::Tensor& is_token_in_rank, const std::optional<torch::Tensor>& num_tokens_per_expert,
+                            int cached_num_recv_tokens, const std::optional<torch::Tensor>& cached_rank_prefix_matrix, const std::optional<torch::Tensor>& cached_channel_prefix_matrix,
+                            int expert_alignment, int num_worst_tokens, const Config& config,
+                            std::optional<EventHandle>& previous_event, bool async, bool allocate_on_comm_stream) {
+      bool cached_mode = cached_rank_prefix_matrix.has_value();
+
+      // One channel use two blocks, even-numbered blocks for sending, odd-numbered blocks for receiving.
+      EP_HOST_ASSERT(config.num_sms % 2 == 0);
+      int num_channels = config.num_sms / 2;
+      if (cached_mode) {
+          EP_HOST_ASSERT(cached_rank_prefix_matrix.has_value());
+          EP_HOST_ASSERT(cached_channel_prefix_matrix.has_value());
+      } else {
+          EP_HOST_ASSERT(num_tokens_per_rank.has_value());
+          EP_HOST_ASSERT(num_tokens_per_expert.has_value());
+      }
+
+      // Type checks
+      EP_HOST_ASSERT(is_token_in_rank.scalar_type() == torch::kBool);
+      if (cached_mode) {
+          EP_HOST_ASSERT(cached_rank_prefix_matrix->scalar_type() == torch::kInt32);
+          EP_HOST_ASSERT(cached_channel_prefix_matrix->scalar_type() == torch::kInt32);
+      } else {
+          EP_HOST_ASSERT(num_tokens_per_expert->scalar_type() == torch::kInt32);
+          EP_HOST_ASSERT(num_tokens_per_rank->scalar_type() == torch::kInt32);
+      }
+
+      // Shape and contiguous checks
+      EP_HOST_ASSERT(x.dim() == 2 and x.is_contiguous());
+      EP_HOST_ASSERT((x.size(1) * x.element_size()) % sizeof(int4) == 0);
+      EP_HOST_ASSERT(is_token_in_rank.dim() == 2 and is_token_in_rank.is_contiguous());
+      EP_HOST_ASSERT(is_token_in_rank.size(0) == x.size(0) and is_token_in_rank.size(1) == num_ranks);
+      if (cached_mode) {
+          EP_HOST_ASSERT(cached_rank_prefix_matrix->dim() == 2 and cached_rank_prefix_matrix->is_contiguous());
+          EP_HOST_ASSERT(cached_rank_prefix_matrix->size(0) == num_ranks and cached_rank_prefix_matrix->size(1) == num_ranks);
+          EP_HOST_ASSERT(cached_channel_prefix_matrix->dim() == 2 and cached_channel_prefix_matrix->is_contiguous());
+          EP_HOST_ASSERT(cached_channel_prefix_matrix->size(0) == num_ranks and cached_channel_prefix_matrix->size(1) == num_channels);
+      } else {
+          EP_HOST_ASSERT(num_tokens_per_expert->dim() == 1 and num_tokens_per_expert->is_contiguous());
+          EP_HOST_ASSERT(num_tokens_per_expert->size(0) % num_ranks == 0);
+          EP_HOST_ASSERT(num_tokens_per_expert->size(0) / num_ranks <= NUM_MAX_LOCAL_EXPERTS);
+          EP_HOST_ASSERT(num_tokens_per_rank->dim() == 1 and num_tokens_per_rank->is_contiguous());
+          EP_HOST_ASSERT(num_tokens_per_rank->size(0) == num_ranks);
+      }
+
+      auto num_tokens = static_cast<int>(x.size(0)), hidden = static_cast<int>(x.size(1));
+      auto num_experts = cached_mode ? 0 : static_cast<int>(num_tokens_per_expert->size(0)), num_local_experts = num_experts / num_ranks;
+
+      // Top-k checks
+      int num_topk = 0;
+      int64_t* topk_idx_ptr = nullptr;
+      float* topk_weights_ptr = nullptr;
+      EP_HOST_ASSERT(topk_idx.has_value() == topk_weights.has_value());
+      if (topk_idx.has_value()) {
+          num_topk = static_cast<int>(topk_idx->size(1));
+          EP_HOST_ASSERT(num_experts > 0);
+          EP_HOST_ASSERT(topk_idx->dim() == 2 and topk_idx->is_contiguous());
+          EP_HOST_ASSERT(topk_weights->dim() == 2 and topk_weights->is_contiguous());
+          EP_HOST_ASSERT(num_tokens == topk_idx->size(0) and num_tokens == topk_weights->size(0));
+          EP_HOST_ASSERT(num_topk == topk_weights->size(1));
+          EP_HOST_ASSERT(topk_weights->scalar_type() == torch::kFloat32);
+          topk_idx_ptr = topk_idx->data_ptr<int64_t>();
+          topk_weights_ptr = topk_weights->data_ptr<float>();
+      }
+
+      // FP8 scales checks
+      float* x_scales_ptr = nullptr;
+      int num_scales = 0, scale_token_stride = 0, scale_hidden_stride = 0;
+      if (x_scales.has_value()) {
+          EP_HOST_ASSERT(x.element_size() == 1);
+          EP_HOST_ASSERT(x_scales->scalar_type() == torch::kFloat32 or x_scales->scalar_type() == torch::kInt);
+          EP_HOST_ASSERT(x_scales->dim() == 2);
+          EP_HOST_ASSERT(x_scales->size(0) == num_tokens);
+          num_scales = x_scales->dim() == 1 ? 1 : static_cast<int>(x_scales->size(1));
+          x_scales_ptr = static_cast<float*>(x_scales->data_ptr());
+          scale_token_stride = static_cast<int>(x_scales->stride(0));
+          scale_hidden_stride = static_cast<int>(x_scales->stride(1));
+      }
+
+      // Allocate all tensors on comm stream if set
+      // NOTES: do not allocate tensors upfront!
+      auto compute_stream = at::cuda::getCurrentCUDAStream();
+      if (allocate_on_comm_stream) {
+          EP_HOST_ASSERT(previous_event.has_value() and async);
+          at::cuda::setCurrentCUDAStream(comm_stream);
+      }
+
+      // Wait previous tasks to be finished
+      if (previous_event.has_value()) {
+          stream_wait(comm_stream, previous_event.value());
+      } else {
+          stream_wait(comm_stream, compute_stream);
+      }
+
+      // Create handles (only return for non-cached mode)
+      int num_recv_tokens = -1;
+      auto rank_prefix_matrix = torch::Tensor();
+      auto channel_prefix_matrix = torch::Tensor();
+      std::vector<int> num_recv_tokens_per_expert_list;
+
+      // Barrier or send sizes
+      // To clean: channel start/end offset, head and tail
+      int num_memset_int = num_channels * num_ranks * 4;
+      if (cached_mode) {
+          num_recv_tokens = cached_num_recv_tokens;
+          rank_prefix_matrix = cached_rank_prefix_matrix.value();
+          channel_prefix_matrix = cached_channel_prefix_matrix.value();
+
+          // Copy rank prefix matrix and clean flags
+          intranode::cached_notify_dispatch(rank_prefix_matrix.data_ptr<int>(), num_memset_int,
+                                            buffer_ptrs_gpu, barrier_signal_ptrs_gpu, rank, num_ranks,
+                                            comm_stream);
+      } else {
+          rank_prefix_matrix = torch::empty({num_ranks, num_ranks}, dtype(torch::kInt32).device(torch::kCUDA));
+          channel_prefix_matrix = torch::empty({num_ranks, num_channels}, dtype(torch::kInt32).device(torch::kCUDA));
+
+          // Send sizes
+          // Meta information:
+          //  - Size prefix by ranks, shaped as `[num_ranks, num_ranks]`
+          //  - Size prefix by experts (not used later), shaped as `[num_ranks, num_local_experts]`
+          // NOTES: no more token dropping in this version
+          *moe_recv_counter = -1;
+          for (int i = 0; i < num_local_experts; ++ i)
+              moe_recv_expert_counter[i] = -1;
+          EP_HOST_ASSERT(num_ranks * (num_ranks + num_local_experts) * sizeof(int) <= num_nvl_bytes);
+          intranode::notify_dispatch(num_tokens_per_rank->data_ptr<int>(), moe_recv_counter_mapped, num_ranks,
+                                    num_tokens_per_expert->data_ptr<int>(), moe_recv_expert_counter_mapped, num_experts,
+                                    num_tokens, is_token_in_rank.data_ptr<bool>(), channel_prefix_matrix.data_ptr<int>(),
+                                    rank_prefix_matrix.data_ptr<int>(),
+                                    num_memset_int, expert_alignment,
+                                    buffer_ptrs_gpu, barrier_signal_ptrs_gpu, rank,
+                                    comm_stream, num_channels);
+
+          if (num_worst_tokens > 0) {
+              // No CPU sync, just allocate the worst case
+              num_recv_tokens = num_worst_tokens;
+
+              // Must be forward with top-k stuffs
+              EP_HOST_ASSERT(topk_idx.has_value());
+              EP_HOST_ASSERT(topk_weights.has_value());
+          } else {
+              // Synchronize total received tokens and tokens per expert
+              auto start_time = std::chrono::high_resolution_clock::now();
+              while (true) {
+                  // Read total count
+                  num_recv_tokens = static_cast<int>(*moe_recv_counter);
+
+                  // Read per-expert count
+                  bool ready = (num_recv_tokens >= 0);
+                  for (int i = 0; i < num_local_experts and ready; ++i)
+                      ready &= moe_recv_expert_counter[i] >= 0;
+
+                  if (ready)
+                      break;
+
+                  // Timeout check
+                  if (std::chrono::duration_cast<std::chrono::seconds>(std::chrono::high_resolution_clock::now() - start_time).count() > NUM_CPU_TIMEOUT_SECS)
+                      throw std::runtime_error("DeepEP error: CPU recv timeout");
+              }
+              num_recv_tokens_per_expert_list = std::vector<int>(moe_recv_expert_counter, moe_recv_expert_counter + num_local_experts);
+          }
+      }
+
+      // Allocate new tensors
+      auto recv_x = torch::empty({num_recv_tokens, hidden}, x.options());
+      auto recv_src_idx = torch::empty({num_recv_tokens}, dtype(torch::kInt32).device(torch::kCUDA));
+      auto recv_topk_idx = std::optional<torch::Tensor>(), recv_topk_weights = std::optional<torch::Tensor>(), recv_x_scales = std::optional<torch::Tensor>();
+      auto recv_channel_prefix_matrix = torch::empty({num_ranks, num_channels}, dtype(torch::kInt32).device(torch::kCUDA));
+      auto send_head = torch::empty({num_tokens, num_ranks}, dtype(torch::kInt32).device(torch::kCUDA));
+
+      // Assign pointers
+      int64_t* recv_topk_idx_ptr = nullptr;
+      float* recv_topk_weights_ptr = nullptr;
+      float* recv_x_scales_ptr = nullptr;
+      if (topk_idx.has_value()) {
+          recv_topk_idx = torch::empty({num_recv_tokens, num_topk}, topk_idx->options());
+          recv_topk_weights = torch::empty({num_recv_tokens, num_topk}, topk_weights->options());
+          recv_topk_idx_ptr = recv_topk_idx->data_ptr<int64_t>();
+          recv_topk_weights_ptr = recv_topk_weights->data_ptr<float>();
+      }
+      if (x_scales.has_value()) {
+          recv_x_scales = x_scales->dim() == 1 ?
+                          torch::empty({num_recv_tokens}, x_scales->options()) :
+                          torch::empty({num_recv_tokens, num_scales}, x_scales->options());
+          recv_x_scales_ptr = static_cast<float*>(recv_x_scales->data_ptr());
+      }
+
+      // Dispatch
+      EP_HOST_ASSERT(num_ranks * num_ranks * sizeof(int) +                                                                    // Size prefix matrix
+                    num_channels * num_ranks * sizeof(int) +                                                                 // Channel start offset
+                    num_channels * num_ranks * sizeof(int) +                                                                 // Channel end offset
+                    num_channels * num_ranks * sizeof(int) * 2 +                                                             // Queue head and tail
+                    num_channels * num_ranks * config.num_max_nvl_chunked_recv_tokens * hidden * recv_x.element_size() +     // Data buffer
+                    num_channels * num_ranks * config.num_max_nvl_chunked_recv_tokens * sizeof(int) +                        // Source index buffer
+                    num_channels * num_ranks * config.num_max_nvl_chunked_recv_tokens * num_topk * sizeof(int64_t) +         // Top-k index buffer
+                    num_channels * num_ranks * config.num_max_nvl_chunked_recv_tokens * num_topk * sizeof(float) +           // Top-k weight buffer
+                    num_channels * num_ranks * config.num_max_nvl_chunked_recv_tokens * sizeof(float) * num_scales           // FP8 scale buffer
+                    <= num_nvl_bytes);
+      intranode::dispatch(recv_x.data_ptr(), recv_x_scales_ptr, recv_src_idx.data_ptr<int>(), recv_topk_idx_ptr, recv_topk_weights_ptr, recv_channel_prefix_matrix.data_ptr<int>(),
+                          send_head.data_ptr<int>(),
+                          x.data_ptr(), x_scales_ptr, topk_idx_ptr, topk_weights_ptr,
+                          is_token_in_rank.data_ptr<bool>(), channel_prefix_matrix.data_ptr<int>(),
+                          num_tokens, num_worst_tokens, static_cast<int>(hidden * recv_x.element_size() / sizeof(int4)),
+                          num_topk, num_experts, num_scales,
+                          scale_token_stride, scale_hidden_stride,
+                          buffer_ptrs_gpu, rank, num_ranks, comm_stream, config.num_sms,
+                          config.num_max_nvl_chunked_send_tokens, config.num_max_nvl_chunked_recv_tokens);
+
+      // Wait streams
+      std::optional<EventHandle> event;
+      if (async) {
+          event = EventHandle(comm_stream);
+          for (auto& t: {x, is_token_in_rank, rank_prefix_matrix, channel_prefix_matrix, recv_x, recv_src_idx, recv_channel_prefix_matrix, send_head}) {
+              t.record_stream(comm_stream);
+              if (allocate_on_comm_stream)
+                  t.record_stream(compute_stream);
+          }
+          for (auto& to: {x_scales, topk_idx, topk_weights, num_tokens_per_rank, num_tokens_per_expert, cached_channel_prefix_matrix, cached_rank_prefix_matrix, recv_topk_idx, recv_topk_weights, recv_x_scales}) {
+              to.has_value() ? to->record_stream(comm_stream) : void();
+              if (allocate_on_comm_stream)
+                  to.has_value() ? to->record_stream(compute_stream) : void();
+          }
+      } else {
+          stream_wait(compute_stream, comm_stream);
+      }
+
+      // Switch back compute stream
+      if (allocate_on_comm_stream)
+          at::cuda::setCurrentCUDAStream(compute_stream);
+
+      // Return values
+      return {recv_x, recv_x_scales, recv_topk_idx, recv_topk_weights, num_recv_tokens_per_expert_list, rank_prefix_matrix, channel_prefix_matrix, recv_channel_prefix_matrix, recv_src_idx, send_head, event};
+  }
+
+  std::tuple<torch::Tensor, std::optional<torch::Tensor>, std::optional<EventHandle>>
+  intranode_combine(const torch::Tensor& x, const std::optional<torch::Tensor>& topk_weights,
+                            const std::optional<torch::Tensor>& bias_0, const std::optional<torch::Tensor>& bias_1,
+                            const torch::Tensor& src_idx, const torch::Tensor& rank_prefix_matrix, const torch::Tensor& channel_prefix_matrix,
+                            const torch::Tensor& send_head, const Config& config, std::optional<EventHandle>& previous_event, bool async, bool allocate_on_comm_stream) {
+      EP_HOST_ASSERT(x.dim() == 2 and x.is_contiguous());
+      EP_HOST_ASSERT(src_idx.dim() == 1 and src_idx.is_contiguous() and src_idx.scalar_type() == torch::kInt32);
+      EP_HOST_ASSERT(send_head.dim() == 2 and send_head.is_contiguous() and send_head.scalar_type() == torch::kInt32);
+      EP_HOST_ASSERT(rank_prefix_matrix.dim() == 2 and rank_prefix_matrix.is_contiguous() and rank_prefix_matrix.scalar_type() == torch::kInt32);
+      EP_HOST_ASSERT(channel_prefix_matrix.dim() == 2 and channel_prefix_matrix.is_contiguous() and channel_prefix_matrix.scalar_type() == torch::kInt32);
+
+      // One channel use two blocks, even-numbered blocks for sending, odd-numbered blocks for receiving.
+      EP_HOST_ASSERT(config.num_sms % 2 == 0);
+      int num_channels = config.num_sms / 2;
+
+      auto num_tokens = static_cast<int>(x.size(0)), hidden = static_cast<int>(x.size(1));
+      auto num_recv_tokens = static_cast<int>(send_head.size(0));
+      EP_HOST_ASSERT(src_idx.size(0) == num_tokens);
+      EP_HOST_ASSERT(send_head.size(1) == num_ranks);
+      EP_HOST_ASSERT(rank_prefix_matrix.size(0) == num_ranks and rank_prefix_matrix.size(1) == num_ranks);
+      EP_HOST_ASSERT(channel_prefix_matrix.size(0) == num_ranks and channel_prefix_matrix.size(1) == num_channels);
+      EP_HOST_ASSERT((hidden * x.element_size()) % sizeof(int4) == 0);
+
+      // Allocate all tensors on comm stream if set
+      // NOTES: do not allocate tensors upfront!
+      auto compute_stream = at::cuda::getCurrentCUDAStream();
+      if (allocate_on_comm_stream) {
+          EP_HOST_ASSERT(previous_event.has_value() and async);
+          at::cuda::setCurrentCUDAStream(comm_stream);
+      }
+
+      // Wait previous tasks to be finished
+      if (previous_event.has_value()) {
+          stream_wait(comm_stream, previous_event.value());
+      } else {
+          stream_wait(comm_stream, compute_stream);
+      }
+
+      int num_topk = 0;
+      auto recv_topk_weights = std::optional<torch::Tensor>();
+      float* topk_weights_ptr = nullptr;
+      float* recv_topk_weights_ptr = nullptr;
+      if (topk_weights.has_value()) {
+          EP_HOST_ASSERT(topk_weights->dim() == 2 and topk_weights->is_contiguous());
+          EP_HOST_ASSERT(topk_weights->size(0) == num_tokens);
+          EP_HOST_ASSERT(topk_weights->scalar_type() == torch::kFloat32);
+          num_topk = static_cast<int>(topk_weights->size(1));
+          topk_weights_ptr = topk_weights->data_ptr<float>();
+          recv_topk_weights = torch::empty({num_recv_tokens, num_topk}, topk_weights->options());
+          recv_topk_weights_ptr = recv_topk_weights->data_ptr<float>();
+      }
+
+      // Launch barrier and reset queue head and tail
+      EP_HOST_ASSERT(num_channels * num_ranks * sizeof(int) * 2 <= num_nvl_bytes);
+      intranode::cached_notify_combine(buffer_ptrs_gpu, send_head.data_ptr<int>(),
+                                      num_channels, num_recv_tokens, num_channels * num_ranks * 2,
+                                      barrier_signal_ptrs_gpu, rank, num_ranks,
+                                      comm_stream);
+      
+      // Assign bias pointers
+      auto bias_opts = std::vector<std::optional<torch::Tensor>>({bias_0, bias_1});
+      void* bias_ptrs[2] = {nullptr, nullptr};
+      for (int i = 0; i < 2; ++ i) if (bias_opts[i].has_value()) {
+          auto bias = bias_opts[i].value();
+          EP_HOST_ASSERT(bias.dim() == 2 and bias.is_contiguous());
+          EP_HOST_ASSERT(bias.scalar_type() == x.scalar_type());
+          EP_HOST_ASSERT(bias.size(0) == num_recv_tokens and bias.size(1) == hidden);
+          bias_ptrs[i] = bias.data_ptr();
+      }
+
+      // Combine data
+      auto recv_x = torch::empty({num_recv_tokens, hidden}, x.options());
+      EP_HOST_ASSERT(num_channels * num_ranks * sizeof(int) * 2 +                                                      // Queue head and tail
+                    num_channels * num_ranks * config.num_max_nvl_chunked_recv_tokens * hidden * x.element_size() +    // Data buffer
+                    num_channels * num_ranks * config.num_max_nvl_chunked_recv_tokens * sizeof(int) +                  // Source index buffer
+                    num_channels * num_ranks * config.num_max_nvl_chunked_recv_tokens * num_topk * sizeof(float)       // Top-k weight buffer
+                    <= num_nvl_bytes);
+      intranode::combine(at::cuda::ScalarTypeToCudaDataType(x.scalar_type()),
+                        recv_x.data_ptr(), recv_topk_weights_ptr,
+                        x.data_ptr(), topk_weights_ptr, bias_ptrs[0], bias_ptrs[1],
+                        src_idx.data_ptr<int>(), rank_prefix_matrix.data_ptr<int>(), channel_prefix_matrix.data_ptr<int>(),
+                        send_head.data_ptr<int>(), num_tokens, num_recv_tokens, hidden, num_topk,
+                        buffer_ptrs_gpu, rank, num_ranks,
+                        comm_stream, config.num_sms,
+                        config.num_max_nvl_chunked_send_tokens, config.num_max_nvl_chunked_recv_tokens);
+
+      // Wait streams
+      std::optional<EventHandle> event;
+      if (async) {
+          event = EventHandle(comm_stream);
+          for (auto& t: {x, src_idx, send_head, rank_prefix_matrix, channel_prefix_matrix, recv_x}) {
+              t.record_stream(comm_stream);
+              if (allocate_on_comm_stream)
+                  t.record_stream(compute_stream);
+          }
+          for (auto& to: {topk_weights, recv_topk_weights, bias_0, bias_1}) {
+              to.has_value() ? to->record_stream(comm_stream) : void();
+              if (allocate_on_comm_stream)
+                  to.has_value() ? to->record_stream(compute_stream) : void();
+          }
+      } else {
+          stream_wait(compute_stream, comm_stream);
+      }
+
+      // Switch back compute stream
+      if (allocate_on_comm_stream)
+          at::cuda::setCurrentCUDAStream(compute_stream);
+
+      return {recv_x, recv_topk_weights, event};
+  }
+
 
   void clean_low_latency_buffer(int num_max_dispatch_tokens_per_rank,
                                 int hidden, int num_experts) {
@@ -1221,7 +1253,6 @@
 #else
     EP_HOST_ASSERT(false and "NVSHMEM is disabled during compilation");
 #endif
->>>>>>> ff0eec65
   }
 
   std::tuple<torch::Tensor, std::optional<torch::Tensor>, torch::Tensor,
@@ -1516,14 +1547,9 @@
 
   torch::Tensor get_next_low_latency_combine_buffer(
       int num_max_dispatch_tokens_per_rank, int hidden, int num_experts) const {
-<<<<<<< HEAD
-    LowLatencyLayout layout(rdma_buffer_ptr, num_max_dispatch_tokens_per_rank,
-                            hidden, num_ranks, num_experts);
-=======
     // printf("get_next_low_latency_combine_buffer called\n");
     LowLatencyLayout layout(rdma_buffer_ptr, num_max_dispatch_tokens_per_rank,
                             hidden, num_ranks, num_experts, nullptr);
->>>>>>> ff0eec65
 
     auto buffer = layout.buffers[low_latency_buffer_idx];
     auto dtype = torch::kBFloat16;
@@ -1541,8 +1567,6 @@
         torch::TensorOptions().dtype(dtype).device(torch::kCUDA));
   }
 
-<<<<<<< HEAD
-=======
   void reset_rdma_buffer() {
     CUDA_CHECK(
         cudaMemsetAsync(rdma_buffer_ptr, 0, num_rdma_bytes, comm_stream));
@@ -1555,7 +1579,6 @@
     }
   }
 
->>>>>>> ff0eec65
   void sync(std::vector<int> const& device_ids,
             std::vector<std::optional<pybind11::bytearray>> const&
                 all_gathered_handles,
@@ -1721,25 +1744,14 @@
 PYBIND11_MODULE(ep, m) {
   m.doc() = "Minimal DeepEP-compatible shim with UCCL";
 
-<<<<<<< HEAD
-  pybind11::class_<deep_ep::Config>(m, "Config")
-=======
   pybind11::class_<Config>(m, "Config")
->>>>>>> ff0eec65
       .def(pybind11::init<int, int, int, int, int>(), py::arg("num_sms") = 20,
            py::arg("num_max_nvl_chunked_send_tokens") = 6,
            py::arg("num_max_nvl_chunked_recv_tokens") = 256,
            py::arg("num_max_rdma_chunked_send_tokens") = 6,
            py::arg("num_max_rdma_chunked_recv_tokens") = 256)
-<<<<<<< HEAD
-      .def("get_nvl_buffer_size_hint",
-           &deep_ep::Config::get_nvl_buffer_size_hint)
-      .def("get_rdma_buffer_size_hint",
-           &deep_ep::Config::get_rdma_buffer_size_hint);
-=======
       .def("get_nvl_buffer_size_hint", &Config::get_nvl_buffer_size_hint)
       .def("get_rdma_buffer_size_hint", &Config::get_rdma_buffer_size_hint);
->>>>>>> ff0eec65
 
   m.def(
       "register_proxy",
@@ -1835,12 +1847,6 @@
       .def("get_num_rdma_ranks", &Buffer::get_num_rdma_ranks)
       .def("get_rdma_rank", &Buffer::get_rdma_rank)
       .def("get_root_rdma_rank", &Buffer::get_root_rdma_rank)
-<<<<<<< HEAD
-      // NOTE(MaoZiming): UCCL drops NVSHMEM
-      // .def("get_local_nvshmem_unique_id",
-      // &deep_ep::Buffer::get_local_nvshmem_unique_id)
-=======
->>>>>>> ff0eec65
       .def("get_local_buffer_tensor", &Buffer::get_local_buffer_tensor)
       .def("get_comm_stream", &Buffer::get_comm_stream)
       .def("get_local_uccl_shmem_unique_id",
@@ -1852,13 +1858,10 @@
       .def("get_next_low_latency_combine_buffer",
            &Buffer::get_next_low_latency_combine_buffer)
       .def("get_dispatch_layout", &Buffer::get_dispatch_layout)
-<<<<<<< HEAD
       .def("intranode_dispatch", &Buffer::intranode_dispatch)
       .def("intranode_combine", &Buffer::intranode_combine)
-=======
       .def("internode_dispatch", &Buffer::internode_dispatch)
       .def("internode_combine", &Buffer::internode_combine)
->>>>>>> ff0eec65
       .def("clean_low_latency_buffer", &Buffer::clean_low_latency_buffer)
       .def("low_latency_combine", &Buffer::low_latency_combine, py::arg("x"),
            py::arg("topk_idx"), py::arg("topk_weights"), py::arg("src_info"),
