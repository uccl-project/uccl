--- conflicted
+++ resolved
@@ -1721,17 +1721,9 @@
         if (global_rank != rank) {
           std::memcpy(ipc_handles[local_rank_idx].reserved, handle_str.c_str(),
                       CUDA_IPC_HANDLE_SIZE);
-<<<<<<< HEAD
           // Ensure we're on the correct device before opening IPC handle
           CUDA_CHECK(cudaSetDevice(device_index));
           CUDA_CHECK(cudaIpcOpenMemHandle(&buffer_ptrs[local_rank_idx], ipc_handles[local_rank_idx],
-=======
-          printf(
-              "[debug] rank=%d rdma_rank=%d opening handle %d (offset+i=%d) on "
-              "device %d\n",
-              rank, rdma_rank, i, offset + i, device_ids[offset + i]);
-          CUDA_CHECK(cudaIpcOpenMemHandle(&buffer_ptrs[i], ipc_handles[i],
->>>>>>> f5a2140e
                                           cudaIpcMemLazyEnablePeerAccess));
           barrier_signal_ptrs[local_rank_idx] = reinterpret_cast<int*>(
               static_cast<uint8_t*>(buffer_ptrs[local_rank_idx]) + num_nvl_bytes);
