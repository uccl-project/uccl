--- conflicted
+++ resolved
@@ -150,53 +150,6 @@
   int gpu_idx = local_rank;
   cudaSetDevice(gpu_idx);  // Needed.
 
-<<<<<<< HEAD
-  // Determine correct GPU index based on rank for multi-GPU scenarios
-  int gpu_idx;
-  cudaGetDevice(&gpu_idx);
-
-  // Check if we're in a multi-GPU single-node scenario
-  // In this case, each rank should use its corresponding GPU
-  int local_rank = -1;
-  char const* local_rank_env = getenv("LOCAL_RANK");
-  if (local_rank_env != nullptr) {
-    local_rank = atoi(local_rank_env);
-  }
-
-  // If LOCAL_RANK is set and valid, use it as the GPU index
-  // This ensures rank 0 uses GPU 0, rank 1 uses GPU 1, etc.
-  if (local_rank >= 0) {
-    int num_devices;
-    cudaError_t err = cudaGetDeviceCount(&num_devices);
-    if (err != cudaSuccess) {
-      printf("Rank %d, Block %d: CUDA error getting device count: %s\n", rank,
-             block_idx, cudaGetErrorString(err));
-    } else if (local_rank < num_devices) {
-      gpu_idx = local_rank;
-      // Set the device to ensure we're using the correct GPU
-      err = cudaSetDevice(gpu_idx);
-      if (err != cudaSuccess) {
-        printf("Rank %d, Block %d: CUDA error setting device to %d: %s\n", rank,
-               block_idx, gpu_idx, cudaGetErrorString(err));
-      } else {
-        printf(
-            "Rank %d, Block %d: Using GPU %d (from LOCAL_RANK) for RDMA init\n",
-            rank, block_idx, gpu_idx);
-      }
-    } else {
-      printf(
-          "Rank %d, Block %d: LOCAL_RANK %d >= num_devices %d, using current "
-          "GPU %d\n",
-          rank, block_idx, local_rank, num_devices, gpu_idx);
-    }
-  } else {
-    printf(
-        "Rank %d, Block %d: Using current GPU %d for RDMA init (LOCAL_RANK not "
-        "set)\n",
-        rank, block_idx, gpu_idx);
-  }
-=======
->>>>>>> 9c8fe5f8
   // Ranked by GPU idx
   auto gpu_cards = uccl::get_gpu_cards();
 
