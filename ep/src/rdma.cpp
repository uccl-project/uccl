--- conflicted
+++ resolved
@@ -846,7 +846,6 @@
             }
             std::abort();
           }
-<<<<<<< HEAD
 
           // Local SGE
           uintptr_t laddr =
@@ -895,56 +894,6 @@
           }
         }
 
-=======
-
-          // Local SGE
-          uintptr_t laddr =
-              cmd.req_lptr ? cmd.req_lptr
-                           : reinterpret_cast<uintptr_t>(buf) + i * cmd.bytes;
-          sges[j] = {
-              .addr = laddr,
-              .length = static_cast<uint32_t>(cmd.bytes),
-              .lkey = ctx->mr->lkey,
-          };
-
-          // Build WR
-          std::memset(&wrs[j], 0, sizeof(wrs[j]));
-          wrs[j].wr_id = wrs_to_post[i];
-          wrs[j].sg_list = &sges[j];
-          wrs[j].num_sge = 1;
-          wrs[j].wr.rdma.remote_addr = remote_addr;
-          wrs[j].wr.rdma.rkey = ctx->remote_rkey;
-          wrs[j].opcode = IBV_WR_RDMA_WRITE;  // default
-          wrs[j].send_flags = (j + 1 == kgroup) ? IBV_SEND_SIGNALED : 0;
-          wrs[j].next = (j + 1 < kgroup) ? &wrs[j + 1] : nullptr;
-
-          if (cmd.atomic_offset > 0 && cmd.atomic_val > 0) {
-            int v = static_cast<int>(cmd.atomic_val);
-            if (v < -kMaxSendAtomicValue || v > kMaxSendAtomicValue) {
-              fprintf(stderr, "atomic value=%d won't fit in 15 bits\n", v);
-              std::abort();
-            }
-            uint32_t imm =
-                AtomicsImm::Pack(true, false, cmd.atomic_val, cmd.atomic_offset,
-                                 cmd.low_latency_buffer_idx)
-                    .GetImmData();
-            wrs[j].opcode = IBV_WR_RDMA_WRITE_WITH_IMM;
-            wrs[j].imm_data = htonl(imm);
-          } else if (j + 1 == kgroup) {
-            // Put WriteImm only on the tail WR
-            uint32_t imm =
-                WriteImm::Pack(cmd.is_combine, cmd.low_latency_buffer_idx,
-                               cmd.expert_idx, static_cast<uint32_t>(kgroup),
-                               my_rank)
-                    .GetImmData();
-            wrs[j].opcode = IBV_WR_RDMA_WRITE_WITH_IMM;
-            wrs[j].imm_data = htonl(imm);
-          } else {
-            wrs[j].opcode = IBV_WR_RDMA_WRITE;
-          }
-        }
-
->>>>>>> 233cca12
         // Post the chain
         ibv_send_wr* bad = nullptr;
         int ret = ibv_post_send(qp, &wrs[0], &bad);
@@ -1420,11 +1369,7 @@
   }
 }
 
-<<<<<<< HEAD
-static ibv_qp* qp_from_qpnum(ProxyCtx& S, uint32_t qpnum) {
-=======
 ibv_qp* qp_from_qpnum(ProxyCtx& S, uint32_t qpnum) {
->>>>>>> 233cca12
   if (S.qp && S.qp->qp_num == qpnum) return S.qp;
   if (S.recv_ack_qp && S.recv_ack_qp->qp_num == qpnum) return S.recv_ack_qp;
   if (S.ack_qp && S.ack_qp->qp_num == qpnum) return S.ack_qp;
@@ -1890,76 +1835,6 @@
         std::abort();
       }
 #else
-<<<<<<< HEAD
-      struct ibv_qp* qp =
-          local_ring_count
-              ? ctx->data_qps_by_ring[ring_idx_raw % local_ring_count]
-              : ctx->ack_qp;
-
-      const size_t k = idxs.size();
-      std::vector<ibv_sge> sge(k);
-      std::vector<ibv_send_wr> wr(k);
-      std::vector<uint64_t> group_wrids;
-      group_wrids.reserve(k);
-
-      for (size_t t = 0; t < k; ++t) {
-        size_t i = idxs[t];
-        auto const& cmd = cmds_to_post[i];
-        const uint64_t wr_id = wrs_to_post[i];
-        group_wrids.push_back(wr_id);
-
-        int v = static_cast<int>(cmd.value);
-        if (v > kLargeAtomicValue) v = kMaxSendAtomicValue;  // saturate for imm
-        if (v < -kMaxSendAtomicValue || v > kMaxSendAtomicValue) {
-          fprintf(stderr,
-                  "value=%d (cmd.value=%lu) won't fit in 15 bits for imm; "
-                  "use a different scheme.\n",
-                  v, (unsigned long)cmd.value);
-          std::abort();
-        }
-
-        // If your AtomicsImm for non-EFA expects 16-bit offsets, keep the mask:
-        uint32_t off16 = static_cast<uint32_t>(cmd.req_rptr) & 0xFFFFu;
-        int low_latency_buffer_idx = cmd.low_latency_buffer_idx;
-        if (low_latency_buffer_idx < 0 || low_latency_buffer_idx > 1) {
-          fprintf(stderr, "Invalid low_latency_buffer_idx: %d\n",
-                  low_latency_buffer_idx);
-          std::abort();
-        }
-        uint32_t imm = AtomicsImm::Pack(
-                           /*is_atomic*/ true, /*is_combine*/ cmd.is_combine, v,
-                           /*offset*/ off16, low_latency_buffer_idx)
-                           .GetImmData();
-
-        // Zero-length write-with-imm on RC QP
-        sge[t].addr = reinterpret_cast<uintptr_t>(ctx->mr->addr);
-        sge[t].length = 0;
-        sge[t].lkey = ctx->mr->lkey;
-
-        std::memset(&wr[t], 0, sizeof(wr[t]));
-        wr[t].wr_id = kAtomicWrTag | (wr_id & kAtomicMask);
-        wr[t].opcode = IBV_WR_RDMA_WRITE_WITH_IMM;
-        wr[t].send_flags = (t + 1 == k) ? IBV_SEND_SIGNALED : 0;
-        wr[t].imm_data = htonl(imm);
-        wr[t].sg_list = &sge[t];
-        wr[t].num_sge = 1;
-        wr[t].wr.rdma.remote_addr = ctx->remote_addr;
-        wr[t].wr.rdma.rkey = ctx->remote_rkey;
-        wr[t].next = (t + 1 < k) ? &wr[t + 1] : nullptr;
-      }
-
-      ibv_send_wr* bad = nullptr;
-      int ret = ibv_post_send(qp, &wr[0], &bad);
-      if (ret) {
-        fprintf(stderr, "[RC] post_send(atomic imm) failed: %s (ret=%d)\n",
-                strerror(ret), ret);
-        if (bad) {
-          fprintf(stderr, "  bad wr_id=0x%llx opcode=%u\n",
-                  (unsigned long long)bad->wr_id, bad->opcode);
-        }
-        std::abort();
-      }
-=======
         struct ibv_qp* qp =
             local_ring_count
                 ? ctx->data_qps_by_ring[ring_idx_raw % local_ring_count]
@@ -2031,7 +1906,6 @@
           }
           std::abort();
         }
->>>>>>> 233cca12
 #endif
       // Map tail WR for this ring group; mark finished and acked immediately
       uint64_t const batch_tail_wr = group_wrids.back();
