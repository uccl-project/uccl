#include "rdma.hpp"
#include "common.hpp"
#include "peer_copy.cuh"
#include "peer_copy_worker.hpp"
#include "rdma_util.hpp"
#include "util/gpu_rt.h"
#include <arpa/inet.h>
#include <netinet/in.h>
#include <algorithm>
#include <array>
#include <atomic>
#include <cassert>
#include <chrono>
#include <cstdio>
#include <cstdlib>
#include <cstring>
#include <fstream>
#include <iostream>
#include <mutex>
#include <regex>
#include <sstream>
#include <string>
#include <thread>
#include <unordered_set>
#include <vector>
#include <fcntl.h>
#if defined(__x86_64__) || defined(__i386__)
#include <immintrin.h>
#endif
#include "util/util.h"
#include <stdio.h>
#include <sys/socket.h>
#include <unistd.h>
#define MAX_RETRIES 20
#define RETRY_DELAY_MS 200
#define TCP_PORT 18515
#define QKEY 0x11111111u

inline uint32_t pack_imm(bool is_combine, int v15, uint16_t off16) {
  // v15 must be in [-16384, 16383]
  uint32_t vfield = static_cast<uint32_t>(v15) & 0x7FFF;
  return (static_cast<uint32_t>(is_combine) << 31) | (vfield << 16) | off16;
}

inline int unpack_v(int32_t imm) {
  // Layout: [31]=kind, [30:16]=v(15b), [15:0]=off
  // Drop kind (<<1), then arithmetic >>17 to sign-extend bit30
  return (imm << 1) >> 17;
}

inline bool unpack_kind(uint32_t imm) { return (imm >> 31) & 0x1; }
inline uint16_t unpack_off(uint32_t imm) { return imm & 0xFFFFu; }

void exchange_connection_info(int rank, char const* peer_ip, int tid,
                              RDMAConnectionInfo* local,
                              RDMAConnectionInfo* remote) {
  int sockfd;
  struct sockaddr_in addr;
  memset(&addr, 0, sizeof(addr));

  printf(
      "Rank %d exchanging RDMA connection info with peer %s, "
      "local.addr=0x%lx\n",
      rank, peer_ip, local->addr);
  if (rank == 0) {
    // Listen
    int listenfd = socket(AF_INET, SOCK_STREAM, 0);
    int one = 1;
    setsockopt(listenfd, SOL_SOCKET, SO_REUSEADDR, &one, sizeof(one));
    addr.sin_family = AF_INET;
    addr.sin_port = htons(TCP_PORT + tid);
    addr.sin_addr.s_addr = INADDR_ANY;
    if (bind(listenfd, (struct sockaddr*)&addr, sizeof(addr)) != 0) {
      perror("bind failed");
      exit(1);
    }
    listen(listenfd, 1);

    socklen_t len = sizeof(addr);
    sockfd = accept(listenfd, (struct sockaddr*)&addr, &len);
    printf("Rank %d accepted connection from peer %s on port %d\n", rank,
           peer_ip, TCP_PORT + tid);
    close(listenfd);
  } else {
    // Connect
    sockfd = socket(AF_INET, SOCK_STREAM, 0);
    int one = 1;
    setsockopt(sockfd, SOL_SOCKET, SO_REUSEADDR, &one, sizeof(one));
    addr.sin_family = AF_INET;
    addr.sin_port = htons(TCP_PORT + tid);
    inet_pton(AF_INET, peer_ip, &addr.sin_addr);

    int retry = 0;
    while (connect(sockfd, (struct sockaddr*)&addr, sizeof(addr)) != 0) {
      if (errno == ECONNREFUSED || errno == ENETUNREACH) {
        if (++retry > MAX_RETRIES) {
          fprintf(stderr, "Rank %d: failed to connect after %d retries\n", rank,
                  retry);
          exit(1);
        }
        usleep(RETRY_DELAY_MS * 1000);  // sleep 200 ms
        continue;
      } else {
        perror("connect failed");
        exit(1);
      }
    }
    printf("Rank %d connected to peer %s on port %d\n", rank, peer_ip,
           TCP_PORT + tid);
  }

  // Exchange info
  // send(sockfd, local, sizeof(*local), 0);
  // recv(sockfd, remote, sizeof(*remote), MSG_WAITALL);
  uccl::send_message(sockfd, local, sizeof(*local));
  uccl::receive_message(sockfd, remote, sizeof(*remote));
  close(sockfd);

  printf(
      "Rank %d exchanged RDMA info: addr=0x%lx, rkey=0x%x, "
      "qp_num=%u, psn=%u\n",
      rank, remote->addr, remote->rkey, remote->qp_num, remote->psn);
}

void per_thread_rdma_init(ProxyCtx& S, void* gpu_buf, size_t bytes, int rank,
                          int block_idx) {
  printf("Rank %d, Block %d: Initializing RDMA for GPU buffer %p, size %zu\n",
         rank, block_idx, gpu_buf, bytes);
  if (S.context) return;  // already initialized

  int num_devices = 0;
  struct ibv_device** dev_list = ibv_get_device_list(&num_devices);
  if (!dev_list) {
    perror("Failed to get IB devices list");
    exit(1);
  }

  // Assuming fixed GPU idx for now
  int gpu_idx = 0;
  // Ranked by GPU idx
  auto gpu_cards = uccl::get_gpu_cards();

  // Ranked by RDMA NIC name (not the ibv_get_device_list order)
  auto ib_nics = uccl::get_rdma_nics();
  // Get GPU pcie path
  auto gpu_device_path = gpu_cards[gpu_idx];
  // Find the RDMA NIC that is closest to the GPU.

  std::vector<std::pair<std::string, uint32_t>> dist;
  dist.reserve(ib_nics.size());

  for (auto& nic : ib_nics) {
    uint32_t d = uccl::safe_pcie_distance(gpu_device_path, nic.second);
    dist.emplace_back(nic.first, d);
  }

  auto it = std::min_element(
      dist.begin(), dist.end(),
      [](auto const& a, auto const& b) { return a.second < b.second; });

  if (it == dist.end()) {
    fprintf(stderr, "[WARN] no NIC found, defaulting to first\n");
    // fallback
  }
  auto selected_nic_name = it->first;
  int selected_dev_idx = -1;
  for (int i = 0; i < num_devices; i++) {
    if (strcmp(ibv_get_device_name(dev_list[i]), selected_nic_name.c_str()) ==
        0) {
      selected_dev_idx = i;
      break;
    }
  }
  if (selected_dev_idx < 0) {
    fprintf(stderr,
            "[FATAL] Selected RDMA NIC '%s' not found in verbs device list\n",
            selected_nic_name.c_str());
    std::abort();
  }

  S.context = ibv_open_device(dev_list[selected_dev_idx]);
  if (!S.context) {
    perror("Failed to open device");
    exit(1);
  }
  printf("[RDMA] Selected NIC %s (index %d) for GPU %d\n",
         selected_nic_name.c_str(), selected_dev_idx, gpu_idx);
  ibv_free_device_list(dev_list);
  S.pd = ibv_alloc_pd(S.context);
  if (!S.pd) {
    perror("Failed to allocate PD");
    exit(1);
  }
  uint64_t iova = (uintptr_t)gpu_buf;
#ifndef EFA
  S.mr = ibv_reg_mr_iova2(S.pd, gpu_buf, bytes, iova,
                          IBV_ACCESS_LOCAL_WRITE | IBV_ACCESS_REMOTE_WRITE |
                              IBV_ACCESS_REMOTE_ATOMIC |
                              IBV_ACCESS_RELAXED_ORDERING);
#else
  S.mr = ibv_reg_mr_iova2(S.pd, gpu_buf, bytes, iova,
                          IBV_ACCESS_LOCAL_WRITE | IBV_ACCESS_REMOTE_WRITE);
#endif

  if (!S.mr) {
    perror("ibv_reg_mr failed");
    exit(1);
  }

  if (S.rkey != 0) {
    fprintf(stderr, "Warning: rkey already set (%x), overwriting\n", S.rkey);
  }

  if (S.mr->rkey == 0) {
    fprintf(stderr, "rkey equals 0!\n");
    std::abort();
  }
  S.rkey = S.mr->rkey;
}

ibv_cq* create_per_thread_cq(ProxyCtx& S) {
  int cq_depth = kMaxOutstandingSends * 2;
#ifdef EFA
  struct ibv_cq_init_attr_ex cq_ex_attr = {};
  cq_ex_attr.cqe = cq_depth;
  cq_ex_attr.cq_context = nullptr;
  cq_ex_attr.channel = nullptr;
  cq_ex_attr.comp_vector = 0;
  // cq_ex_attr.wc_flags =
  //     IBV_WC_EX_WITH_COMPLETION_TIMESTAMP;  // Timestamp support.
  cq_ex_attr.comp_mask = 0;
  cq_ex_attr.flags = 0;
  // EFA requires these values for wc_flags and comp_mask.
  // See `efa_create_cq_ex` in rdma-core.
  cq_ex_attr.wc_flags = IBV_WC_STANDARD_FLAGS;

  S.cq = (struct ibv_cq*)ibv_create_cq_ex(S.context, &cq_ex_attr);
#else
  S.cq =
      ibv_create_cq(S.context, /* cqe */ cq_depth, /* user_context */ nullptr,
                    /* channel */ nullptr, /* comp_vector */ 0);
#endif
  if (!S.cq) {
    perror("Failed to create CQ");
    exit(1);
  }
  return S.cq;
}

#ifdef EFA
struct ibv_qp* create_srd_qp_ex(ProxyCtx& S) {
  struct ibv_qp_init_attr_ex qp_attr_ex = {};
  struct efadv_qp_init_attr efa_attr = {};

  qp_attr_ex.comp_mask = IBV_QP_INIT_ATTR_PD | IBV_QP_INIT_ATTR_SEND_OPS_FLAGS;

  qp_attr_ex.send_ops_flags = IBV_QP_EX_WITH_RDMA_WRITE |
                              IBV_QP_EX_WITH_RDMA_WRITE_WITH_IMM |
                              IBV_QP_EX_WITH_SEND_WITH_IMM;

  qp_attr_ex.cap.max_send_wr = kMaxOutstandingSends * 2;
  qp_attr_ex.cap.max_recv_wr = kMaxOutstandingSends * 2;
  qp_attr_ex.cap.max_send_sge = 1;
  qp_attr_ex.cap.max_recv_sge = 1;
  qp_attr_ex.cap.max_inline_data = 0;

  qp_attr_ex.pd = S.pd;
  qp_attr_ex.qp_context = S.context;
  qp_attr_ex.sq_sig_all = 1;

  qp_attr_ex.send_cq = S.cq;
  qp_attr_ex.recv_cq = S.cq;

  qp_attr_ex.qp_type = IBV_QPT_DRIVER;

  efa_attr.driver_qp_type = EFADV_QP_DRIVER_TYPE_SRD;
#define EFA_QP_LOW_LATENCY_SERVICE_LEVEL 8
  efa_attr.sl = EFA_QP_LOW_LATENCY_SERVICE_LEVEL;
  efa_attr.flags = 0;
  // If set, Receive WRs will not be consumed for RDMA write with imm.
  // efa_attr.flags |= EFADV_QP_FLAGS_UNSOLICITED_WRITE_RECV;

  struct ibv_qp* qp = efadv_create_qp_ex(S.context, &qp_attr_ex, &efa_attr,
                                         sizeof(struct efadv_qp_init_attr));

  if (!qp) {
    perror("Failed to create QP");
    exit(1);
  }

  struct ibv_qp_attr attr = {};
  attr.qp_state = IBV_QPS_INIT;
  attr.pkey_index = 0;
  attr.port_num = 1;
  attr.qkey = QKEY;
  if (ibv_modify_qp(
          qp, &attr,
          IBV_QP_STATE | IBV_QP_PKEY_INDEX | IBV_QP_PORT | IBV_QP_QKEY)) {
    perror("Failed to modify QP to INIT");
    exit(1);
  }

  memset(&attr, 0, sizeof(attr));
  attr.qp_state = IBV_QPS_RTR;
  if (ibv_modify_qp(qp, &attr, IBV_QP_STATE)) {
    perror("Failed to modify QP to RTR");
    exit(1);
  }

  memset(&attr, 0, sizeof(attr));
  attr.qp_state = IBV_QPS_RTS;
  attr.sq_psn = 0;
  if (ibv_modify_qp(qp, &attr, IBV_QP_STATE | IBV_QP_SQ_PSN)) {
    perror("Failed to modify QP to RTS");
    exit(1);
  }

  return qp;
}
#endif

void create_per_thread_qp(ProxyCtx& S, void* gpu_buffer, size_t size,
                          RDMAConnectionInfo* local_info, int rank) {
  if (S.qp) return;  // Already initialized for this thread
  if (S.ack_qp) return;
  if (S.recv_ack_qp) return;
#ifdef EFA
  S.qp = create_srd_qp_ex(S);
  S.ack_qp = create_srd_qp_ex(S);
  S.recv_ack_qp = create_srd_qp_ex(S);
  if (!S.qp || !S.ack_qp || !S.recv_ack_qp) {
    perror("Failed to create QPs for EFA");
    exit(1);
  }
#else
  struct ibv_qp_init_attr qp_init_attr = {};
  qp_init_attr.send_cq = S.cq;
  qp_init_attr.recv_cq = S.cq;
  qp_init_attr.qp_type = IBV_QPT_RC;  // Reliable Connection
  qp_init_attr.cap.max_send_wr =
      kMaxOutstandingSends * 2;  // max outstanding sends
  qp_init_attr.cap.max_recv_wr =
      kMaxOutstandingSends * 2;  // max outstanding recvs
  qp_init_attr.cap.max_send_sge = 1;
  qp_init_attr.cap.max_recv_sge = 1;
  qp_init_attr.sq_sig_all = 0;
  S.qp = ibv_create_qp(S.pd, &qp_init_attr);
  if (!S.qp) {
    perror("Failed to create QP");
    exit(1);
  }
  S.ack_qp = ibv_create_qp(S.pd, &qp_init_attr);
  if (!S.ack_qp) {
    perror("Failed to create Ack QP");
    exit(1);
  }

  S.recv_ack_qp = ibv_create_qp(S.pd, &qp_init_attr);
  if (!S.recv_ack_qp) {
    perror("Failed to create Receive Ack QP");
    exit(1);
  }
#endif

  // Query port
  struct ibv_port_attr port_attr;
  if (ibv_query_port(S.context, 1, &port_attr)) {
    perror("Failed to query port");
    exit(1);
  }
  printf("Local LID: 0x%x\n", port_attr.lid);
  // Fill local connection info
  local_info->qp_num = S.qp->qp_num;
  local_info->ack_qp_num = S.ack_qp->qp_num;
  local_info->recv_ack_qp_num = S.recv_ack_qp->qp_num;
  local_info->lid = port_attr.lid;
  local_info->rkey = S.rkey;
  local_info->addr = reinterpret_cast<uintptr_t>(gpu_buffer);
  local_info->len = size;
  // local_info->psn = rand() & 0xffffff;      // random psn
  // local_info->ack_psn = rand() & 0xffffff;  // random ack psn
  local_info->psn = 0;
  local_info->ack_psn = 0;
  // printf("[DEBUG] Rank %d: Registering local buffer addr=0x%lx, size=%zu
  // bytes\n",
  //        rank, local_info->addr, size);
  fill_local_gid(S, local_info);
  printf(
      "Local RDMA info: addr=0x%lx, rkey=0x%x, qp_num=%u, psn=%u, "
      "ack_qp_num=%u, recv_ack_qp_num=%u, ack_psn: %u\n",
      local_info->addr, local_info->rkey, local_info->qp_num, local_info->psn,
      local_info->ack_qp_num, local_info->recv_ack_qp_num, local_info->ack_psn);
}

void modify_qp_to_init(ProxyCtx& S) {
#ifdef EFA
  return;
#endif
  struct ibv_qp_attr attr;
  memset(&attr, 0, sizeof(attr));

  attr.qp_state = IBV_QPS_INIT;
  attr.port_num = 1;  // HCA port you use
  attr.pkey_index = 0;
  attr.qp_access_flags = IBV_ACCESS_LOCAL_WRITE | IBV_ACCESS_REMOTE_READ |
                         IBV_ACCESS_REMOTE_WRITE | IBV_ACCESS_REMOTE_ATOMIC;

  int flags =
      IBV_QP_STATE | IBV_QP_PKEY_INDEX | IBV_QP_PORT | IBV_QP_ACCESS_FLAGS;

  if (ibv_modify_qp(S.qp, &attr, flags)) {
    perror("Failed to modify QP to INIT");
    exit(1);
  }

  if (S.ack_qp) {
    int ret = ibv_modify_qp(S.ack_qp, &attr, flags);
    if (ret) {
      perror("Failed to modify Ack QP to INIT");
      fprintf(stderr, "errno: %d\n", errno);
      exit(1);
    }
  }

  if (S.recv_ack_qp) {
    int ret = ibv_modify_qp(S.recv_ack_qp, &attr, flags);
    if (ret) {
      perror("Failed to modify Receive Ack QP to INIT");
      fprintf(stderr, "errno: %d\n", errno);
      exit(1);
    }
  }

  printf("QP modified to INIT state\n");
}

struct ibv_ah* create_ah(ProxyCtx& S, uint8_t* remote_gid) {
  struct ibv_ah_attr ah_attr = {};
  ah_attr.is_global = 1;  // Enable Global Routing Header (GRH)
  ah_attr.port_num = 1;
  ah_attr.grh.sgid_index = 0;  // Local GID index
  memcpy(&ah_attr.grh.dgid, remote_gid, 16);
  ah_attr.grh.flow_label = 0;
  ah_attr.grh.hop_limit = 255;
  ah_attr.grh.traffic_class = 0;

  struct ibv_ah* ah = ibv_create_ah(S.pd, &ah_attr);
  if (ah == nullptr) {
    perror("Failed to create AH");
    exit(1);
  }
  return ah;
}

void modify_qp_to_rtr(ProxyCtx& S, RDMAConnectionInfo* remote) {
#ifdef EFA
  S.dst_qpn = remote->qp_num;
  S.dst_ack_qpn = remote->recv_ack_qp_num;
  S.dst_ah = create_ah(S, remote->gid);
  return;
#endif

  int is_roce = 0;

  struct ibv_port_attr port_attr;
  if (ibv_query_port(S.context, 1, &port_attr)) {
    perror("Failed to query port");
    exit(1);
  }

  if (port_attr.link_layer == IBV_LINK_LAYER_ETHERNET) {
    printf("RoCE detected (Ethernet)\n");
    is_roce = 1;
  } else if (port_attr.link_layer == IBV_LINK_LAYER_INFINIBAND) {
    printf("InfiniBand detected\n");
    is_roce = 0;
  } else {
    printf("Unknown link layer: %d\n", port_attr.link_layer);
    exit(1);
  }

  struct ibv_qp_attr attr;
  memset(&attr, 0, sizeof(attr));
  attr.qp_state = IBV_QPS_RTR;
  attr.path_mtu = port_attr.active_mtu;
  attr.dest_qp_num = remote->qp_num;
  attr.rq_psn = remote->psn;
  attr.max_dest_rd_atomic = 1;
  attr.min_rnr_timer = 12;

  if (is_roce) {
    attr.ah_attr.is_global = 1;
    attr.ah_attr.port_num = 1;
    attr.ah_attr.sl = 0;
    attr.ah_attr.src_path_bits = 0;
    attr.ah_attr.grh.hop_limit = 64;
    // Fill GID from remote_info
    memcpy(&attr.ah_attr.grh.dgid, remote->gid, 16);
    attr.ah_attr.grh.sgid_index = 1;  // Assume GID index 0
  } else {
    attr.ah_attr.is_global = 0;
    attr.ah_attr.dlid = remote->lid;
    attr.ah_attr.port_num = 1;
    attr.ah_attr.sl = 0;
    attr.ah_attr.src_path_bits = 0;
    attr.ah_attr.static_rate = 0;
    memset(&attr.ah_attr.grh, 0, sizeof(attr.ah_attr.grh));  // Safe
  }

  int flags = IBV_QP_STATE | IBV_QP_PATH_MTU | IBV_QP_AV | IBV_QP_DEST_QPN |
              IBV_QP_RQ_PSN | IBV_QP_MAX_DEST_RD_ATOMIC | IBV_QP_MIN_RNR_TIMER;

  printf("Remote LID: 0x%x, QPN: %u, PSN: %u\n", remote->lid, remote->qp_num,
         remote->psn);
  printf("Verifying port state:\n");
  printf("  link_layer: %s\n", (port_attr.link_layer == IBV_LINK_LAYER_ETHERNET)
                                   ? "Ethernet (RoCE)"
                                   : "InfiniBand");
  printf("  port_state: %s\n",
         (port_attr.state == IBV_PORT_ACTIVE) ? "ACTIVE" : "NOT ACTIVE");
  printf("  max_mtu: %d\n", port_attr.max_mtu);
  printf("  active_mtu: %d\n", port_attr.active_mtu);
  printf("  lid: 0x%x\n", port_attr.lid);

  int ret = ibv_modify_qp(S.qp, &attr, flags);
  if (ret) {
    perror("Failed to modify QP to RTR");
    fprintf(stderr, "errno: %d\n", errno);
    exit(1);
  }
  printf("QP modified to RTR state\n");

  if (S.ack_qp) {
    attr.dest_qp_num = remote->recv_ack_qp_num;
    attr.rq_psn = remote->ack_psn;
    ret = ibv_modify_qp(S.ack_qp, &attr, flags);
    if (ret) {
      perror("Failed to modify Ack QP to RTR");
      fprintf(stderr, "errno: %d\n", errno);
      exit(1);
    }
  }

  if (S.recv_ack_qp) {
    attr.dest_qp_num = remote->ack_qp_num;
    attr.rq_psn = remote->ack_psn;  // Use the same PSN for receive ack QP
    ret = ibv_modify_qp(S.recv_ack_qp, &attr, flags);
    if (ret) {
      perror("Failed to modify Receive Ack QP to RTR");
      fprintf(stderr, "errno: %d\n", errno);
      exit(1);
    }
  }
  printf("ACK-QP modified to RTR state\n");
}

void modify_qp_to_rts(ProxyCtx& S, RDMAConnectionInfo* local_info) {
#ifdef EFA
  return;
#endif
  struct ibv_qp_attr attr;
  memset(&attr, 0, sizeof(attr));
  attr.qp_state = IBV_QPS_RTS;

#ifdef EFA
  attr.sq_psn = 0;
  if (ibv_modify_qp(S.qp, &attr, IBV_QP_STATE | IBV_QP_SQ_PSN)) {
    perror("Failed to modify QP to RTS");
    exit(1);
  }
  if (ibv_modify_qp(S.ack_qp, &attr, IBV_QP_STATE | IBV_QP_SQ_PSN)) {
    perror("Failed to modify Ack QP to RTS");
    exit(1);
  }
  if (ibv_modify_qp(S.recv_ack_qp, &attr, IBV_QP_STATE | IBV_QP_SQ_PSN)) {
    perror("Failed to modify Receive Ack QP to RTS");
    exit(1);
  }
  printf("QP modified to RTS state\n");
  return;
#endif

  attr.timeout = 14;
  attr.retry_cnt = 7;
  attr.rnr_retry = 7;
  attr.sq_psn = local_info->psn;
  attr.max_rd_atomic = 1;
  attr.qp_access_flags = IBV_ACCESS_REMOTE_WRITE | IBV_ACCESS_REMOTE_ATOMIC;

  int flags = IBV_QP_STATE | IBV_QP_TIMEOUT | IBV_QP_RETRY_CNT |
              IBV_QP_RNR_RETRY | IBV_QP_SQ_PSN | IBV_QP_MAX_QP_RD_ATOMIC |
              IBV_QP_ACCESS_FLAGS;

  if (ibv_modify_qp(S.qp, &attr, flags)) {
    perror("Failed to modify QP to RTS");
    exit(1);
  }
  printf("QP modified to RTS state\n");

  attr.sq_psn = local_info->ack_psn;
  int ret = ibv_modify_qp(S.ack_qp, &attr, flags);
  if (ret) {
    perror("Failed to modify Ack QP to RTS");
    fprintf(stderr, "errno: %d\n", errno);
    exit(1);
  }

  ret = ibv_modify_qp(S.recv_ack_qp, &attr, flags);
  if (ret) {
    perror("Failed to modify Receive Ack QP to RTS");
    fprintf(stderr, "errno: %d\n", errno);
    exit(1);
  }
  printf("ACK-QP modified to RTS state\n");
}

void post_receive_buffer_for_imm(ProxyCtx& S) {
  std::vector<ibv_recv_wr> wrs(kMaxOutstandingRecvs);
  std::vector<ibv_sge> sges(kMaxOutstandingRecvs);

  for (size_t i = 0; i < kMaxOutstandingRecvs; ++i) {
    int offset = kNumThBlocks > i ? i : (i % kNumThBlocks);

    sges[i] = {.addr = (uintptr_t)S.mr->addr + offset * kObjectSize,
               .length = kObjectSize,
               .lkey = S.mr->lkey};
    wrs[i] = {.wr_id = make_wr_id(S.tag, static_cast<uint32_t>(i)),
              .next = (i + 1 < kMaxOutstandingRecvs) ? &wrs[i + 1] : nullptr,
              .sg_list = &sges[i],
              .num_sge = 1};
  }

  /* Post the whole chain with ONE verbs call */
  ibv_recv_wr* bad = nullptr;
  if (ibv_post_recv(S.qp, &wrs[0], &bad)) {
    perror("ibv_post_recv");
    std::abort();
  }
}

void post_rdma_async_batched(ProxyCtx& S, void* buf, size_t num_wrs,
                             std::vector<uint64_t> const& wrs_to_post,
                             std::vector<TransferCmd> const& cmds_to_post,
                             std::vector<std::unique_ptr<ProxyCtx>>& ctxs,
                             int my_rank, int block_idx,
                             std::unordered_set<uint64_t>& finished_wrs,
                             std::mutex& finished_wrs_mutex) {
  if (num_wrs == 0) return;
  if (wrs_to_post.size() != num_wrs || cmds_to_post.size() != num_wrs) {
    fprintf(stderr,
            "Size mismatch (num_wrs=%zu, wr_ids=%zu, "
            "cmds=%zu)\n",
            num_wrs, wrs_to_post.size(), cmds_to_post.size());
    std::abort();
  }

  std::unordered_map<int, std::vector<size_t>> dst_rank_wr_ids;
  for (size_t i = 0; i < num_wrs; ++i) {
    if (cmds_to_post[i].dst_rank == static_cast<uint32_t>(my_rank)) {
      // NOTE(MaoZiming): this should not happen.
      printf("Posting rdma to itself\n");
      std::abort();
      continue;
    } else {
      dst_rank_wr_ids[cmds_to_post[i].dst_rank].push_back(i);
    }
  }
  for (auto& [dst_rank, wr_ids] : dst_rank_wr_ids) {
    if (wr_ids.empty()) continue;

    ProxyCtx* ctx = ctxs[dst_rank].get();
    if (!ctx || !ctx->qp || !ctx->mr) {
      fprintf(stderr, "Destination ctx missing fields for dst=%d\n", dst_rank);
      std::abort();
    }
    const size_t k = wr_ids.size();
#ifdef EFA
    struct ibv_qp_ex* qpx = (struct ibv_qp_ex*)ctx->qp;
    ibv_wr_start(qpx);

    for (size_t j = 0; j < k; ++j) {
      size_t i = wr_ids[j];
      auto const& cmd = cmds_to_post[i];
      wr_ids[j] = wrs_to_post[i];
      qpx->wr_id = wrs_to_post[i];
      qpx->comp_mask = 0;
      qpx->wr_flags = (j + 1 == k) ? IBV_SEND_SIGNALED : 0;

      uint64_t remote_addr =
          ctx->remote_addr + (cmd.req_rptr ? cmd.req_rptr : 0);
      uint64_t remote_end = ctx->remote_addr + ctx->remote_len;

      if (remote_addr < ctx->remote_addr ||
          remote_addr + cmd.bytes > remote_end) {
        fprintf(stderr,
                "[ERROR] Remote write OOB: addr=0x%llx len=%zu (base=0x%llx, "
                "size=%zu), cmd.req_rptr: 0x%llx\n",
                (unsigned long long)remote_addr, cmd.bytes,
                (unsigned long long)ctx->remote_addr, (size_t)ctx->remote_len,
                (unsigned long long)cmd.req_rptr);
        cudaError_t err = cudaDeviceSynchronize();
        if (err != cudaSuccess) {
          fprintf(stderr, "cudaDeviceSynchronize failed: %s\n",
                  cudaGetErrorString(err));
          std::abort();
        }
        std::abort();
      }

      if (j + 1 == k) {
        ibv_wr_rdma_write_imm(qpx, ctx->remote_rkey, remote_addr,
                              htonl(static_cast<uint32_t>(qpx->wr_id)));
      } else {
        ibv_wr_rdma_write(qpx, ctx->remote_rkey, remote_addr);
      }

      uintptr_t laddr = cmd.req_lptr
                            ? cmd.req_lptr
                            : reinterpret_cast<uintptr_t>(buf) + i * cmd.bytes;
      ibv_wr_set_ud_addr(qpx, ctx->dst_ah, ctx->dst_qpn, QKEY);
      ibv_wr_set_sge(qpx, ctx->mr->lkey, laddr,
                     static_cast<uint32_t>(cmd.bytes));
    }
    int ret = ibv_wr_complete(qpx);
    if (ret) {
      fprintf(stderr, "ibv_wr_complete failed (dst=%d): %s (ret=%d)\n",
              dst_rank, strerror(ret), ret);
      std::abort();
    }
    const uint64_t batch_tail_wr = wr_ids.back();
#else
    std::vector<ibv_sge> sges(k);
    std::vector<ibv_send_wr> wrs(k);
    for (size_t j = 0; j < k; ++j) {
      size_t i = wr_ids[j];
      auto const& cmd = cmds_to_post[i];
      wr_ids[j] = wrs_to_post[i];
      sges[j].addr = cmd.req_lptr
                         ? cmd.req_lptr
                         : reinterpret_cast<uintptr_t>(buf) + i * cmd.bytes;
      sges[j].length = static_cast<uint32_t>(cmd.bytes);
      sges[j].lkey = ctx->mr->lkey;
      std::memset(&wrs[j], 0, sizeof(wrs[j]));
      wrs[j].sg_list = &sges[j];
      wrs[j].num_sge = 1;
      wrs[j].wr_id = wr_ids[j];

      wrs[j].wr.rdma.remote_addr = ctx->remote_addr + cmd.req_rptr;

      uint64_t remote_end = ctx->remote_addr + ctx->remote_len;
      if (wrs[j].wr.rdma.remote_addr < ctx->remote_addr ||
          wrs[j].wr.rdma.remote_addr + cmd.bytes > remote_end) {
        fprintf(stderr,
                "[ERROR] Remote write OOB: addr=0x%llx len=%zu (base=0x%llx, "
                "size=%zu), cmd.req_rptr: 0x%llx\n",
                (unsigned long long)wrs[j].wr.rdma.remote_addr, cmd.bytes,
                (unsigned long long)ctx->remote_addr, (size_t)ctx->remote_len,
                (unsigned long long)cmd.req_rptr);
        cudaError_t err = cudaDeviceSynchronize();
        if (err != cudaSuccess) {
          fprintf(stderr, "cudaDeviceSynchronize failed: %s\n",
                  cudaGetErrorString(err));
          std::abort();
        }
        std::abort();
      }

      uint64_t remote_end = ctx->remote_addr + ctx->remote_len;
      if (wrs[j].wr.rdma.remote_addr < ctx->remote_addr ||
          wrs[j].wr.rdma.remote_addr + cmd.bytes > remote_end) {
        fprintf(stderr,
                "[ERROR] Remote write OOB: addr=0x%llx len=%zu (base=0x%llx, "
                "size=%zu), cmd.req_rptr: 0x%llx\n",
                (unsigned long long)wrs[j].wr.rdma.remote_addr, cmd.bytes,
                (unsigned long long)ctx->remote_addr, (size_t)ctx->remote_len,
                (unsigned long long)cmd.req_rptr);
        cudaError_t err = cudaDeviceSynchronize();
        if (err != cudaSuccess) {
          fprintf(stderr, "cudaDeviceSynchronize failed: %s\n",
                  cudaGetErrorString(err));
          std::abort();
        }
        std::abort();
      }

      wrs[j].wr.rdma.rkey = ctx->remote_rkey;
      wrs[j].opcode = IBV_WR_RDMA_WRITE;
      wrs[j].send_flags = 0;
      wrs[j].next = (j + 1 < k) ? &wrs[j + 1] : nullptr;
    }
    const size_t last = k - 1;
    const uint64_t batch_tail_wr = wr_ids[last];
    wrs[last].send_flags |= IBV_SEND_SIGNALED;
    wrs[last].opcode = IBV_WR_RDMA_WRITE_WITH_IMM;
    wrs[last].imm_data = htonl(static_cast<uint32_t>(batch_tail_wr));

    ibv_send_wr* bad = nullptr;
    int ret = ibv_post_send(ctx->qp, &wrs[0], &bad);
    if (ret) {
      fprintf(stderr, "ibv_post_send failed (dst=%d): %s (ret=%d)\n", dst_rank,
              strerror(ret), ret);
      if (bad)
        fprintf(stderr, "Bad WR at %p (wr_id=%lu)\n", (void*)bad, bad->wr_id);
      std::abort();
    }
#endif
    S.posted.fetch_add(k, std::memory_order_release);
    {
      std::lock_guard<std::mutex> lock(finished_wrs_mutex);
      auto [it, inserted] =
          S.wr_id_to_wr_ids.try_emplace(batch_tail_wr, std::move(wr_ids));
      if (!inserted) {
        fprintf(stderr,
                "block_idx: %d, Error: tail wr_id %lu already exists (map=%p, "
                "size=%zu, dst_rank=%d)\n",
                block_idx, batch_tail_wr, (void*)&S.wr_id_to_wr_ids,
                S.wr_id_to_wr_ids.size(), dst_rank);
        std::abort();
      } else {
        for (auto const& wr_id : it->second) {
          finished_wrs.insert(wr_id);
        }
      }
    }
  }
}

void local_process_completions(ProxyCtx& S,
                               std::unordered_set<uint64_t>& finished_wrs,
                               std::unordered_set<uint64_t>& acked_wrs,
                               std::mutex& finished_wrs_mutex, int thread_idx,
                               ibv_wc* wc, int ne,
                               std::vector<ProxyCtx*>& ctx_by_tag) {
  if (ne == 0) return;
  int send_completed = 0;
  // printf("Local thread %d received %d completions\n", thread_idx, ne);

  for (int i = 0; i < ne; ++i) {
    if (wc[i].status != IBV_WC_SUCCESS) {
      fprintf(stderr,
              "CQE ERROR wr_id=%llu status=%d(%s) opcode=%d byte_len=%u "
              "vendor_err=0x%x qp_num=0x%x\n",
              (unsigned long long)wc[i].wr_id, wc[i].status,
              ibv_wc_status_str(wc[i].status), wc[i].opcode, wc[i].byte_len,
              wc[i].vendor_err, wc[i].qp_num);
      std::abort();
    }

    switch (wc[i].opcode) {
      case IBV_WC_RDMA_WRITE: {
        send_completed++;
        // const uint64_t wrid = wc[i].wr_id;
        // if ((wrid & ~kAtomicMask) == kAtomicWrTag) {
        //   printf("[EFA_SEND_DONE] wrid=%lu tag=0x%llx qp=0x%x\n", wrid,
        //          (wrid & kAtomicMask), wc[i].qp_num);
        // }
      } break;
      case IBV_WC_RECV:
        if (wc[i].wc_flags & IBV_WC_WITH_IMM &&
            !((ntohl(wc[i].imm_data) >> 31) & 0x1)) {
          const uint32_t slot = wr_slot(wc[i].wr_id);
          uint64_t wr_done = static_cast<uint64_t>(ntohl(wc[i].imm_data));
          {
            std::lock_guard<std::mutex> lock(finished_wrs_mutex);
            if (S.wr_id_to_wr_ids.find(wr_done) == S.wr_id_to_wr_ids.end()) {
              fprintf(stderr,
                      "Error: received ACK for unknown wr_id %lu (slot=%u)\n",
                      wr_done, slot);
              std::abort();
            }
            auto& vec = S.wr_id_to_wr_ids[wr_done];
            if (!vec.empty()) {
              for (auto const& wr_id : vec) {
                acked_wrs.insert(wr_id);
                if (finished_wrs.find(wr_id) == finished_wrs.end()) {
                  fprintf(stderr,
                          "Error: finished_wrs received ACK for unknown wr_id "
                          "%lu\n",
                          wr_id);
                  std::abort();
                }
              }
            }
            S.wr_id_to_wr_ids.erase(wr_done);
          }
<<<<<<< HEAD
          printf("wr_done: %lu\n", wr_done);
=======
>>>>>>> 7b7ff920
          const uint32_t tag = wr_tag(wc[i].wr_id);
          ProxyCtx& S_ack = *ctx_by_tag[tag];
          ibv_sge sge = {
              .addr = reinterpret_cast<uintptr_t>(&S_ack.ack_recv_buf[slot]),
              .length = sizeof(uint64_t),
              .lkey = S_ack.ack_recv_mr->lkey,
          };
          ibv_recv_wr rwr = {};
          ibv_recv_wr* bad = nullptr;
          rwr.wr_id = make_wr_id(tag, slot);
          rwr.sg_list = &sge;
          rwr.num_sge = 1;
          if (ibv_post_recv(S_ack.recv_ack_qp, &rwr, &bad)) {
            perror("ibv_post_recv(repost ACK)");
            std::abort();
          }
        }
        break;
      case IBV_WC_FETCH_ADD: {
        uint64_t wrid = wc[i].wr_id;
        // If you encode a tag, check it here (see fix #3 below)
        printf("Local thread %d: atomic completed (wr_id=0x%lx)\n", thread_idx,
               wrid);
        send_completed++;
      } break;
      default:
        break;
    }
  }
  S.completed.fetch_add(send_completed, std::memory_order_relaxed);
}

void local_poll_completions(ProxyCtx& S,
                            std::unordered_set<uint64_t>& finished_wrs,
                            std::unordered_set<uint64_t>& acked_wrs,
                            std::mutex& finished_wrs_mutex, int thread_idx,
                            std::vector<ProxyCtx*>& ctx_by_tag) {
  struct ibv_wc wc[kMaxOutstandingSends];
  int ne = 0;
#ifdef EFA
  auto cqx = (struct ibv_cq_ex*)(S.cq);
  struct ibv_poll_cq_attr poll_cq_attr = {.comp_mask = 0};
  auto ret = ibv_start_poll(cqx, &poll_cq_attr);
  if (ret) return;
  while (1) {
    wc[ne].status = cqx->status;
    wc[ne].wr_id = cqx->wr_id;
    wc[ne].opcode = ibv_wc_read_opcode(cqx);
    wc[ne].wc_flags = ibv_wc_read_wc_flags(cqx);
    wc[ne].imm_data = ibv_wc_read_imm_data(cqx);
    wc[ne].byte_len = ibv_wc_read_byte_len(cqx);
    ne++;
    if (ne >= kMaxOutstandingSends) break;
    ret = ibv_next_poll(cqx);
    if (ret) break;
  }
  ibv_end_poll(cqx);
#else
  ne = ibv_poll_cq(S.cq, kMaxOutstandingSends, wc);
#endif
  // printf("Local poll thread %d polled %d completions\n", thread_idx, ne);
  local_process_completions(S, finished_wrs, acked_wrs, finished_wrs_mutex,
                            thread_idx, wc, ne, ctx_by_tag);
}

void poll_cq_dual(ProxyCtx& S, std::unordered_set<uint64_t>& finished_wrs,
                  std::unordered_set<uint64_t>& acked_wrs,
                  std::mutex& finished_wrs_mutex, int thread_idx,
                  CopyRingBuffer& g_ring, std::vector<ProxyCtx*>& ctx_by_tag,
                  void* atomic_buffer_ptr) {
  struct ibv_wc wc[kMaxOutstandingSends];  // batch poll
  int ne = 0;
#ifdef EFA
  auto cqx = (struct ibv_cq_ex*)(S.cq);
  struct ibv_poll_cq_attr poll_cq_attr = {.comp_mask = 0};
  auto ret = ibv_start_poll(cqx, &poll_cq_attr);
  if (ret) return;
  while (1) {
    wc[ne].status = cqx->status;
    wc[ne].wr_id = cqx->wr_id;
    wc[ne].opcode = ibv_wc_read_opcode(cqx);
    wc[ne].wc_flags = ibv_wc_read_wc_flags(cqx);
    wc[ne].imm_data = ibv_wc_read_imm_data(cqx);
    wc[ne].byte_len = ibv_wc_read_byte_len(cqx);
    ne++;
    if (ne >= kMaxOutstandingSends) break;
    ret = ibv_next_poll(cqx);
    if (ret) break;
  }
  ibv_end_poll(cqx);
#else
  ne = ibv_poll_cq(S.cq, kMaxOutstandingSends, wc);
#endif
  // printf("Poll CQ Dual thread %d polled %d completions\n", thread_idx, ne);
  local_process_completions(S, finished_wrs, acked_wrs, finished_wrs_mutex,
                            thread_idx, wc, ne, ctx_by_tag);
  remote_process_completions(S, thread_idx, g_ring, ne, wc, ctx_by_tag,
                             atomic_buffer_ptr);
}

void remote_process_completions(ProxyCtx& S, int idx, CopyRingBuffer& g_ring,
                                int ne, ibv_wc* wc,
                                std::vector<ProxyCtx*>& ctx_by_tag,
                                void* atomic_buffer_ptr) {
  if (ne == 0) return;
  std::unordered_map<uint32_t, std::vector<ibv_recv_wr>> per_tag;
  per_tag.reserve(8);

  std::vector<CopyTask> task_vec;
  task_vec.reserve(ne);
  int nDevices;
  cudaError_t err = cudaGetDeviceCount(&nDevices);
  if (err != cudaSuccess) {
    printf("CUDA error: %s\n", cudaGetErrorString(err));
    std::abort();
  }
  for (int i = 0; i < ne; ++i) {
    ibv_wc const& cqe = wc[i];
    if (cqe.status != IBV_WC_SUCCESS) {
      fprintf(stderr, "RDMA error: %s\n", ibv_wc_status_str(cqe.status));
      std::abort();
    }
    if (cqe.opcode == IBV_WC_SEND) {
      continue;
    }
#ifdef EFA
    if (cqe.opcode == IBV_WC_RECV_RDMA_WITH_IMM &&
        ((ntohl(cqe.imm_data) >> 31) & 0x1)) {
      uint32_t imm = ntohl(cqe.imm_data);

      // Decode imm: [31] kind, [30:16] value (signed 15-bit), [15:0] offset
      // bool is_combine = unpack_kind(imm);
      int value = unpack_v(static_cast<int32_t>(imm));
      uint32_t offset = unpack_off(imm);
      size_t index = offset / sizeof(int);
      // printf(
      //     "[EFA_RECV_ATOMIC] kind=%u value=%d offset=%u index=%zu addr=0x%llx
      //     " "imm=0x%08x\n", (unsigned)is_combine, value, offset, index,
      //     (unsigned long long)((uintptr_t)atomic_buffer_ptr +
      //                          index * sizeof(int)),
      //     imm);

      auto* addr32 =
          reinterpret_cast<std::atomic<int>*>(atomic_buffer_ptr) + index;
      addr32->fetch_add(value, std::memory_order_relaxed);
      const uint32_t tag = wr_tag(cqe.wr_id);
      ProxyCtx& S_atomic = *ctx_by_tag[tag];
      ibv_sge sge = {
          .addr = reinterpret_cast<uintptr_t>(S_atomic.mr->addr),
          .length = 1,
          .lkey = S_atomic.mr->lkey,
      };
      ibv_recv_wr rwr = {};
      S.pool_index = (S.pool_index + 1) % (kRemoteBufferSize / kObjectSize - 1);
      rwr.wr_id = make_wr_id(wr_tag(cqe.wr_id), S.pool_index);
      rwr.sg_list = &sge;
      rwr.num_sge = 1;
      ibv_recv_wr* bad = nullptr;
      if (ibv_post_recv(S_atomic.qp, &rwr, &bad)) {
        perror("ibv_post_recv (atomics replenish)");
        std::abort();
      }
      continue;
    }
#endif
    if (cqe.opcode == IBV_WC_RECV_RDMA_WITH_IMM) {
      const uint32_t tag = wr_tag(cqe.wr_id);
      ProxyCtx& S_ack = *ctx_by_tag[tag];
      ibv_sge sge = {
          .addr = reinterpret_cast<uintptr_t>(&S_ack.ack_recv_buf[0]),
          .length = sizeof(uint64_t),
          .lkey = S_ack.ack_recv_mr->lkey,
      };
      ibv_recv_wr rwr{};
      S.pool_index = (S.pool_index + 1) % (kRemoteBufferSize / kObjectSize - 1);
      rwr.wr_id = make_wr_id(wr_tag(cqe.wr_id), S.pool_index);
      rwr.sg_list = &sge;
      rwr.num_sge = 1;
      ibv_recv_wr* bad = nullptr;
      if (ibv_post_recv(S_ack.qp, &rwr, &bad)) {
        perror("ibv_post_recv (imm replenish)");
        std::abort();
      }
      uint32_t imm = ntohl(cqe.imm_data);
      int destination_gpu = static_cast<int>(imm % nDevices);
      size_t src_offset = static_cast<size_t>(S.pool_index) * kObjectSize;
      // TODO(MaoZiming): Implement the logic to set dst_ptr
      CopyTask task{.wr_id = imm,
                    .dst_dev = destination_gpu,
                    .src_ptr = static_cast<char*>(S.mr->addr) + src_offset,
                    .dst_ptr = nullptr,
                    .bytes = kObjectSize};
      if (task.dst_ptr && task.bytes) {
        task_vec.push_back(task);
      } else {
        ProxyCtx* peer_ctx = ctx_by_tag[tag];
        remote_send_ack(peer_ctx, peer_ctx->ack_qp, task.wr_id, g_ring.ack_mr,
                        g_ring.ack_buf, idx);
      }
    }
  }
  if (!task_vec.empty()) {
    while (!g_ring.pushN(task_vec.data(), task_vec.size())) {
      printf("Remote thread %d: Ring buffer full, retrying...\n", idx);
    }
  }
}

void remote_poll_completions(ProxyCtx& S, int idx, CopyRingBuffer& g_ring,
                             std::vector<ProxyCtx*>& ctx_by_tag,
                             void* atomic_buffer_ptr) {
  struct ibv_wc wc[kMaxOutstandingRecvs];
  int ne = 0;
#ifdef EFA
  auto cqx = (struct ibv_cq_ex*)(S.cq);
  struct ibv_poll_cq_attr poll_cq_attr = {.comp_mask = 0};
  auto ret = ibv_start_poll(cqx, &poll_cq_attr);
  if (ret) return;
  while (1) {
    wc[ne].status = cqx->status;
    wc[ne].wr_id = cqx->wr_id;
    wc[ne].opcode = ibv_wc_read_opcode(cqx);
    wc[ne].wc_flags = ibv_wc_read_wc_flags(cqx);
    wc[ne].imm_data = ibv_wc_read_imm_data(cqx);
    wc[ne].byte_len = ibv_wc_read_byte_len(cqx);
    ne++;
    if (ne >= kMaxOutstandingRecvs) break;
    ret = ibv_next_poll(cqx);
    if (ret) break;
  }
  ibv_end_poll(cqx);
#else
  ne = ibv_poll_cq(S.cq, kMaxOutstandingRecvs, wc);
#endif
  remote_process_completions(S, idx, g_ring, ne, wc, ctx_by_tag,
                             atomic_buffer_ptr);
}

void remote_reg_ack_buf(ibv_pd* pd, uint64_t* ack_buf, ibv_mr*& ack_mr) {
  if (ack_mr) return;
  ack_mr = ibv_reg_mr(pd, ack_buf, sizeof(uint64_t) * RECEIVER_BATCH_SIZE,
                      IBV_ACCESS_LOCAL_WRITE);  // host-only

  if (!ack_mr) {
    perror("ibv_reg_mr(ack_buf)");
    std::abort();
  }
}

void remote_send_ack(ProxyCtx* ctx, struct ibv_qp* ack_qp, uint64_t& wr_id,
                     ibv_mr* local_ack_mr, uint64_t* ack_buf, int worker_idx) {
  if (!ack_qp || !local_ack_mr) {
    if (!ack_qp) {
      fprintf(stderr, "QP not initialised\n");
      std::abort();
    }
    if (!local_ack_mr) {
      fprintf(stderr, "ACK MR not initialised\n");
      std::abort();
    }
    fprintf(stderr, "ACK resources not initialised\n");
    std::abort();
  }

  *reinterpret_cast<uint64_t*>(ack_buf) = wr_id;
  ibv_sge sge = {
      .addr = reinterpret_cast<uintptr_t>(ack_buf),
      .length = sizeof(uint64_t),
      .lkey = local_ack_mr->lkey,
  };

#ifdef EFA
<<<<<<< HEAD
  printf("remote_send_ack: worker %d sending ACK wr_id %lu\n", worker_idx,
         wr_id);
=======
>>>>>>> 7b7ff920
  auto qpx = (struct ibv_qp_ex*)ack_qp;
  ibv_wr_start(qpx);

  qpx->wr_flags = IBV_SEND_SIGNALED;
  qpx->wr_id = wr_id;

  ibv_wr_send_imm(qpx, htonl(static_cast<uint32_t>(wr_id)));
  ibv_wr_set_ud_addr(qpx, ctx->dst_ah, ctx->dst_ack_qpn, QKEY);
  ibv_wr_set_sge(qpx, sge.lkey, sge.addr, sge.length);

  auto ret = ibv_wr_complete(qpx);
  if (ret) {
    fprintf(stderr, "ibv_wr_complete(SEND_WITH_IMM) failed: %d (%s)\n", ret,
            strerror(ret));
    std::abort();
  }

#else
  ibv_send_wr wr = {};
  ibv_send_wr* bad = nullptr;
  wr.wr_id = wr_id;
  wr.sg_list = &sge;
  wr.num_sge = 1;
  wr.opcode = IBV_WR_SEND_WITH_IMM;
  wr.send_flags = IBV_SEND_SIGNALED;  // generate a CQE
  wr.imm_data = htonl(static_cast<uint32_t>(wr_id));

  int ret = ibv_post_send(ack_qp, &wr, &bad);

  if (ret) {  // ret is already an errno value
    fprintf(stderr, "ibv_post_send(SEND_WITH_IMM) failed: %d (%s)\n", ret,
            strerror(ret));  // strerror(ret) gives the text
    if (bad) {
      fprintf(stderr,
              "  first bad WR: wr_id=%llu  opcode=%u  addr=0x%llx  lkey=0x%x\n",
              (unsigned long long)bad->wr_id, bad->opcode,
              (unsigned long long)bad->sg_list[0].addr, bad->sg_list[0].lkey);
    }
    std::abort();
  }
#endif
}

void local_post_ack_buf(ProxyCtx& S, int depth) {
  if (!S.pd || !S.recv_ack_qp) {
    fprintf(stderr,
            "local_post_ack_buf: PD/QP not ready (pd=%p, recv_ack_qp=%p)\n",
            (void*)S.pd, (void*)S.recv_ack_qp);
    std::abort();
  }
  S.ack_recv_buf.resize(static_cast<size_t>(depth), 0);
  S.ack_recv_mr = ibv_reg_mr(S.pd, S.ack_recv_buf.data(),
                             S.ack_recv_buf.size() * sizeof(uint64_t),
                             IBV_ACCESS_LOCAL_WRITE | IBV_ACCESS_REMOTE_WRITE);
  if (!S.ack_recv_mr) {
    perror("ibv_reg_mr(ack_recv)");
    std::abort();
  }
  for (int i = 0; i < depth; ++i) {
    ibv_sge sge = {
        .addr = reinterpret_cast<uintptr_t>(&S.ack_recv_buf[i]),
        .length = sizeof(uint64_t),
        .lkey = S.ack_recv_mr->lkey,
    };
    ibv_recv_wr rwr = {};
    ibv_recv_wr* bad = nullptr;
    rwr.wr_id = make_wr_id(S.tag, static_cast<uint32_t>(i));
    rwr.sg_list = &sge;
    rwr.num_sge = 1;
    if (ibv_post_recv(S.recv_ack_qp, &rwr, &bad)) {
      perror("ibv_post_recv(ack)");
      std::abort();
    }
  }
}

void post_atomic_operations_efa(ProxyCtx& S,
                                std::vector<uint64_t> const& wrs_to_post,
                                std::vector<TransferCmd> const& cmds_to_post,
                                std::vector<std::unique_ptr<ProxyCtx>>& ctxs,
                                int my_rank, int block_idx,
                                std::unordered_set<uint64_t>& finished_wrs,
                                std::mutex& finished_wrs_mutex,
                                std::unordered_set<uint64_t>& acked_wrs) {
  if (cmds_to_post.size() > ProxyCtx::kMaxAtomicOps) {
    fprintf(stderr, "Too many atomic operations: %zu > %zu\n",
            cmds_to_post.size(), ProxyCtx::kMaxAtomicOps);
    std::abort();
  }

  std::unordered_map<int, std::vector<size_t>> dst_rank_wr_ids;
  dst_rank_wr_ids.reserve(cmds_to_post.size());
  for (size_t i = 0; i < wrs_to_post.size(); ++i) {
    int dst = static_cast<int>(cmds_to_post[i].dst_rank);
    if (dst == my_rank) {
      fprintf(stderr, "Posting atomic to itself\n");
      std::abort();
    }
    dst_rank_wr_ids[dst].push_back(i);
  }

  for (auto& [dst_rank, wr_ids] : dst_rank_wr_ids) {
    printf("Posting %zu atomic WRs to dst_rank=%d\n", wr_ids.size(), dst_rank);
    if (wr_ids.empty()) continue;

    ProxyCtx* ctx = ctxs[dst_rank].get();
    const size_t k = wr_ids.size();
    struct ibv_qp_ex* qpx = (struct ibv_qp_ex*)ctx->qp;

    ibv_wr_start(qpx);
    for (size_t i = 0; i < k; ++i) {
      auto const& cmd = cmds_to_post[wr_ids[i]];
      auto wr_id = wrs_to_post[wr_ids[i]];
      wr_ids[i] = wr_id;
      // bool const is_combine = cmd.is_combine;

      // Pack control into 32-bit imm:
      // [31] kind (1=combine, 0=dispatch)
      // [30:16] signed 15-bit value (two's complement)  <-- ensure it fits
      // [15:0]  slot/seq (here: lower 16 bits of wr index)
      int v = static_cast<int>(cmd.value);
      if (v < -16384 || v > 16383) {
        fprintf(stderr,
                "[EFA] value=%d won't fit in 15 bits; "
                "use an inline payload scheme instead.\n",
                v);
        std::abort();
      }
      uint32_t offset = static_cast<int64_t>(cmd.req_rptr);
      uint32_t imm =
          pack_imm(/*is_combine=*/true, v, static_cast<uint16_t>(offset));

      qpx->wr_id = kAtomicWrTag | (wr_id & kAtomicMask);
      qpx->comp_mask = 0;
      qpx->wr_flags = (i + 1 == k) ? IBV_SEND_SIGNALED : 0;

      ibv_wr_rdma_write_imm(qpx, ctx->remote_rkey, ctx->remote_addr,
                            htonl(imm));
      ibv_wr_set_ud_addr(qpx, ctx->dst_ah, ctx->dst_qpn, QKEY);
      ibv_wr_set_sge(qpx, ctx->mr->lkey, (uintptr_t)ctx->mr->addr, 0);
      // printf(
      //     "[EFA_SEND_ATOMIC] wr_id=%lu dst=%d kind=%u val=%d offset=%u "
      //     "imm=0x%08x\n",
      //     qpx->wr_id, dst_rank, static_cast<unsigned>(is_combine), v, offset,
      //     imm);
    }
    int ret = ibv_wr_complete(qpx);
    if (ret) {
      fprintf(stderr, "[EFA] post_send failed: %s (ret=%d)\n", strerror(ret),
              ret);
      std::abort();
    }

    S.posted.fetch_add(k, std::memory_order_relaxed);
    const uint64_t batch_tail_wr = wr_ids.back();
    {
      std::lock_guard<std::mutex> lock(finished_wrs_mutex);
      auto [it, inserted] =
          S.wr_id_to_wr_ids.try_emplace(batch_tail_wr, std::move(wr_ids));
      if (!inserted) {
        fprintf(stderr,
                "block_idx: %d, Error: tail wr_id %lu already exists (map=%p, "
                "size=%zu, dst_rank=%d)\n",
                block_idx, batch_tail_wr, (void*)&S.wr_id_to_wr_ids,
                S.wr_id_to_wr_ids.size(), dst_rank);
        std::abort();
      } else {
        // TODO(MaoZiming): ack for atomic operations?
        for (auto const& wr_id : it->second) {
          finished_wrs.insert(wr_id);
          acked_wrs.insert(wr_id);
        }
      }
    }
  }
}<|MERGE_RESOLUTION|>--- conflicted
+++ resolved
@@ -883,10 +883,6 @@
             }
             S.wr_id_to_wr_ids.erase(wr_done);
           }
-<<<<<<< HEAD
-          printf("wr_done: %lu\n", wr_done);
-=======
->>>>>>> 7b7ff920
           const uint32_t tag = wr_tag(wc[i].wr_id);
           ProxyCtx& S_ack = *ctx_by_tag[tag];
           ibv_sge sge = {
@@ -1159,11 +1155,6 @@
   };
 
 #ifdef EFA
-<<<<<<< HEAD
-  printf("remote_send_ack: worker %d sending ACK wr_id %lu\n", worker_idx,
-         wr_id);
-=======
->>>>>>> 7b7ff920
   auto qpx = (struct ibv_qp_ex*)ack_qp;
   ibv_wr_start(qpx);
 
