#include "rdma.hpp"
#include "common.hpp"
#include "peer_copy.cuh"
#include "peer_copy_worker.hpp"
#include "rdma_util.hpp"
#include "util/gpu_rt.h"
#include <arpa/inet.h>
#include <netinet/in.h>
#include <algorithm>
#include <array>
#include <atomic>
#include <cassert>
#include <chrono>
#include <cstdio>
#include <cstdlib>
#include <cstring>
#include <fstream>
#include <iostream>
#include <mutex>
#include <regex>
#include <sstream>
#include <string>
#include <thread>
#include <unordered_set>
#include <vector>
#include <fcntl.h>
#if defined(__x86_64__) || defined(__i386__)
#include <immintrin.h>
#endif
#include "util/util.h"
#include <stdio.h>
#include <sys/socket.h>
#include <unistd.h>
#define MAX_RETRIES 20
#define RETRY_DELAY_MS 200
#define TCP_PORT 18515
#define QKEY 0x11111111u

inline uint32_t pack_imm(bool is_combine, int v15, uint16_t off16) {
  // Pack control into 32-bit imm:
  // [31] kind (1=combine, 0=dispatch)
  // [30:16] signed 15-bit value (two's complement)
  // [15:0]  slot/seq (here: lower 16 bits of wr index)
  // v15 must be in [-16384, 16383]
  uint32_t vfield = static_cast<uint32_t>(v15) & 0x7FFF;
  return (static_cast<uint32_t>(is_combine) << 31) | (vfield << 16) | off16;
}

inline int unpack_v(int32_t imm) {
  // Layout: [31]=kind, [30:16]=v(15b), [15:0]=off
  // Drop kind (<<1), then arithmetic >>17 to sign-extend bit30
  // Decode imm: [31] kind, [30:16] value (signed 15-bit), [15:0] offset
  return (imm << 1) >> 17;
}

inline bool unpack_kind(uint32_t imm) { return (imm >> 31) & 0x1; }
inline uint16_t unpack_off(uint32_t imm) { return imm & 0xFFFFu; }

void exchange_connection_info(int rank, char const* peer_ip, int tid,
                              RDMAConnectionInfo* local,
                              RDMAConnectionInfo* remote) {
  int sockfd;
  struct sockaddr_in addr;
  memset(&addr, 0, sizeof(addr));

  printf(
      "Rank %d exchanging RDMA connection info with peer %s, "
      "local.addr=0x%lx\n",
      rank, peer_ip, local->addr);
  if (rank == 0) {
    // Listen
    int listenfd = socket(AF_INET, SOCK_STREAM, 0);
    int one = 1;
    setsockopt(listenfd, SOL_SOCKET, SO_REUSEADDR, &one, sizeof(one));
    addr.sin_family = AF_INET;
    addr.sin_port = htons(TCP_PORT + tid);
    addr.sin_addr.s_addr = INADDR_ANY;
    if (bind(listenfd, (struct sockaddr*)&addr, sizeof(addr)) != 0) {
      perror("bind failed");
      exit(1);
    }
    listen(listenfd, 1);

    socklen_t len = sizeof(addr);
    sockfd = accept(listenfd, (struct sockaddr*)&addr, &len);
    printf("Rank %d accepted connection from peer %s on port %d\n", rank,
           peer_ip, TCP_PORT + tid);
    close(listenfd);
  } else {
    // Connect
    sockfd = socket(AF_INET, SOCK_STREAM, 0);
    int one = 1;
    setsockopt(sockfd, SOL_SOCKET, SO_REUSEADDR, &one, sizeof(one));
    addr.sin_family = AF_INET;
    addr.sin_port = htons(TCP_PORT + tid);
    inet_pton(AF_INET, peer_ip, &addr.sin_addr);

    int retry = 0;
    while (connect(sockfd, (struct sockaddr*)&addr, sizeof(addr)) != 0) {
      if (errno == ECONNREFUSED || errno == ENETUNREACH) {
        if (++retry > MAX_RETRIES) {
          fprintf(stderr, "Rank %d: failed to connect after %d retries\n", rank,
                  retry);
          exit(1);
        }
        usleep(RETRY_DELAY_MS * 1000);  // sleep 200 ms
        continue;
      } else {
        perror("connect failed");
        exit(1);
      }
    }
    printf("Rank %d connected to peer %s on port %d\n", rank, peer_ip,
           TCP_PORT + tid);
  }

  // Exchange info
  // send(sockfd, local, sizeof(*local), 0);
  // recv(sockfd, remote, sizeof(*remote), MSG_WAITALL);
  uccl::send_message(sockfd, local, sizeof(*local));
  uccl::receive_message(sockfd, remote, sizeof(*remote));
  close(sockfd);

  printf(
      "Rank %d exchanged RDMA info: addr=0x%lx, rkey=0x%x, "
      "qp_num=%u, psn=%u\n",
      rank, remote->addr, remote->rkey, remote->qp_num, remote->psn);
}

void per_thread_rdma_init(ProxyCtx& S, void* gpu_buf, size_t bytes, int rank,
                          int block_idx) {
  printf("Rank %d, Block %d: Initializing RDMA for GPU buffer %p, size %zu\n",
         rank, block_idx, gpu_buf, bytes);
  if (S.context) return;  // already initialized

  int num_devices = 0;
  struct ibv_device** dev_list = ibv_get_device_list(&num_devices);
  if (!dev_list) {
    perror("Failed to get IB devices list");
    exit(1);
  }

  // Assuming fixed GPU idx for now
  int gpu_idx = 0;
  // Ranked by GPU idx
  auto gpu_cards = uccl::get_gpu_cards();

  // Ranked by RDMA NIC name (not the ibv_get_device_list order)
  auto ib_nics = uccl::get_rdma_nics();
  // Get GPU pcie path
  auto gpu_device_path = gpu_cards[gpu_idx];
  // Find the RDMA NIC that is closest to the GPU.

  std::vector<std::pair<std::string, uint32_t>> dist;
  dist.reserve(ib_nics.size());

  for (auto& nic : ib_nics) {
    uint32_t d = uccl::safe_pcie_distance(gpu_device_path, nic.second);
    dist.emplace_back(nic.first, d);
  }

  auto it = std::min_element(
      dist.begin(), dist.end(),
      [](auto const& a, auto const& b) { return a.second < b.second; });

  if (it == dist.end()) {
    fprintf(stderr, "[WARN] no NIC found, defaulting to first\n");
    // fallback
  }
  auto selected_nic_name = it->first;
  int selected_dev_idx = -1;
  for (int i = 0; i < num_devices; i++) {
    if (strcmp(ibv_get_device_name(dev_list[i]), selected_nic_name.c_str()) ==
        0) {
      selected_dev_idx = i;
      break;
    }
  }
  if (selected_dev_idx < 0) {
    fprintf(stderr,
            "[FATAL] Selected RDMA NIC '%s' not found in verbs device list\n",
            selected_nic_name.c_str());
    std::abort();
  }

  S.context = ibv_open_device(dev_list[selected_dev_idx]);
  if (!S.context) {
    perror("Failed to open device");
    exit(1);
  }
  printf("[RDMA] Selected NIC %s (index %d) for GPU %d\n",
         selected_nic_name.c_str(), selected_dev_idx, gpu_idx);
  ibv_free_device_list(dev_list);
  S.pd = ibv_alloc_pd(S.context);
  if (!S.pd) {
    perror("Failed to allocate PD");
    exit(1);
  }
  uint64_t iova = (uintptr_t)gpu_buf;
#ifndef EFA
  S.mr = ibv_reg_mr_iova2(S.pd, gpu_buf, bytes, iova,
                          IBV_ACCESS_LOCAL_WRITE | IBV_ACCESS_REMOTE_WRITE |
                              IBV_ACCESS_REMOTE_ATOMIC |
                              IBV_ACCESS_RELAXED_ORDERING);
#else
  S.mr = ibv_reg_mr_iova2(S.pd, gpu_buf, bytes, iova,
                          IBV_ACCESS_LOCAL_WRITE | IBV_ACCESS_REMOTE_WRITE);
#endif

  if (!S.mr) {
    perror("ibv_reg_mr failed");
    exit(1);
  }

  if (S.rkey != 0) {
    fprintf(stderr, "Warning: rkey already set (%x), overwriting\n", S.rkey);
  }

  if (S.mr->rkey == 0) {
    fprintf(stderr, "rkey equals 0!\n");
    std::abort();
  }
  S.rkey = S.mr->rkey;
}

ibv_cq* create_per_thread_cq(ProxyCtx& S) {
  int cq_depth = kMaxOutstandingSends * 2;
#ifdef EFA
  struct ibv_cq_init_attr_ex cq_ex_attr = {};
  cq_ex_attr.cqe = cq_depth;
  cq_ex_attr.cq_context = nullptr;
  cq_ex_attr.channel = nullptr;
  cq_ex_attr.comp_vector = 0;
  // cq_ex_attr.wc_flags =
  //     IBV_WC_EX_WITH_COMPLETION_TIMESTAMP;  // Timestamp support.
  cq_ex_attr.comp_mask = 0;
  cq_ex_attr.flags = 0;
  // EFA requires these values for wc_flags and comp_mask.
  // See `efa_create_cq_ex` in rdma-core.
  cq_ex_attr.wc_flags = IBV_WC_STANDARD_FLAGS;

  S.cq = (struct ibv_cq*)ibv_create_cq_ex(S.context, &cq_ex_attr);
#else
  S.cq =
      ibv_create_cq(S.context, /* cqe */ cq_depth, /* user_context */ nullptr,
                    /* channel */ nullptr, /* comp_vector */ 0);
#endif
  if (!S.cq) {
    perror("Failed to create CQ");
    exit(1);
  }
  return S.cq;
}

#ifdef EFA
struct ibv_qp* create_srd_qp_ex(ProxyCtx& S) {
  struct ibv_qp_init_attr_ex qp_attr_ex = {};
  struct efadv_qp_init_attr efa_attr = {};

  qp_attr_ex.comp_mask = IBV_QP_INIT_ATTR_PD | IBV_QP_INIT_ATTR_SEND_OPS_FLAGS;

  qp_attr_ex.send_ops_flags = IBV_QP_EX_WITH_RDMA_WRITE |
                              IBV_QP_EX_WITH_RDMA_WRITE_WITH_IMM |
                              IBV_QP_EX_WITH_SEND_WITH_IMM;

  qp_attr_ex.cap.max_send_wr = kMaxOutstandingSends * 2;
  qp_attr_ex.cap.max_recv_wr = kMaxOutstandingSends * 2;
  qp_attr_ex.cap.max_send_sge = 1;
  qp_attr_ex.cap.max_recv_sge = 1;
  qp_attr_ex.cap.max_inline_data = 0;

  qp_attr_ex.pd = S.pd;
  qp_attr_ex.qp_context = S.context;
  qp_attr_ex.sq_sig_all = 1;

  qp_attr_ex.send_cq = S.cq;
  qp_attr_ex.recv_cq = S.cq;

  qp_attr_ex.qp_type = IBV_QPT_DRIVER;

  efa_attr.driver_qp_type = EFADV_QP_DRIVER_TYPE_SRD;
#define EFA_QP_LOW_LATENCY_SERVICE_LEVEL 8
  efa_attr.sl = EFA_QP_LOW_LATENCY_SERVICE_LEVEL;
  efa_attr.flags = 0;
  // If set, Receive WRs will not be consumed for RDMA write with imm.
  // efa_attr.flags |= EFADV_QP_FLAGS_UNSOLICITED_WRITE_RECV;

  struct ibv_qp* qp = efadv_create_qp_ex(S.context, &qp_attr_ex, &efa_attr,
                                         sizeof(struct efadv_qp_init_attr));

  if (!qp) {
    perror("Failed to create QP");
    exit(1);
  }

  struct ibv_qp_attr attr = {};
  attr.qp_state = IBV_QPS_INIT;
  attr.pkey_index = 0;
  attr.port_num = 1;
  attr.qkey = QKEY;
  if (ibv_modify_qp(
          qp, &attr,
          IBV_QP_STATE | IBV_QP_PKEY_INDEX | IBV_QP_PORT | IBV_QP_QKEY)) {
    perror("Failed to modify QP to INIT");
    exit(1);
  }

  memset(&attr, 0, sizeof(attr));
  attr.qp_state = IBV_QPS_RTR;
  if (ibv_modify_qp(qp, &attr, IBV_QP_STATE)) {
    perror("Failed to modify QP to RTR");
    exit(1);
  }

  memset(&attr, 0, sizeof(attr));
  attr.qp_state = IBV_QPS_RTS;
  attr.sq_psn = 0;
  if (ibv_modify_qp(qp, &attr, IBV_QP_STATE | IBV_QP_SQ_PSN)) {
    perror("Failed to modify QP to RTS");
    exit(1);
  }

  return qp;
}
#endif

void create_per_thread_qp(ProxyCtx& S, void* gpu_buffer, size_t size,
                          RDMAConnectionInfo* local_info, int rank) {
  if (S.qp) return;  // Already initialized for this thread
  if (S.ack_qp) return;
  if (S.recv_ack_qp) return;
#ifdef EFA
  S.qp = create_srd_qp_ex(S);
  S.ack_qp = create_srd_qp_ex(S);
  S.recv_ack_qp = create_srd_qp_ex(S);
  if (!S.qp || !S.ack_qp || !S.recv_ack_qp) {
    perror("Failed to create QPs for EFA");
    exit(1);
  }
#else
  struct ibv_qp_init_attr qp_init_attr = {};
  qp_init_attr.send_cq = S.cq;
  qp_init_attr.recv_cq = S.cq;
  qp_init_attr.qp_type = IBV_QPT_RC;  // Reliable Connection
  qp_init_attr.cap.max_send_wr =
      kMaxOutstandingSends * 2;  // max outstanding sends
  qp_init_attr.cap.max_recv_wr =
      kMaxOutstandingSends * 2;  // max outstanding recvs
  qp_init_attr.cap.max_send_sge = 1;
  qp_init_attr.cap.max_recv_sge = 1;
  qp_init_attr.sq_sig_all = 0;
  S.qp = ibv_create_qp(S.pd, &qp_init_attr);
  if (!S.qp) {
    perror("Failed to create QP");
    exit(1);
  }
  S.ack_qp = ibv_create_qp(S.pd, &qp_init_attr);
  if (!S.ack_qp) {
    perror("Failed to create Ack QP");
    exit(1);
  }

  S.recv_ack_qp = ibv_create_qp(S.pd, &qp_init_attr);
  if (!S.recv_ack_qp) {
    perror("Failed to create Receive Ack QP");
    exit(1);
  }
#endif

  // Query port
  struct ibv_port_attr port_attr;
  if (ibv_query_port(S.context, 1, &port_attr)) {
    perror("Failed to query port");
    exit(1);
  }
  printf("Local LID: 0x%x\n", port_attr.lid);
  // Fill local connection info
  local_info->qp_num = S.qp->qp_num;
  local_info->ack_qp_num = S.ack_qp->qp_num;
  local_info->recv_ack_qp_num = S.recv_ack_qp->qp_num;
  local_info->lid = port_attr.lid;
  local_info->rkey = S.rkey;
  local_info->addr = reinterpret_cast<uintptr_t>(gpu_buffer);
  local_info->len = size;
  // local_info->psn = rand() & 0xffffff;      // random psn
  // local_info->ack_psn = rand() & 0xffffff;  // random ack psn
  local_info->psn = 0;
  local_info->ack_psn = 0;
  // printf("[DEBUG] Rank %d: Registering local buffer addr=0x%lx, size=%zu
  // bytes\n",
  //        rank, local_info->addr, size);
  fill_local_gid(S, local_info);
  printf(
      "Local RDMA info: addr=0x%lx, rkey=0x%x, qp_num=%u, psn=%u, "
      "ack_qp_num=%u, recv_ack_qp_num=%u, ack_psn: %u\n",
      local_info->addr, local_info->rkey, local_info->qp_num, local_info->psn,
      local_info->ack_qp_num, local_info->recv_ack_qp_num, local_info->ack_psn);
}

void modify_qp_to_init(ProxyCtx& S) {
#ifdef EFA
  return;
#endif
  struct ibv_qp_attr attr;
  memset(&attr, 0, sizeof(attr));

  attr.qp_state = IBV_QPS_INIT;
  attr.port_num = 1;  // HCA port you use
  attr.pkey_index = 0;
  attr.qp_access_flags = IBV_ACCESS_LOCAL_WRITE | IBV_ACCESS_REMOTE_READ |
                         IBV_ACCESS_REMOTE_WRITE | IBV_ACCESS_REMOTE_ATOMIC;

  int flags =
      IBV_QP_STATE | IBV_QP_PKEY_INDEX | IBV_QP_PORT | IBV_QP_ACCESS_FLAGS;

  if (ibv_modify_qp(S.qp, &attr, flags)) {
    perror("Failed to modify QP to INIT");
    exit(1);
  }

  if (S.ack_qp) {
    int ret = ibv_modify_qp(S.ack_qp, &attr, flags);
    if (ret) {
      perror("Failed to modify Ack QP to INIT");
      fprintf(stderr, "errno: %d\n", errno);
      exit(1);
    }
  }

  if (S.recv_ack_qp) {
    int ret = ibv_modify_qp(S.recv_ack_qp, &attr, flags);
    if (ret) {
      perror("Failed to modify Receive Ack QP to INIT");
      fprintf(stderr, "errno: %d\n", errno);
      exit(1);
    }
  }

  printf("QP modified to INIT state\n");
}

struct ibv_ah* create_ah(ProxyCtx& S, uint8_t* remote_gid) {
  struct ibv_ah_attr ah_attr = {};
  ah_attr.is_global = 1;  // Enable Global Routing Header (GRH)
  ah_attr.port_num = 1;
  ah_attr.grh.sgid_index = 0;  // Local GID index
  memcpy(&ah_attr.grh.dgid, remote_gid, 16);
  ah_attr.grh.flow_label = 0;
  ah_attr.grh.hop_limit = 255;
  ah_attr.grh.traffic_class = 0;

  struct ibv_ah* ah = ibv_create_ah(S.pd, &ah_attr);
  if (ah == nullptr) {
    perror("Failed to create AH");
    exit(1);
  }
  return ah;
}

void modify_qp_to_rtr(ProxyCtx& S, RDMAConnectionInfo* remote) {
#ifdef EFA
  S.dst_qpn = remote->qp_num;
  S.dst_ack_qpn = remote->recv_ack_qp_num;
  S.dst_ah = create_ah(S, remote->gid);
  return;
#endif

  int is_roce = 0;

  struct ibv_port_attr port_attr;
  if (ibv_query_port(S.context, 1, &port_attr)) {
    perror("Failed to query port");
    exit(1);
  }

  if (port_attr.link_layer == IBV_LINK_LAYER_ETHERNET) {
    printf("RoCE detected (Ethernet)\n");
    is_roce = 1;
  } else if (port_attr.link_layer == IBV_LINK_LAYER_INFINIBAND) {
    printf("InfiniBand detected\n");
    is_roce = 0;
  } else {
    printf("Unknown link layer: %d\n", port_attr.link_layer);
    exit(1);
  }

  struct ibv_qp_attr attr;
  memset(&attr, 0, sizeof(attr));
  attr.qp_state = IBV_QPS_RTR;
  attr.path_mtu = port_attr.active_mtu;
  attr.dest_qp_num = remote->qp_num;
  attr.rq_psn = remote->psn;
  attr.max_dest_rd_atomic = 1;
  attr.min_rnr_timer = 12;

  if (is_roce) {
    attr.ah_attr.is_global = 1;
    attr.ah_attr.port_num = 1;
    attr.ah_attr.sl = 0;
    attr.ah_attr.src_path_bits = 0;
    attr.ah_attr.grh.hop_limit = 64;
    // Fill GID from remote_info
    memcpy(&attr.ah_attr.grh.dgid, remote->gid, 16);
    attr.ah_attr.grh.sgid_index = 1;  // Assume GID index 0
  } else {
    attr.ah_attr.is_global = 0;
    attr.ah_attr.dlid = remote->lid;
    attr.ah_attr.port_num = 1;
    attr.ah_attr.sl = 0;
    attr.ah_attr.src_path_bits = 0;
    attr.ah_attr.static_rate = 0;
    memset(&attr.ah_attr.grh, 0, sizeof(attr.ah_attr.grh));  // Safe
  }

  int flags = IBV_QP_STATE | IBV_QP_PATH_MTU | IBV_QP_AV | IBV_QP_DEST_QPN |
              IBV_QP_RQ_PSN | IBV_QP_MAX_DEST_RD_ATOMIC | IBV_QP_MIN_RNR_TIMER;

  printf("Remote LID: 0x%x, QPN: %u, PSN: %u\n", remote->lid, remote->qp_num,
         remote->psn);
  printf("Verifying port state:\n");
  printf("  link_layer: %s\n", (port_attr.link_layer == IBV_LINK_LAYER_ETHERNET)
                                   ? "Ethernet (RoCE)"
                                   : "InfiniBand");
  printf("  port_state: %s\n",
         (port_attr.state == IBV_PORT_ACTIVE) ? "ACTIVE" : "NOT ACTIVE");
  printf("  max_mtu: %d\n", port_attr.max_mtu);
  printf("  active_mtu: %d\n", port_attr.active_mtu);
  printf("  lid: 0x%x\n", port_attr.lid);

  int ret = ibv_modify_qp(S.qp, &attr, flags);
  if (ret) {
    perror("Failed to modify QP to RTR");
    fprintf(stderr, "errno: %d\n", errno);
    exit(1);
  }
  printf("QP modified to RTR state\n");

  if (S.ack_qp) {
    attr.dest_qp_num = remote->recv_ack_qp_num;
    attr.rq_psn = remote->ack_psn;
    ret = ibv_modify_qp(S.ack_qp, &attr, flags);
    if (ret) {
      perror("Failed to modify Ack QP to RTR");
      fprintf(stderr, "errno: %d\n", errno);
      exit(1);
    }
  }

  if (S.recv_ack_qp) {
    attr.dest_qp_num = remote->ack_qp_num;
    attr.rq_psn = remote->ack_psn;  // Use the same PSN for receive ack QP
    ret = ibv_modify_qp(S.recv_ack_qp, &attr, flags);
    if (ret) {
      perror("Failed to modify Receive Ack QP to RTR");
      fprintf(stderr, "errno: %d\n", errno);
      exit(1);
    }
  }
  printf("ACK-QP modified to RTR state\n");
}

void modify_qp_to_rts(ProxyCtx& S, RDMAConnectionInfo* local_info) {
#ifdef EFA
  return;
#endif
  struct ibv_qp_attr attr;
  memset(&attr, 0, sizeof(attr));
  attr.qp_state = IBV_QPS_RTS;

#ifdef EFA
  attr.sq_psn = 0;
  if (ibv_modify_qp(S.qp, &attr, IBV_QP_STATE | IBV_QP_SQ_PSN)) {
    perror("Failed to modify QP to RTS");
    exit(1);
  }
  if (ibv_modify_qp(S.ack_qp, &attr, IBV_QP_STATE | IBV_QP_SQ_PSN)) {
    perror("Failed to modify Ack QP to RTS");
    exit(1);
  }
  if (ibv_modify_qp(S.recv_ack_qp, &attr, IBV_QP_STATE | IBV_QP_SQ_PSN)) {
    perror("Failed to modify Receive Ack QP to RTS");
    exit(1);
  }
  printf("QP modified to RTS state\n");
  return;
#endif

  attr.timeout = 14;
  attr.retry_cnt = 7;
  attr.rnr_retry = 7;
  attr.sq_psn = local_info->psn;
  attr.max_rd_atomic = 1;
  attr.qp_access_flags = IBV_ACCESS_REMOTE_WRITE | IBV_ACCESS_REMOTE_ATOMIC;

  int flags = IBV_QP_STATE | IBV_QP_TIMEOUT | IBV_QP_RETRY_CNT |
              IBV_QP_RNR_RETRY | IBV_QP_SQ_PSN | IBV_QP_MAX_QP_RD_ATOMIC |
              IBV_QP_ACCESS_FLAGS;

  if (ibv_modify_qp(S.qp, &attr, flags)) {
    perror("Failed to modify QP to RTS");
    exit(1);
  }
  printf("QP modified to RTS state\n");

  attr.sq_psn = local_info->ack_psn;
  int ret = ibv_modify_qp(S.ack_qp, &attr, flags);
  if (ret) {
    perror("Failed to modify Ack QP to RTS");
    fprintf(stderr, "errno: %d\n", errno);
    exit(1);
  }

  ret = ibv_modify_qp(S.recv_ack_qp, &attr, flags);
  if (ret) {
    perror("Failed to modify Receive Ack QP to RTS");
    fprintf(stderr, "errno: %d\n", errno);
    exit(1);
  }
  printf("ACK-QP modified to RTS state\n");
}

void post_receive_buffer_for_imm(ProxyCtx& S) {
  std::vector<ibv_recv_wr> wrs(kMaxOutstandingRecvs);
  std::vector<ibv_sge> sges(kMaxOutstandingRecvs);

  for (size_t i = 0; i < kMaxOutstandingRecvs; ++i) {
    int offset = kNumThBlocks > i ? i : (i % kNumThBlocks);

    sges[i] = {.addr = (uintptr_t)S.mr->addr + offset * kObjectSize,
               .length = kObjectSize,
               .lkey = S.mr->lkey};
    wrs[i] = {.wr_id = make_wr_id(S.tag, static_cast<uint32_t>(i)),
              .next = (i + 1 < kMaxOutstandingRecvs) ? &wrs[i + 1] : nullptr,
              .sg_list = &sges[i],
              .num_sge = 1};
  }

  /* Post the whole chain with ONE verbs call */
  ibv_recv_wr* bad = nullptr;
  if (ibv_post_recv(S.qp, &wrs[0], &bad)) {
    perror("ibv_post_recv");
    std::abort();
  }
}

void post_rdma_async_batched(ProxyCtx& S, void* buf, size_t num_wrs,
                             std::vector<uint64_t> const& wrs_to_post,
                             std::vector<TransferCmd> const& cmds_to_post,
                             std::vector<std::unique_ptr<ProxyCtx>>& ctxs,
                             int my_rank, int block_idx,
                             std::unordered_set<uint64_t>& finished_wrs,
                             std::mutex& finished_wrs_mutex) {
  if (num_wrs == 0) return;
  if (wrs_to_post.size() != num_wrs || cmds_to_post.size() != num_wrs) {
    fprintf(stderr,
            "Size mismatch (num_wrs=%zu, wr_ids=%zu, "
            "cmds=%zu)\n",
            num_wrs, wrs_to_post.size(), cmds_to_post.size());
    std::abort();
  }

  std::unordered_map<int, std::vector<size_t>> dst_rank_wr_ids;
  for (size_t i = 0; i < num_wrs; ++i) {
    if (cmds_to_post[i].dst_rank == static_cast<uint32_t>(my_rank)) {
      // NOTE(MaoZiming): this should not happen.
      printf("Posting rdma to itself\n");
      std::abort();
      continue;
    } else {
      dst_rank_wr_ids[cmds_to_post[i].dst_rank].push_back(i);
    }
  }
  for (auto& [dst_rank, wr_ids] : dst_rank_wr_ids) {
    if (wr_ids.empty()) continue;

    ProxyCtx* ctx = ctxs[dst_rank].get();
    if (!ctx || !ctx->qp || !ctx->mr) {
      fprintf(stderr, "Destination ctx missing fields for dst=%d\n", dst_rank);
      std::abort();
    }
    const size_t k = wr_ids.size();
#ifdef EFA
    struct ibv_qp_ex* qpx = (struct ibv_qp_ex*)ctx->qp;
    ibv_wr_start(qpx);

    for (size_t j = 0; j < k; ++j) {
      size_t i = wr_ids[j];
      auto const& cmd = cmds_to_post[i];
      wr_ids[j] = wrs_to_post[i];
      qpx->wr_id = wrs_to_post[i];
      qpx->comp_mask = 0;
      qpx->wr_flags = (j + 1 == k) ? IBV_SEND_SIGNALED : 0;

      uint64_t remote_addr =
          ctx->remote_addr + (cmd.req_rptr ? cmd.req_rptr : 0);
      uint64_t remote_end = ctx->remote_addr + ctx->remote_len;

      if (remote_addr < ctx->remote_addr ||
          remote_addr + cmd.bytes > remote_end) {
        fprintf(stderr,
                "[ERROR] Remote write OOB: addr=0x%llx len=%zu (base=0x%llx, "
                "size=%zu), cmd.req_rptr: 0x%llx\n",
                (unsigned long long)remote_addr, cmd.bytes,
                (unsigned long long)ctx->remote_addr, (size_t)ctx->remote_len,
                (unsigned long long)cmd.req_rptr);
        cudaError_t err = cudaDeviceSynchronize();
        if (err != cudaSuccess) {
          fprintf(stderr, "cudaDeviceSynchronize failed: %s\n",
                  cudaGetErrorString(err));
          std::abort();
        }
        std::abort();
      }

      if (j + 1 == k) {
        ibv_wr_rdma_write_imm(qpx, ctx->remote_rkey, remote_addr,
                              htonl(static_cast<uint32_t>(qpx->wr_id)));
      } else {
        ibv_wr_rdma_write(qpx, ctx->remote_rkey, remote_addr);
      }

      uintptr_t laddr = cmd.req_lptr
                            ? cmd.req_lptr
                            : reinterpret_cast<uintptr_t>(buf) + i * cmd.bytes;
      ibv_wr_set_ud_addr(qpx, ctx->dst_ah, ctx->dst_qpn, QKEY);
      ibv_wr_set_sge(qpx, ctx->mr->lkey, laddr,
                     static_cast<uint32_t>(cmd.bytes));
    }
    int ret = ibv_wr_complete(qpx);
    if (ret) {
      fprintf(stderr, "ibv_wr_complete failed (dst=%d): %s (ret=%d)\n",
              dst_rank, strerror(ret), ret);
      std::abort();
    }
    const uint64_t batch_tail_wr = wr_ids.back();
#else
    std::vector<ibv_sge> sges(k);
    std::vector<ibv_send_wr> wrs(k);
    for (size_t j = 0; j < k; ++j) {
      size_t i = wr_ids[j];
      auto const& cmd = cmds_to_post[i];
      wr_ids[j] = wrs_to_post[i];
      sges[j].addr = cmd.req_lptr
                         ? cmd.req_lptr
                         : reinterpret_cast<uintptr_t>(buf) + i * cmd.bytes;
      sges[j].length = static_cast<uint32_t>(cmd.bytes);
      sges[j].lkey = ctx->mr->lkey;
      std::memset(&wrs[j], 0, sizeof(wrs[j]));
      wrs[j].sg_list = &sges[j];
      wrs[j].num_sge = 1;
      wrs[j].wr_id = wr_ids[j];

      wrs[j].wr.rdma.remote_addr = ctx->remote_addr + cmd.req_rptr;

      uint64_t remote_end = ctx->remote_addr + ctx->remote_len;
      if (wrs[j].wr.rdma.remote_addr < ctx->remote_addr ||
          wrs[j].wr.rdma.remote_addr + cmd.bytes > remote_end) {
        fprintf(stderr,
                "[ERROR] Remote write OOB: addr=0x%llx len=%zu (base=0x%llx, "
                "size=%zu), cmd.req_rptr: 0x%llx\n",
                (unsigned long long)wrs[j].wr.rdma.remote_addr, cmd.bytes,
                (unsigned long long)ctx->remote_addr, (size_t)ctx->remote_len,
                (unsigned long long)cmd.req_rptr);
        cudaError_t err = cudaDeviceSynchronize();
        if (err != cudaSuccess) {
          fprintf(stderr, "cudaDeviceSynchronize failed: %s\n",
                  cudaGetErrorString(err));
          std::abort();
        }
        std::abort();
      }

      uint64_t remote_end = ctx->remote_addr + ctx->remote_len;
      if (wrs[j].wr.rdma.remote_addr < ctx->remote_addr ||
          wrs[j].wr.rdma.remote_addr + cmd.bytes > remote_end) {
        fprintf(stderr,
                "[ERROR] Remote write OOB: addr=0x%llx len=%zu (base=0x%llx, "
                "size=%zu), cmd.req_rptr: 0x%llx\n",
                (unsigned long long)wrs[j].wr.rdma.remote_addr, cmd.bytes,
                (unsigned long long)ctx->remote_addr, (size_t)ctx->remote_len,
                (unsigned long long)cmd.req_rptr);
        cudaError_t err = cudaDeviceSynchronize();
        if (err != cudaSuccess) {
          fprintf(stderr, "cudaDeviceSynchronize failed: %s\n",
                  cudaGetErrorString(err));
          std::abort();
        }
        std::abort();
      }

      wrs[j].wr.rdma.rkey = ctx->remote_rkey;
      wrs[j].opcode = IBV_WR_RDMA_WRITE;
      wrs[j].send_flags = 0;
      wrs[j].next = (j + 1 < k) ? &wrs[j + 1] : nullptr;
    }
    const size_t last = k - 1;
    const uint64_t batch_tail_wr = wr_ids[last];
    wrs[last].send_flags |= IBV_SEND_SIGNALED;
    wrs[last].opcode = IBV_WR_RDMA_WRITE_WITH_IMM;
    wrs[last].imm_data = htonl(static_cast<uint32_t>(batch_tail_wr));

    ibv_send_wr* bad = nullptr;
    int ret = ibv_post_send(ctx->qp, &wrs[0], &bad);
    if (ret) {
      fprintf(stderr, "ibv_post_send failed (dst=%d): %s (ret=%d)\n", dst_rank,
              strerror(ret), ret);
      if (bad)
        fprintf(stderr, "Bad WR at %p (wr_id=%lu)\n", (void*)bad, bad->wr_id);
      std::abort();
    }
#endif
    S.posted.fetch_add(k, std::memory_order_release);
    {
      std::lock_guard<std::mutex> lock(finished_wrs_mutex);
      auto [it, inserted] =
          S.wr_id_to_wr_ids.try_emplace(batch_tail_wr, std::move(wr_ids));
      if (!inserted) {
        fprintf(stderr,
                "block_idx: %d, Error: tail wr_id %lu already exists (map=%p, "
                "size=%zu, dst_rank=%d)\n",
                block_idx, batch_tail_wr, (void*)&S.wr_id_to_wr_ids,
                S.wr_id_to_wr_ids.size(), dst_rank);
        std::abort();
      } else {
        for (auto const& wr_id : it->second) {
          finished_wrs.insert(wr_id);
        }
      }
    }
  }
}

void local_process_completions(ProxyCtx& S,
                               std::unordered_set<uint64_t>& finished_wrs,
                               std::unordered_set<uint64_t>& acked_wrs,
                               std::mutex& finished_wrs_mutex, int thread_idx,
                               ibv_wc* wc, int ne,
                               std::vector<ProxyCtx*>& ctx_by_tag) {
  if (ne == 0) return;
  int send_completed = 0;
  // printf("Local thread %d received %d completions\n", thread_idx, ne);

  for (int i = 0; i < ne; ++i) {
    if (wc[i].status != IBV_WC_SUCCESS) {
      fprintf(stderr,
              "CQE ERROR wr_id=%llu status=%d(%s) opcode=%d byte_len=%u "
              "vendor_err=0x%x qp_num=0x%x\n",
              (unsigned long long)wc[i].wr_id, wc[i].status,
              ibv_wc_status_str(wc[i].status), wc[i].opcode, wc[i].byte_len,
              wc[i].vendor_err, wc[i].qp_num);
      std::abort();
    }

    switch (wc[i].opcode) {
      case IBV_WC_RDMA_WRITE: {
        send_completed++;
        // const uint64_t wrid = wc[i].wr_id;
        // if ((wrid & ~kAtomicMask) == kAtomicWrTag) {
        //   printf("[EFA_SEND_DONE] wrid=%lu tag=0x%llx qp=0x%x\n", wrid,
        //          (wrid & kAtomicMask), wc[i].qp_num);
        // }
      } break;
      case IBV_WC_RECV:
        if (wc[i].wc_flags & IBV_WC_WITH_IMM &&
            !((ntohl(wc[i].imm_data) >> 31) & 0x1)) {
          const uint32_t slot = wr_slot(wc[i].wr_id);
          uint64_t wr_done = static_cast<uint64_t>(ntohl(wc[i].imm_data));
          {
            std::lock_guard<std::mutex> lock(finished_wrs_mutex);
            if (S.wr_id_to_wr_ids.find(wr_done) == S.wr_id_to_wr_ids.end()) {
              fprintf(stderr,
                      "Error: received ACK for unknown wr_id %lu (slot=%u)\n",
                      wr_done, slot);
              std::abort();
            }
            auto& vec = S.wr_id_to_wr_ids[wr_done];
            if (!vec.empty()) {
              for (auto const& wr_id : vec) {
                acked_wrs.insert(wr_id);
                if (finished_wrs.find(wr_id) == finished_wrs.end()) {
                  fprintf(stderr,
                          "Error: finished_wrs received ACK for unknown wr_id "
                          "%lu\n",
                          wr_id);
                  std::abort();
                }
              }
            }
            S.wr_id_to_wr_ids.erase(wr_done);
          }
<<<<<<< HEAD
          printf("wr_done: %lu\n", wr_done);
=======
>>>>>>> ff0eec65
          const uint32_t tag = wr_tag(wc[i].wr_id);
          ProxyCtx& S_ack = *ctx_by_tag[tag];
          ibv_sge sge = {
              .addr = reinterpret_cast<uintptr_t>(&S_ack.ack_recv_buf[slot]),
              .length = sizeof(uint64_t),
              .lkey = S_ack.ack_recv_mr->lkey,
          };
          ibv_recv_wr rwr = {};
          ibv_recv_wr* bad = nullptr;
          rwr.wr_id = make_wr_id(tag, slot);
          rwr.sg_list = &sge;
          rwr.num_sge = 1;
          if (ibv_post_recv(S_ack.recv_ack_qp, &rwr, &bad)) {
            perror("ibv_post_recv(repost ACK)");
            std::abort();
          }
        }
        break;
      case IBV_WC_FETCH_ADD: {
        uint64_t wrid = wc[i].wr_id;
        // If you encode a tag, check it here (see fix #3 below)
        printf("Local thread %d: atomic completed (wr_id=0x%lx)\n", thread_idx,
               wrid);
        send_completed++;
      } break;
      default:
        break;
    }
  }
  S.completed.fetch_add(send_completed, std::memory_order_relaxed);
}

void local_poll_completions(ProxyCtx& S,
                            std::unordered_set<uint64_t>& finished_wrs,
                            std::unordered_set<uint64_t>& acked_wrs,
                            std::mutex& finished_wrs_mutex, int thread_idx,
                            std::vector<ProxyCtx*>& ctx_by_tag) {
  struct ibv_wc wc[kMaxOutstandingSends];
  int ne = 0;
#ifdef EFA
  auto cqx = (struct ibv_cq_ex*)(S.cq);
  struct ibv_poll_cq_attr poll_cq_attr = {.comp_mask = 0};
  auto ret = ibv_start_poll(cqx, &poll_cq_attr);
  if (ret) return;
  while (1) {
    wc[ne].status = cqx->status;
    wc[ne].wr_id = cqx->wr_id;
    wc[ne].opcode = ibv_wc_read_opcode(cqx);
    wc[ne].wc_flags = ibv_wc_read_wc_flags(cqx);
    wc[ne].imm_data = ibv_wc_read_imm_data(cqx);
    wc[ne].byte_len = ibv_wc_read_byte_len(cqx);
    ne++;
    if (ne >= kMaxOutstandingSends) break;
    ret = ibv_next_poll(cqx);
    if (ret) break;
  }
  ibv_end_poll(cqx);
#else
  ne = ibv_poll_cq(S.cq, kMaxOutstandingSends, wc);
#endif
  // printf("Local poll thread %d polled %d completions\n", thread_idx, ne);
  local_process_completions(S, finished_wrs, acked_wrs, finished_wrs_mutex,
                            thread_idx, wc, ne, ctx_by_tag);
}

void poll_cq_dual(ProxyCtx& S, std::unordered_set<uint64_t>& finished_wrs,
                  std::unordered_set<uint64_t>& acked_wrs,
                  std::mutex& finished_wrs_mutex, int thread_idx,
                  CopyRingBuffer& g_ring, std::vector<ProxyCtx*>& ctx_by_tag,
                  void* atomic_buffer_ptr) {
  struct ibv_wc wc[kMaxOutstandingSends];  // batch poll
  int ne = 0;
#ifdef EFA
  auto cqx = (struct ibv_cq_ex*)(S.cq);
  struct ibv_poll_cq_attr poll_cq_attr = {.comp_mask = 0};
  auto ret = ibv_start_poll(cqx, &poll_cq_attr);
  if (ret) return;
  while (1) {
    wc[ne].status = cqx->status;
    wc[ne].wr_id = cqx->wr_id;
    wc[ne].opcode = ibv_wc_read_opcode(cqx);
    wc[ne].wc_flags = ibv_wc_read_wc_flags(cqx);
    wc[ne].imm_data = ibv_wc_read_imm_data(cqx);
    wc[ne].byte_len = ibv_wc_read_byte_len(cqx);
    ne++;
    if (ne >= kMaxOutstandingSends) break;
    ret = ibv_next_poll(cqx);
    if (ret) break;
  }
  ibv_end_poll(cqx);
#else
  ne = ibv_poll_cq(S.cq, kMaxOutstandingSends, wc);
#endif
  // printf("Poll CQ Dual thread %d polled %d completions\n", thread_idx, ne);
  local_process_completions(S, finished_wrs, acked_wrs, finished_wrs_mutex,
                            thread_idx, wc, ne, ctx_by_tag);
  remote_process_completions(S, thread_idx, g_ring, ne, wc, ctx_by_tag,
                             atomic_buffer_ptr);
}

void remote_process_completions(ProxyCtx& S, int idx, CopyRingBuffer& g_ring,
                                int ne, ibv_wc* wc,
                                std::vector<ProxyCtx*>& ctx_by_tag,
                                void* atomic_buffer_ptr) {
  if (ne == 0) return;
  std::unordered_map<uint32_t, std::vector<ibv_recv_wr>> per_tag;
  per_tag.reserve(8);

  std::vector<CopyTask> task_vec;
  task_vec.reserve(ne);
  int nDevices;
  cudaError_t err = cudaGetDeviceCount(&nDevices);
  if (err != cudaSuccess) {
    printf("CUDA error: %s\n", cudaGetErrorString(err));
    std::abort();
  }
  for (int i = 0; i < ne; ++i) {
    ibv_wc const& cqe = wc[i];
    if (cqe.status != IBV_WC_SUCCESS) {
      fprintf(stderr, "RDMA error: %s\n", ibv_wc_status_str(cqe.status));
      std::abort();
    }
    if (cqe.opcode == IBV_WC_SEND) {
      continue;
    }
    if (cqe.opcode == IBV_WC_RECV_RDMA_WITH_IMM &&
        ((ntohl(cqe.imm_data) >> 31) & 0x1)) {
      uint32_t imm = ntohl(cqe.imm_data);
      int value = unpack_v(static_cast<int32_t>(imm));
      uint32_t offset = unpack_off(imm);
      size_t index = offset / sizeof(int);
      // printf(
      //     "[RECV_ATOMIC] kind=%u value=%d offset=%u index=%zu addr=0x%llx
      //     " "imm=0x%08x\n", (unsigned)is_combine, value, offset, index,
      //     (unsigned long long)((uintptr_t)atomic_buffer_ptr +
      //                          index * sizeof(int)),
      //     imm);
      auto* addr32 =
          reinterpret_cast<std::atomic<int>*>(atomic_buffer_ptr) + index;
      addr32->fetch_add(value, std::memory_order_release);
      const uint32_t tag = wr_tag(cqe.wr_id);
      ProxyCtx& S_atomic = *ctx_by_tag[tag];
      ibv_sge sge = {
          .addr = reinterpret_cast<uintptr_t>(S_atomic.mr->addr),
          .length = 1,
          .lkey = S_atomic.mr->lkey,
      };
      ibv_recv_wr rwr = {};
      S.pool_index = (S.pool_index + 1) % (kRemoteBufferSize / kObjectSize - 1);
      rwr.wr_id = make_wr_id(wr_tag(cqe.wr_id), S.pool_index);
      rwr.sg_list = &sge;
      rwr.num_sge = 1;
      ibv_recv_wr* bad = nullptr;
      if (ibv_post_recv(S_atomic.qp, &rwr, &bad)) {
        perror("ibv_post_recv (atomics replenish)");
        std::abort();
      }
      continue;
    }
    if (cqe.opcode == IBV_WC_RECV_RDMA_WITH_IMM) {
      const uint32_t tag = wr_tag(cqe.wr_id);
      ProxyCtx& S_ack = *ctx_by_tag[tag];
      ibv_sge sge = {
          .addr = reinterpret_cast<uintptr_t>(&S_ack.ack_recv_buf[0]),
          .length = sizeof(uint64_t),
          .lkey = S_ack.ack_recv_mr->lkey,
      };
      ibv_recv_wr rwr{};
      S.pool_index = (S.pool_index + 1) % (kRemoteBufferSize / kObjectSize - 1);
      rwr.wr_id = make_wr_id(wr_tag(cqe.wr_id), S.pool_index);
      rwr.sg_list = &sge;
      rwr.num_sge = 1;
      ibv_recv_wr* bad = nullptr;
      if (ibv_post_recv(S_ack.qp, &rwr, &bad)) {
        perror("ibv_post_recv (imm replenish)");
        std::abort();
      }
      uint32_t imm = ntohl(cqe.imm_data);
      int destination_gpu = static_cast<int>(imm % nDevices);
      size_t src_offset = static_cast<size_t>(S.pool_index) * kObjectSize;
      // TODO(MaoZiming): Implement the logic to set dst_ptr
      CopyTask task{.wr_id = imm,
                    .dst_dev = destination_gpu,
                    .src_ptr = static_cast<char*>(S.mr->addr) + src_offset,
                    .dst_ptr = nullptr,
                    .bytes = kObjectSize};
      if (task.dst_ptr && task.bytes) {
        task_vec.push_back(task);
      } else {
        ProxyCtx* peer_ctx = ctx_by_tag[tag];
        remote_send_ack(peer_ctx, peer_ctx->ack_qp, task.wr_id, g_ring.ack_mr,
                        g_ring.ack_buf, idx);
      }
    }
  }
  if (!task_vec.empty()) {
    while (!g_ring.pushN(task_vec.data(), task_vec.size())) {
      printf("Remote thread %d: Ring buffer full, retrying...\n", idx);
    }
  }
}

void remote_poll_completions(ProxyCtx& S, int idx, CopyRingBuffer& g_ring,
                             std::vector<ProxyCtx*>& ctx_by_tag,
                             void* atomic_buffer_ptr) {
  struct ibv_wc wc[kMaxOutstandingRecvs];
  int ne = 0;
#ifdef EFA
  auto cqx = (struct ibv_cq_ex*)(S.cq);
  struct ibv_poll_cq_attr poll_cq_attr = {.comp_mask = 0};
  auto ret = ibv_start_poll(cqx, &poll_cq_attr);
  if (ret) return;
  while (1) {
    wc[ne].status = cqx->status;
    wc[ne].wr_id = cqx->wr_id;
    wc[ne].opcode = ibv_wc_read_opcode(cqx);
    wc[ne].wc_flags = ibv_wc_read_wc_flags(cqx);
    wc[ne].imm_data = ibv_wc_read_imm_data(cqx);
    wc[ne].byte_len = ibv_wc_read_byte_len(cqx);
    ne++;
    if (ne >= kMaxOutstandingRecvs) break;
    ret = ibv_next_poll(cqx);
    if (ret) break;
  }
  ibv_end_poll(cqx);
#else
  ne = ibv_poll_cq(S.cq, kMaxOutstandingRecvs, wc);
#endif
  remote_process_completions(S, idx, g_ring, ne, wc, ctx_by_tag,
                             atomic_buffer_ptr);
}

void remote_reg_ack_buf(ibv_pd* pd, uint64_t* ack_buf, ibv_mr*& ack_mr) {
  if (ack_mr) return;
  ack_mr = ibv_reg_mr(pd, ack_buf, sizeof(uint64_t) * RECEIVER_BATCH_SIZE,
                      IBV_ACCESS_LOCAL_WRITE);  // host-only

  if (!ack_mr) {
    perror("ibv_reg_mr(ack_buf)");
    std::abort();
  }
}

void remote_send_ack(ProxyCtx* ctx, struct ibv_qp* ack_qp, uint64_t& wr_id,
                     ibv_mr* local_ack_mr, uint64_t* ack_buf, int worker_idx) {
  if (!ack_qp || !local_ack_mr) {
    if (!ack_qp) {
      fprintf(stderr, "QP not initialised\n");
      std::abort();
    }
    if (!local_ack_mr) {
      fprintf(stderr, "ACK MR not initialised\n");
      std::abort();
    }
    fprintf(stderr, "ACK resources not initialised\n");
    std::abort();
  }

  *reinterpret_cast<uint64_t*>(ack_buf) = wr_id;
  ibv_sge sge = {
      .addr = reinterpret_cast<uintptr_t>(ack_buf),
      .length = sizeof(uint64_t),
      .lkey = local_ack_mr->lkey,
  };

#ifdef EFA
<<<<<<< HEAD
  printf("remote_send_ack: worker %d sending ACK wr_id %lu\n", worker_idx,
         wr_id);
=======
>>>>>>> ff0eec65
  auto qpx = (struct ibv_qp_ex*)ack_qp;
  ibv_wr_start(qpx);

  qpx->wr_flags = IBV_SEND_SIGNALED;
  qpx->wr_id = wr_id;

  ibv_wr_send_imm(qpx, htonl(static_cast<uint32_t>(wr_id)));
  ibv_wr_set_ud_addr(qpx, ctx->dst_ah, ctx->dst_ack_qpn, QKEY);
  ibv_wr_set_sge(qpx, sge.lkey, sge.addr, sge.length);

  auto ret = ibv_wr_complete(qpx);
  if (ret) {
    fprintf(stderr, "ibv_wr_complete(SEND_WITH_IMM) failed: %d (%s)\n", ret,
            strerror(ret));
    std::abort();
  }

#else
  ibv_send_wr wr = {};
  ibv_send_wr* bad = nullptr;
  wr.wr_id = wr_id;
  wr.sg_list = &sge;
  wr.num_sge = 1;
  wr.opcode = IBV_WR_SEND_WITH_IMM;
  wr.send_flags = IBV_SEND_SIGNALED;  // generate a CQE
  wr.imm_data = htonl(static_cast<uint32_t>(wr_id));

  int ret = ibv_post_send(ack_qp, &wr, &bad);

  if (ret) {  // ret is already an errno value
    fprintf(stderr, "ibv_post_send(SEND_WITH_IMM) failed: %d (%s)\n", ret,
            strerror(ret));  // strerror(ret) gives the text
    if (bad) {
      fprintf(stderr,
              "  first bad WR: wr_id=%llu  opcode=%u  addr=0x%llx  lkey=0x%x\n",
              (unsigned long long)bad->wr_id, bad->opcode,
              (unsigned long long)bad->sg_list[0].addr, bad->sg_list[0].lkey);
    }
    std::abort();
  }
#endif
}

void local_post_ack_buf(ProxyCtx& S, int depth) {
  if (!S.pd || !S.recv_ack_qp) {
    fprintf(stderr,
            "local_post_ack_buf: PD/QP not ready (pd=%p, recv_ack_qp=%p)\n",
            (void*)S.pd, (void*)S.recv_ack_qp);
    std::abort();
  }
  S.ack_recv_buf.resize(static_cast<size_t>(depth), 0);
  S.ack_recv_mr = ibv_reg_mr(S.pd, S.ack_recv_buf.data(),
                             S.ack_recv_buf.size() * sizeof(uint64_t),
                             IBV_ACCESS_LOCAL_WRITE | IBV_ACCESS_REMOTE_WRITE);
  if (!S.ack_recv_mr) {
    perror("ibv_reg_mr(ack_recv)");
    std::abort();
  }
  for (int i = 0; i < depth; ++i) {
    ibv_sge sge = {
        .addr = reinterpret_cast<uintptr_t>(&S.ack_recv_buf[i]),
        .length = sizeof(uint64_t),
        .lkey = S.ack_recv_mr->lkey,
    };
    ibv_recv_wr rwr = {};
    ibv_recv_wr* bad = nullptr;
    rwr.wr_id = make_wr_id(S.tag, static_cast<uint32_t>(i));
    rwr.sg_list = &sge;
    rwr.num_sge = 1;
    if (ibv_post_recv(S.recv_ack_qp, &rwr, &bad)) {
      perror("ibv_post_recv(ack)");
      std::abort();
    }
  }
}

void post_atomic_operations(ProxyCtx& S,
                            std::vector<uint64_t> const& wrs_to_post,
                            std::vector<TransferCmd> const& cmds_to_post,
                            std::vector<std::unique_ptr<ProxyCtx>>& ctxs,
                            int my_rank, int block_idx,
                            std::unordered_set<uint64_t>& finished_wrs,
                            std::mutex& finished_wrs_mutex,
                            std::unordered_set<uint64_t>& acked_wrs) {
  if (cmds_to_post.size() > ProxyCtx::kMaxAtomicOps) {
    fprintf(stderr, "Too many atomic operations: %zu > %zu\n",
            cmds_to_post.size(), ProxyCtx::kMaxAtomicOps);
    std::abort();
  }

  std::unordered_map<int, std::vector<size_t>> dst_rank_wr_ids;
  dst_rank_wr_ids.reserve(cmds_to_post.size());
  for (size_t i = 0; i < wrs_to_post.size(); ++i) {
    int dst = static_cast<int>(cmds_to_post[i].dst_rank);
    if (dst == my_rank) {
      fprintf(stderr, "Posting atomic to itself\n");
      std::abort();
    }
    dst_rank_wr_ids[dst].push_back(i);
  }

  for (auto& [dst_rank, wr_ids] : dst_rank_wr_ids) {
    printf("Posting %zu atomic WRs to dst_rank=%d\n", wr_ids.size(), dst_rank);
    if (wr_ids.empty()) continue;

    ProxyCtx* ctx = ctxs[dst_rank].get();
    const size_t k = wr_ids.size();
#ifdef EFA
    struct ibv_qp_ex* qpx = (struct ibv_qp_ex*)ctx->qp;
    ibv_wr_start(qpx);
    for (size_t i = 0; i < k; ++i) {
      auto const& cmd = cmds_to_post[wr_ids[i]];
      auto wr_id = wrs_to_post[wr_ids[i]];
      wr_ids[i] = wr_id;

      int v = static_cast<int>(cmd.value);
      if (v < -16384 || v > 16383) {
        fprintf(stderr,
                "[EFA] value=%d won't fit in 15 bits; "
                "use an inline payload scheme instead.\n",
                v);
        std::abort();
      }
      uint32_t offset = static_cast<int64_t>(cmd.req_rptr);
      uint32_t imm =
          pack_imm(/*is_combine=*/true, v, static_cast<uint16_t>(offset));

      qpx->wr_id = kAtomicWrTag | (wr_id & kAtomicMask);
      qpx->comp_mask = 0;
      qpx->wr_flags = (i + 1 == k) ? IBV_SEND_SIGNALED : 0;

      ibv_wr_rdma_write_imm(qpx, ctx->remote_rkey, ctx->remote_addr,
                            htonl(imm));
      ibv_wr_set_ud_addr(qpx, ctx->dst_ah, ctx->dst_qpn, QKEY);
      ibv_wr_set_sge(qpx, ctx->mr->lkey, (uintptr_t)ctx->mr->addr, 0);
    }
    int ret = ibv_wr_complete(qpx);
    if (ret) {
      fprintf(stderr, "[EFA] post_send failed: %s (ret=%d)\n", strerror(ret),
              ret);
      std::abort();
    }
#else
    std::vector<ibv_sge> sge(k);
    std::vector<ibv_send_wr> wr(k);

    for (size_t i = 0; i < k; ++i) {
      auto const& cmd = cmds_to_post[wr_ids[i]];
      const uint64_t wrid = wrs_to_post[wr_ids[i]];
      wr_ids[i] = wrid;

      int v = static_cast<int>(cmd.value);
      if (v < -16384 || v > 16383) {
        fprintf(stderr, "value=%d won't fit in 15 bits\n", v);
        std::abort();
      }
      const uint32_t off16 = static_cast<uint32_t>(cmd.req_rptr) & 0xFFFFu;
      const uint32_t imm = pack_imm(true, v, off16);
      sge[i].addr = reinterpret_cast<uintptr_t>(ctx->mr->addr);
      sge[i].length = 0;
      sge[i].lkey = ctx->mr->lkey;

      std::memset(&wr[i], 0, sizeof(wr[i]));
      wr[i].wr_id = kAtomicWrTag | (wrid & kAtomicMask);
      wr[i].opcode = IBV_WR_RDMA_WRITE_WITH_IMM;
      wr[i].send_flags = (i + 1 == k) ? IBV_SEND_SIGNALED : 0;
      wr[i].imm_data = htonl(imm);
      wr[i].sg_list = &sge[i];
      wr[i].num_sge = 1;
      wr[i].wr.rdma.remote_addr = ctx->remote_addr;
      wr[i].wr.rdma.rkey = ctx->remote_rkey;
      wr[i].next = (i + 1 < k) ? &wr[i + 1] : nullptr;
    }
    {
      ibv_send_wr* bad = nullptr;
      int ret = ibv_post_send(ctx->qp, &wr[0], &bad);
      if (ret) {
        fprintf(stderr, "ibv_post_send(atomic) failed: %d (%s)\n", ret,
                strerror(ret));
        if (bad)
          fprintf(stderr, "  bad wr_id=0x%llx\n",
                  (unsigned long long)bad->wr_id);
        std::abort();
      }
    }
#endif
    // bookkeeping identical to your original logic
    S.posted.fetch_add(k, std::memory_order_relaxed);
    const uint64_t batch_tail_wr = wr_ids.back();
    {
      std::lock_guard<std::mutex> lock(finished_wrs_mutex);
      auto [it, inserted] =
          S.wr_id_to_wr_ids.try_emplace(batch_tail_wr, std::move(wr_ids));
      if (!inserted) {
        fprintf(stderr,
                "block_idx: %d, Error: tail wr_id %lu already exists (map=%p, "
                "size=%zu, dst_rank=%d)\n",
                block_idx, batch_tail_wr, (void*)&S.wr_id_to_wr_ids,
                S.wr_id_to_wr_ids.size(), dst_rank);
        std::abort();
      } else {
        // TODO(MaoZiming): ack for atomic operations?
        for (auto const& wr_id : it->second) {
          finished_wrs.insert(wr_id);
          acked_wrs.insert(wr_id);
        }
      }
    }
  }
}<|MERGE_RESOLUTION|>--- conflicted
+++ resolved
@@ -888,10 +888,6 @@
             }
             S.wr_id_to_wr_ids.erase(wr_done);
           }
-<<<<<<< HEAD
-          printf("wr_done: %lu\n", wr_done);
-=======
->>>>>>> ff0eec65
           const uint32_t tag = wr_tag(wc[i].wr_id);
           ProxyCtx& S_ack = *ctx_by_tag[tag];
           ibv_sge sge = {
@@ -1158,11 +1154,6 @@
   };
 
 #ifdef EFA
-<<<<<<< HEAD
-  printf("remote_send_ack: worker %d sending ACK wr_id %lu\n", worker_idx,
-         wr_id);
-=======
->>>>>>> ff0eec65
   auto qpx = (struct ibv_qp_ex*)ack_qp;
   ibv_wr_start(qpx);
 
