#include "proxy.hpp"
#include "ep_util.hpp"
#include <arpa/inet.h>  // for htonl, ntohl
#include <chrono>
#include <thread>

double Proxy::avg_rdma_write_us() const {
  if (kIterations == 0) return 0.0;
  return total_rdma_write_durations_.count() / static_cast<double>(kIterations);
}

double Proxy::avg_wr_latency_us() const {
  if (completion_count_ <= kWarmupOps) return 0.0;
  return static_cast<double>(wr_time_total_us_) /
         static_cast<double>(completion_count_ - kWarmupOps);
}

template <typename dtype_t>
dtype_t ceil_div(dtype_t a, dtype_t b) {
  return (a + b - 1) / b;
}

template <typename dtype_t>
dtype_t align(dtype_t a, dtype_t b) {
  return ceil_div<dtype_t>(a, b) * b;
}

uint64_t Proxy::completed_wr() const { return completion_count_; }

void Proxy::pin_thread() {
  if (cfg_.pin_thread) {
    // TODO(MaoZiming): improves pinning.
    pin_thread_to_cpu(cfg_.thread_idx + cfg_.local_rank * kNumThBlocks);
    int cpu = sched_getcpu();
    if (cpu == -1) {
      perror("sched_getcpu");
    } else {
      printf(
          "Local CPU thread pinned to core %d, thread_idx: %d, "
          "local_rank: %d\n",
          cpu, cfg_.thread_idx, cfg_.local_rank);
    }
  }
}

void Proxy::set_peers_meta(std::vector<PeerMeta> const& peers) {
  peers_.clear();
  peers_.reserve(peers.size());
  for (auto const& p : peers) {
    peers_.push_back(p);
  }
  ctxs_for_all_ranks_.clear();
  ctxs_for_all_ranks_.resize(peers.size());
  for (size_t i = 0; i < peers.size(); ++i) {
    ctxs_for_all_ranks_[i] = std::make_unique<ProxyCtx>();
  }
}

static inline int pair_tid_block(int a, int b, int N, int thread_idx) {
  int lo = std::min(a, b), hi = std::max(a, b);
  return thread_idx * (N * N) + lo * N + hi;
}

void Proxy::init_common() {
  int const my_rank = cfg_.rank;

  per_thread_rdma_init(ctx_, cfg_.gpu_buffer, cfg_.total_size, my_rank,
                       cfg_.thread_idx, cfg_.local_rank);
  pin_thread();
  if (!ctx_.cq) ctx_.cq = create_per_thread_cq(ctx_);
  if (ctxs_for_all_ranks_.empty()) {
    fprintf(stderr,
            "Error: peers metadata not set before init_common (peers_.size() "
            "=%zu)\n",
            peers_.size());
    std::abort();
  }

  // Allocate GPU buffer for atomic old values (within the main GPU buffer)
  // Use a small section at the end of the GPU buffer
  size_t atomic_buf_size = ProxyCtx::kMaxAtomicOps * sizeof(uint32_t);
  if (cfg_.total_size < atomic_buf_size) {
    fprintf(stderr, "GPU buffer too small for atomic operations buffer\n");
    std::abort();
  }
  // Place atomic buffer at the end of the GPU buffer
  ctx_.atomic_old_values_buf =
      reinterpret_cast<uint32_t*>(static_cast<uint8_t*>(cfg_.gpu_buffer) +
                                  cfg_.total_size - atomic_buf_size);

  // printf("[PROXY_INIT] Atomic buffer at %p, size %zu bytes\n",
  //        ctx_.atomic_old_values_buf, atomic_buf_size);

  int num_ranks = ctxs_for_all_ranks_.size();
  local_infos_.assign(num_ranks, RDMAConnectionInfo{});
  remote_infos_.assign(num_ranks, RDMAConnectionInfo{});

  uint32_t next_tag = 1;
  ctx_by_tag_.clear();
  ctx_by_tag_.resize(ctxs_for_all_ranks_.size() + 1, nullptr);
  // Per peer QP initialization
  for (int peer = 0; peer < num_ranks; ++peer) {
    auto& c = *ctxs_for_all_ranks_[peer];

    c.tag = next_tag++;
    if (c.tag >= ctx_by_tag_.size()) ctx_by_tag_.resize(c.tag + 1, nullptr);
    ctx_by_tag_[c.tag] = &c;

    c.context = ctx_.context;
    c.pd = ctx_.pd;
    c.mr = ctx_.mr;
    c.rkey = ctx_.rkey;
    // NOTE(MaoZiming): each context can share the same cq, pd, mr.
    // but the qp must be different.
    c.cq = ctx_.cq;

    if (peer == my_rank) continue;
    // Skip rdma connection for intra-node.
    if (peers_[peer].ip == peers_[my_rank].ip) continue;
    create_per_thread_qp(c, cfg_.gpu_buffer, cfg_.total_size,
                         &local_infos_[peer], my_rank);
    modify_qp_to_init(c);
  }

  usleep(50 * 1000);

  // Out-of-band exchange per pair.
  for (int peer = 0; peer < num_ranks; ++peer) {
    if (peer == my_rank) continue;
    // Skip rdma connection for intra-node.
    if (peers_[peer].ip == peers_[my_rank].ip) continue;

    bool const i_listen = (my_rank < peer);
    int const tid = pair_tid_block(my_rank, peer, num_ranks, cfg_.thread_idx);
    char const* ip = peers_[peer].ip.c_str();

    int virt_rank = i_listen ? 0 : 1;
    exchange_connection_info(virt_rank, ip, tid, &local_infos_[peer],
                             &remote_infos_[peer]);
    if (remote_infos_[peer].addr != peers_[peer].ptr) {
      fprintf(stderr,
              "Rank %d thread %d: Warning: remote addr mismatch for peer %d: "
              "got 0x%lx, expected 0x%lx\n",
              my_rank, cfg_.thread_idx, peer, remote_infos_[peer].addr,
              peers_[peer].ptr);
      std::abort();
    }
  }

  // Bring each per-peer QP to RTR/RTS
  for (int peer = 0; peer < num_ranks; ++peer) {
    if (peer == my_rank) continue;
    // Skip rdma connection for intra-node.
    if (peers_[peer].ip == peers_[my_rank].ip) continue;
    auto& c = *ctxs_for_all_ranks_[peer];

    // qp is different from each rank.
    modify_qp_to_rtr(c, &remote_infos_[peer]);
    modify_qp_to_rts(c, &local_infos_[peer]);

    c.remote_addr = remote_infos_[peer].addr;
    c.remote_rkey = remote_infos_[peer].rkey;
    c.remote_len = remote_infos_[peer].len;
    if (FILE* f = fopen("/tmp/uccl_debug.txt", "a")) {
      fprintf(
          f,
          "[PROXY_INIT] me=%d peer=%d: remote_addr=0x%lx local_buffer=0x%lx\n",
          my_rank, peer, c.remote_addr, (uintptr_t)cfg_.gpu_buffer);
      fclose(f);
    }
  }

  usleep(50 * 1000);
}

void Proxy::init_sender() {
  init_common();
  assert(cfg_.rank == 0);
  auto& ctx_ptr = ctxs_for_all_ranks_[1];
  local_post_ack_buf(*ctx_ptr, kSenderAckQueueDepth);
}

void Proxy::init_remote() {
  init_common();
  assert(cfg_.rank == 1);
  auto& ctx_ptr = ctxs_for_all_ranks_[0];
  local_post_ack_buf(*ctx_ptr, kSenderAckQueueDepth);
  remote_reg_ack_buf(ctx_ptr->pd, ring.ack_buf, ring.ack_mr);
  ring.ack_qp = ctx_ptr->ack_qp;
#ifndef EFA
  post_receive_buffer_for_imm(*ctx_ptr);
#endif
}

void Proxy::run_sender() {
  printf("CPU sender thread %d started\n", cfg_.thread_idx);
  init_sender();
  size_t seen = 0;
  uint64_t my_tail = 0;
  while (ctx_.progress_run.load(std::memory_order_acquire)) {
    local_poll_completions(ctx_, finished_wrs_, acked_wrs_, finished_wrs_mutex_,
                           cfg_.thread_idx, ctx_by_tag_);
    notify_gpu_completion(my_tail);
    post_gpu_command(my_tail, seen);
  }
}

void Proxy::run_remote() {
  printf("Remote CPU thread %d started\n", cfg_.thread_idx);
  init_remote();
  std::set<PendingUpdate> pending_atomic_updates;
  while (ctx_.progress_run.load(std::memory_order_acquire)) {
    remote_poll_completions(ctx_, cfg_.thread_idx, ring, ctx_by_tag_,
                            atomic_buffer_ptr_, cfg_.num_ranks,
                            cfg_.num_experts, pending_atomic_updates);
    apply_pending_updates(ctx_, pending_atomic_updates, atomic_buffer_ptr_,
                          cfg_.num_experts, cfg_.num_ranks);
  }
}

void Proxy::run_dual() {
  init_common();
  for (int peer = 0; peer < (int)ctxs_for_all_ranks_.size(); ++peer) {
    if (peer == cfg_.rank) continue;
    if (peers_[peer].ip == peers_[cfg_.rank].ip) continue;
    auto& ctx_ptr = ctxs_for_all_ranks_[peer];
    if (!ctx_ptr) continue;
    local_post_ack_buf(*ctx_ptr, kSenderAckQueueDepth);
    remote_reg_ack_buf(ctx_ptr->pd, ring.ack_buf, ring.ack_mr);
    ring.ack_qp = ctx_ptr->ack_qp;
#ifndef EFA
    post_receive_buffer_for_imm(*ctx_ptr);
#endif
  }
  uint64_t my_tail = 0;
  size_t seen = 0;
  std::set<PendingUpdate> pending_atomic_updates;
  // printf("run_dual initialization complete\n");
  while (ctx_.progress_run.load(std::memory_order_acquire)) {
    poll_cq_dual(ctx_, finished_wrs_, acked_wrs_, finished_wrs_mutex_,
                 cfg_.thread_idx, ring, ctx_by_tag_, atomic_buffer_ptr_,
                 cfg_.num_ranks, cfg_.num_experts, pending_atomic_updates);
    // notify_gpu_completion(my_tail);
    post_gpu_command(my_tail, seen);
#ifdef FALSE
    apply_pending_updates(ctx_, pending_atomic_updates, atomic_buffer_ptr_,
                          cfg_.num_experts, cfg_.num_ranks);
#endif
    auto postponed_wr_ids = postponed_wr_ids_;
    auto postponed_atomics = postponed_atomics_;
    postponed_wr_ids_.clear();
    postponed_atomics_.clear();
    assert(postponed_wr_ids.size() == postponed_atomics.size());
    assert(postponed_wr_ids_.size() == 0);
    post_gpu_commands_mixed(postponed_wr_ids, postponed_atomics);
  }
}

void Proxy::notify_gpu_completion(uint64_t& my_tail) {
  if (finished_wrs_.empty()) return;
  if (acked_wrs_.empty()) return;

  std::lock_guard<std::mutex> lock(finished_wrs_mutex_);

  // Group completed work requests by ring buffer
  std::map<size_t, std::vector<std::pair<uint64_t, uint64_t>>>
      completed_by_ring;

  // Copy to iterate safely while erasing.
  std::vector<uint64_t> finished_copy(finished_wrs_.begin(),
                                      finished_wrs_.end());
  std::sort(finished_copy.begin(), finished_copy.end());

  for (auto wr_id : finished_copy) {
    if (acked_wrs_.find(wr_id) == acked_wrs_.end()) break;

    // Decode ring buffer index and command index from unique_wr_id
    size_t rb_idx = (wr_id >> 32) & 0xFFFFFFFF;
    uint64_t cmd_idx = wr_id & 0xFFFFFFFF;

    completed_by_ring[rb_idx].push_back({wr_id, cmd_idx});

    finished_wrs_.erase(wr_id);
    acked_wrs_.erase(wr_id);

#ifdef MEASURE_PER_VERB_LATENCY
    auto it = wr_id_to_start_time_.find(wr_id);
    if (it == wr_id_to_start_time_.end()) {
      fprintf(stderr, "Error: WR ID %lu not found in wr_id_to_start_time\n",
              wr_id);
      std::abort();
    }
    auto duration = std::chrono::duration_cast<std::chrono::microseconds>(
        std::chrono::high_resolution_clock::now() - it->second);
    if (completion_count_ > kWarmupOps) {
      wr_time_total_us_ += duration.count();
    }
    completion_count_++;
#endif
  }

  // Process completions for each ring buffer
  for (auto& [rb_idx, completions] : completed_by_ring) {
    if (rb_idx >= cfg_.ring_buffers.size()) {
      fprintf(stderr, "Error: Invalid ring buffer index %zu\n", rb_idx);
      continue;
    }

    auto* ring_buffer = cfg_.ring_buffers[rb_idx];
    uint64_t& ring_tail = ring_tails_[rb_idx];

    // Clear ring entries and update tail
    for (auto& [wr_id, cmd_idx] : completions) {
      ring_buffer->volatile_store_cmd(cmd_idx, 0);
    }

    // Update tail for this ring buffer
    ring_tail += completions.size();
    ring_buffer->cpu_volatile_store_tail(ring_tail);
  }
}

void Proxy::post_gpu_command(uint64_t& my_tail, size_t& seen) {
  // Multi-ring buffer processing: collect commands from all ring buffers
  std::vector<uint64_t> wrs_to_post;
  std::vector<TransferCmd> cmds_to_post;
  bool found_work = false;

  // Process each ring buffer (similar to test_multi_ring_throughput.cu)
  for (size_t rb_idx = 0; rb_idx < cfg_.ring_buffers.size(); rb_idx++) {
    auto* ring_buffer = cfg_.ring_buffers[rb_idx];
    uint64_t& ring_tail = ring_tails_[rb_idx];
    size_t& ring_seen = ring_seen_[rb_idx];

    // Force load head from DRAM (like original code)
    uint64_t cur_head = ring_buffer->volatile_head();
    if (cur_head == ring_tail) {
      continue;  // No new work in this ring
    }

    // Batch processing for this ring buffer
    size_t batch_size = cur_head - ring_seen;
    if (batch_size == 0) continue;

    // Reserve space for new commands
    size_t current_size = wrs_to_post.size();
    wrs_to_post.reserve(current_size + batch_size);
    cmds_to_post.reserve(current_size + batch_size);

    // Collect batch of commands from this ring buffer
    for (size_t i = ring_seen; i < cur_head; ++i) {
      uint64_t cmd = ring_buffer->volatile_load_cmd(i);
      // NOTE(MaoZiming): Non-blocking. prevent local and remote both while
      // loop.
      if (cmd == 0) break;

      TransferCmd& cmd_entry = ring_buffer->load_cmd_entry(i);
      if (static_cast<int>(cmd_entry.dst_rank) == cfg_.rank) {
        printf("Local command!, cmd.dst_rank: %d, cfg_.rank: %d\n",
               cmd_entry.dst_rank, cfg_.rank);
        std::abort();
      }
      if (peers_[cmd_entry.dst_rank].ip == peers_[cfg_.rank].ip) {
        printf("Intra-node command!, cmd.dst_rank: %d, cfg_.rank: %d\n",
               cmd_entry.dst_rank, cfg_.rank);
        std::abort();
      }

      // Use a unique ID combining ring buffer index and command index
      uint64_t unique_wr_id = (rb_idx << 32) | i;
      wrs_to_post.push_back(unique_wr_id);
      cmds_to_post.push_back(cmd_entry);
#ifdef MEASURE_PER_VERB_LATENCY
      wr_id_to_start_time_[unique_wr_id] =
          std::chrono::high_resolution_clock::now();
#endif
<<<<<<< HEAD
    cfg_.rb->volatile_store_cmd(seen, 0);
    seen = i + 1;
=======
      ring_seen = i + 1;
      found_work = true;
    }
>>>>>>> 91833fe0
  }

  // If no work found across all ring buffers, relax CPU
  if (!found_work) {
    cpu_relax();
    return;
  }

  // Process all collected commands in batch
  if (!wrs_to_post.empty()) {
    auto start = std::chrono::high_resolution_clock::now();
    post_gpu_commands_mixed(wrs_to_post, cmds_to_post);
    auto end = std::chrono::high_resolution_clock::now();
    total_rdma_write_durations_ +=
        std::chrono::duration_cast<std::chrono::microseconds>(end - start);
  }
  cfg_.rb->cpu_volatile_store_tail(seen);
  my_tail = seen;
}

void Proxy::run_local() {
  pin_thread();
  printf("Local CPU thread %d started with %zu ring buffers\n", cfg_.thread_idx,
         cfg_.ring_buffers.size());

  if (cfg_.ring_buffers.empty()) {
    printf("Error: No ring buffers available for local mode\n");
    return;
  }

  int total_seen = 0;
  while (true) {
    if (!ctx_.progress_run.load(std::memory_order_acquire)) {
      printf("Local thread %d stopping early at total_seen=%d\n",
             cfg_.thread_idx, total_seen);
      return;
    }

    bool found_work = false;

    // Multi-ring buffer polling (consistent with other modes)
    for (size_t rb_idx = 0; rb_idx < cfg_.ring_buffers.size(); rb_idx++) {
      auto* ring_buffer = cfg_.ring_buffers[rb_idx];
      uint64_t& ring_tail = ring_tails_[rb_idx];

      // Check for new work in this ring buffer
      uint64_t cur_head = ring_buffer->volatile_head();
      if (cur_head == ring_tail) {
        continue;  // No new work in this ring
      }

      // Process commands from this ring buffer
      while (ring_tail < cur_head) {
        uint64_t const idx = ring_tail & kQueueMask;
        uint64_t cmd;

        auto last_print = std::chrono::steady_clock::now();
        size_t spin_count = 0;
        do {
          cmd = ring_buffer->volatile_load_cmd(idx);
          cpu_relax();

          auto now = std::chrono::steady_clock::now();
          if (now - last_print > std::chrono::seconds(10)) {
            printf(
                "Still waiting at thread %d, ring %zu, total_seen=%d, "
                "spin_count=%zu, ring_tail=%lu, cmd: %lu\n",
                cfg_.thread_idx, rb_idx, total_seen, spin_count, ring_tail,
                cmd);
            last_print = now;
            spin_count++;
          }

          if (!ctx_.progress_run.load(std::memory_order_acquire)) {
            printf("Local thread %d stopping early at total_seen=%d\n",
                   cfg_.thread_idx, total_seen);
            return;
          }
        } while (cmd == 0);

#ifdef DEBUG_PRINT
        printf(
            "Local thread %d, ring %zu, total_seen=%d head=%lu tail=%lu "
            "consuming cmd=%llu\n",
            cfg_.thread_idx, rb_idx, total_seen, ring_buffer->head, ring_tail,
            static_cast<unsigned long long>(cmd));
#endif

        std::atomic_thread_fence(std::memory_order_acquire);
        if (cmd == 1) {
          TransferCmd& cmd_entry = ring_buffer->buf[idx];
          printf(
              "Received command 1: thread %d, ring %zu, total_seen=%d, value: "
              "%d\n",
              cfg_.thread_idx, rb_idx, total_seen, cmd_entry.value);
        }

        // Mark command as processed
        ring_buffer->volatile_store_cmd(idx, 0);
        ring_tail++;
        ring_buffer->cpu_volatile_store_tail(ring_tail);
        total_seen++;
        found_work = true;

        // Break to check other ring buffers and progress_run flag
        break;
      }
    }

    // If no work found across all ring buffers, relax CPU
    if (!found_work) {
      cpu_relax();
    }
  }

  printf("Local thread %d finished %d commands across %zu ring buffers\n",
         cfg_.thread_idx, total_seen, cfg_.ring_buffers.size());
}

void Proxy::post_gpu_commands_mixed(
    std::vector<uint64_t> const& wrs_to_post,
    std::vector<TransferCmd> const& cmds_to_post) {
  // Separate atomic operations from regular RDMA writes
  std::vector<uint64_t> rdma_wrs, atomic_wrs;
  std::vector<TransferCmd> rdma_cmds, atomic_cmds;

  for (size_t i = 0; i < cmds_to_post.size(); ++i) {
    if (cmds_to_post[i].is_atomic) {
      int value = cmds_to_post[i].value;
      int expected_value;
      uint32_t offset = static_cast<int64_t>(cmds_to_post[i].req_rptr);
      uint32_t new_offset =
          offset - cmds_to_post[i].low_latency_buffer_idx *
                       align<size_t>(cfg_.num_experts * sizeof(int), 128);
      size_t new_index = new_offset / sizeof(int);
      int expert_idx;

      if (cmds_to_post[i].is_combine) {
        expert_idx = new_index;
        expected_value = ctx_.combine_sent_counter.Get(
            {cmds_to_post[i].low_latency_buffer_idx, expert_idx,
             cmds_to_post[i].dst_rank});
      } else {
        expert_idx = new_index / cfg_.num_ranks;
        expected_value = ctx_.dispatch_sent_counter.Get(
            {cmds_to_post[i].low_latency_buffer_idx, expert_idx,
             cmds_to_post[i].dst_rank});
        value = -value - 1;
      }
      if (value != expected_value) {
        postponed_atomics_.push_back(cmds_to_post[i]);
        postponed_wr_ids_.push_back(wrs_to_post[i]);
        assert(postponed_atomics_.size() == postponed_wr_ids_.size());
      } else {
        atomic_wrs.push_back(wrs_to_post[i]);
        atomic_cmds.push_back(cmds_to_post[i]);

        if (cmds_to_post[i].is_combine) {
          ctx_.combine_sent_counter.Reset(
              {cmds_to_post[i].low_latency_buffer_idx, expert_idx,
               cmds_to_post[i].dst_rank});
        } else {
          ctx_.dispatch_sent_counter.Reset(
              {cmds_to_post[i].low_latency_buffer_idx, expert_idx,
               cmds_to_post[i].dst_rank});
        }
      }
    } else {
      rdma_wrs.push_back(wrs_to_post[i]);
      rdma_cmds.push_back(cmds_to_post[i]);
    }
  }
  // printf("Posting %zu RDMA writes and %zu atomic ops\n", rdma_wrs.size(),
  //        atomic_wrs.size());
  // Handle regular RDMA writes
  if (!rdma_wrs.empty()) {
    post_rdma_async_batched(ctx_, cfg_.gpu_buffer, rdma_wrs.size(), rdma_wrs,
                            rdma_cmds, ctxs_for_all_ranks_, cfg_.rank,
                            cfg_.thread_idx, finished_wrs_,
                            finished_wrs_mutex_);
  }
  if (!atomic_wrs.empty()) {
    post_atomic_operations(ctx_, atomic_wrs, atomic_cmds, ctxs_for_all_ranks_,
                           cfg_.rank, cfg_.thread_idx, finished_wrs_,
                           finished_wrs_mutex_, acked_wrs_);
  }
}

void Proxy::destroy(bool free_gpu_buffer) {
  for (auto& ctx_ptr : ctxs_for_all_ranks_) {
    if (!ctx_ptr) continue;
    qp_to_error(ctx_ptr->qp);
    qp_to_error(ctx_ptr->ack_qp);
  }

  drain_cq(ctx_.cq);

  for (auto& ctx_ptr : ctxs_for_all_ranks_) {
    if (!ctx_ptr) continue;
    if (ctx_ptr->qp) {
      ibv_destroy_qp(ctx_ptr->qp);
      ctx_ptr->qp = nullptr;
    }
    if (ctx_ptr->ack_qp) {
      ibv_destroy_qp(ctx_ptr->ack_qp);
      ctx_ptr->ack_qp = nullptr;
    }
  }
  ring.ack_qp = nullptr;

  drain_cq(ctx_.cq);

  if (ctx_.cq) {
    ibv_destroy_cq(ctx_.cq);
    ctx_.cq = nullptr;
  }

  auto dereg = [&](ibv_mr*& mr) {
    if (!mr) return;
    for (int i = 0; i < 5; ++i) {
      int ret = ibv_dereg_mr(mr);
      if (ret == 0) {
        mr = nullptr;
        return;
      }
      fprintf(stderr, "[destroy] ibv_dereg_mr ret=%d (%s), attempt=%d\n", ret,
              strerror(ret), i + 1);
      std::this_thread::sleep_for(std::chrono::milliseconds(2 << i));
    }
  };
  dereg(ring.ack_mr);
  dereg(ctx_.mr);

  if (free_gpu_buffer && cfg_.gpu_buffer) {
    cudaError_t e = cudaFree(cfg_.gpu_buffer);
    if (e != cudaSuccess)
      fprintf(stderr, "[destroy] cudaFree failed: %s\n", cudaGetErrorString(e));
    else
      cfg_.gpu_buffer = nullptr;
  }

  if (ctx_.pd) {
    ibv_dealloc_pd(ctx_.pd);
    ctx_.pd = nullptr;
  }
  if (ctx_.context) {
    ibv_close_device(ctx_.context);
    ctx_.context = nullptr;
  }

  finished_wrs_.clear();
  acked_wrs_.clear();
  wr_id_to_start_time_.clear();
  ctxs_for_all_ranks_.clear();
  ctx_by_tag_.clear();
  local_infos_.clear();
  remote_infos_.clear();
}<|MERGE_RESOLUTION|>--- conflicted
+++ resolved
@@ -374,14 +374,9 @@
       wr_id_to_start_time_[unique_wr_id] =
           std::chrono::high_resolution_clock::now();
 #endif
-<<<<<<< HEAD
-    cfg_.rb->volatile_store_cmd(seen, 0);
-    seen = i + 1;
-=======
       ring_seen = i + 1;
       found_work = true;
     }
->>>>>>> 91833fe0
   }
 
   // If no work found across all ring buffers, relax CPU
@@ -398,8 +393,6 @@
     total_rdma_write_durations_ +=
         std::chrono::duration_cast<std::chrono::microseconds>(end - start);
   }
-  cfg_.rb->cpu_volatile_store_tail(seen);
-  my_tail = seen;
 }
 
 void Proxy::run_local() {
