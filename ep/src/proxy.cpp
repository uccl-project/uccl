#include "proxy.hpp"
#include "ep_util.hpp"
#include <arpa/inet.h>  // for htonl, ntohl
#include <chrono>
#include <thread>

double Proxy::avg_rdma_write_us() const {
  if (kIterations == 0) return 0.0;
  return total_rdma_write_durations_.count() / static_cast<double>(kIterations);
}

double Proxy::avg_wr_latency_us() const {
  if (completion_count_ <= kWarmupOps) return 0.0;
  return static_cast<double>(wr_time_total_us_) /
         static_cast<double>(completion_count_ - kWarmupOps);
}

uint64_t Proxy::completed_wr() const { return completion_count_; }

void Proxy::pin_thread() {
  if (cfg_.pin_thread) {
    // TODO(MaoZiming): improves pinning.
    pin_thread_to_cpu(cfg_.block_idx + 1 + cfg_.local_rank * kNumThBlocks);
    int cpu = sched_getcpu();
    if (cpu == -1) {
      perror("sched_getcpu");
    } else {
      printf(
          "Local CPU thread pinned to core %d, block_idx: %d, local_rank: %d\n",
          cpu, cfg_.block_idx, cfg_.local_rank);
    }
  }
}

void Proxy::set_peers_meta(std::vector<PeerMeta> const& peers) {
  peers_.clear();
  peers_.reserve(peers.size());
  for (auto const& p : peers) {
    peers_.push_back(p);
    if (cfg_.block_idx == 0)
      printf("PeerMeta(rank=%d, ptr=0x%lx, nbytes=%zu, ip=%s)\n", p.rank,
             static_cast<unsigned long>(p.ptr), p.nbytes, p.ip.c_str());
  }
  ctxs_for_all_ranks_.clear();
  ctxs_for_all_ranks_.resize(peers.size());
  for (size_t i = 0; i < peers.size(); ++i) {
    ctxs_for_all_ranks_[i] = std::make_unique<ProxyCtx>();
  }
}

static inline int pair_tid_block(int a, int b, int N, int block_idx) {
  int lo = std::min(a, b), hi = std::max(a, b);
  return block_idx * (N * N) + lo * N + hi;
}

void Proxy::init_common() {
  int const my_rank = cfg_.rank;

  per_thread_rdma_init(ctx_, cfg_.gpu_buffer, cfg_.total_size, my_rank,
                       cfg_.block_idx, cfg_.local_rank);
  pin_thread();

  // Skip CQ creation if RDMA is not initialized (intranode mode)
  if (ctx_.context && !ctx_.cq) {
    ctx_.cq = create_per_thread_cq(ctx_);
  }
  if (ctxs_for_all_ranks_.empty()) {
    fprintf(stderr,
            "Error: peers metadata not set before init_common (peers_.size() "
            "=%zu)\n",
            peers_.size());
    std::abort();
  }

  // Allocate GPU buffer for atomic old values (within the main GPU buffer)
  // Use a small section at the end of the GPU buffer
  // Skip atomic buffer allocation for intranode mode
  if (ctx_.context && cfg_.total_size > 0) {
    size_t atomic_buf_size = ProxyCtx::kMaxAtomicOps * sizeof(uint32_t);
    if (cfg_.total_size < atomic_buf_size) {
      fprintf(stderr, "GPU buffer too small for atomic operations buffer\n");
      std::abort();
    }
    // Place atomic buffer at the end of the GPU buffer
    ctx_.atomic_old_values_buf =
        reinterpret_cast<uint32_t*>(static_cast<uint8_t*>(cfg_.gpu_buffer) +
                                    cfg_.total_size - atomic_buf_size);
  } else {
    // For intranode mode, set atomic buffer to nullptr
    ctx_.atomic_old_values_buf = nullptr;
  }

<<<<<<< HEAD
  if (ctx_.atomic_old_values_buf) {
    size_t atomic_buf_size = ProxyCtx::kMaxAtomicOps * sizeof(uint32_t);
    printf("[PROXY_INIT] Atomic buffer at %p, size %zu bytes\n",
           ctx_.atomic_old_values_buf, atomic_buf_size);
  } else {
    printf("[PROXY_INIT] Atomic buffer disabled for intranode mode\n");
  }
=======
  // printf("[PROXY_INIT] Atomic buffer at %p, size %zu bytes\n",
  //        ctx_.atomic_old_values_buf, atomic_buf_size);
>>>>>>> 9c8fe5f8

  int num_ranks = ctxs_for_all_ranks_.size();
  local_infos_.assign(num_ranks, RDMAConnectionInfo{});
  remote_infos_.assign(num_ranks, RDMAConnectionInfo{});

  uint32_t next_tag = 1;
  ctx_by_tag_.clear();
  ctx_by_tag_.resize(ctxs_for_all_ranks_.size() + 1, nullptr);
  // Per peer QP initialization
  for (int peer = 0; peer < num_ranks; ++peer) {
    auto& c = *ctxs_for_all_ranks_[peer];

    c.tag = next_tag++;
    if (c.tag >= ctx_by_tag_.size()) ctx_by_tag_.resize(c.tag + 1, nullptr);
    ctx_by_tag_[c.tag] = &c;

    // Only set RDMA resources if they were initialized
    if (ctx_.context) {
      c.context = ctx_.context;
      c.pd = ctx_.pd;
      c.mr = ctx_.mr;
      c.rkey = ctx_.rkey;
    } else {
      // For intranode mode, set these to nullptr
      c.context = nullptr;
      c.pd = nullptr;
      c.mr = nullptr;
      c.rkey = 0;
    }
    // NOTE(MaoZiming): each context can share the same cq, pd, mr.
    // but the qp must be different.
    c.cq = ctx_.cq;

<<<<<<< HEAD
    // Only create QP if RDMA is initialized
    if (ctx_.context) {
      create_per_thread_qp(c, cfg_.gpu_buffer, cfg_.total_size,
                           &local_infos_[peer], my_rank);
      modify_qp_to_init(c);
    }
=======
    if (peer == my_rank) continue;
    // Skip rdma connection for intra-node.
    if (peers_[peer].ip == peers_[my_rank].ip) continue;
    create_per_thread_qp(c, cfg_.gpu_buffer, cfg_.total_size,
                         &local_infos_[peer], my_rank);
    modify_qp_to_init(c);
>>>>>>> 9c8fe5f8
  }

  usleep(50 * 1000);

<<<<<<< HEAD
  // Out-of-band exchange per pair (skip if RDMA not initialized)
  if (ctx_.context) {
    for (int peer = 0; peer < num_ranks; ++peer) {
      if (peer == my_rank) continue;
=======
  // Out-of-band exchange per pair.
  for (int peer = 0; peer < num_ranks; ++peer) {
    if (peer == my_rank) continue;
    // Skip rdma connection for intra-node.
    if (peers_[peer].ip == peers_[my_rank].ip) continue;
>>>>>>> 9c8fe5f8

    bool const i_listen = (my_rank < peer);
    int const tid = pair_tid_block(my_rank, peer, num_ranks, cfg_.block_idx);
    char const* ip = peers_[peer].ip.c_str();

    int virt_rank = i_listen ? 0 : 1;
    // if (peers_[cfg_.rank].ptr != local_infos_[my_rank].addr) {
    //   fprintf(stderr,
    //           "Rank %d block %d: Warning: local addr mismatch: got 0x%lx, "
    //           "expected 0x%lx\n",
    //           my_rank, cfg_.block_idx, local_infos_[my_rank].addr,
    //           peers_[cfg_.rank].ptr);
    //   std::abort();
    // }
    exchange_connection_info(virt_rank, ip, tid, &local_infos_[peer],
                             &remote_infos_[peer]);
    if (remote_infos_[peer].addr != peers_[peer].ptr) {
      fprintf(stderr,
              "Rank %d block %d: Warning: remote addr mismatch for peer %d: "
              "got 0x%lx, expected 0x%lx\n",
              my_rank, cfg_.block_idx, peer, remote_infos_[peer].addr,
              peers_[peer].ptr);
      std::abort();
    }
    }
  }

<<<<<<< HEAD
  // Bring each per-peer QP to RTR/RTS (skip if RDMA not initialized)
  if (ctx_.context) {
    for (int peer = 0; peer < num_ranks; ++peer) {
      if (peer == my_rank) continue;
=======
  // Bring each per-peer QP to RTR/RTS
  for (int peer = 0; peer < num_ranks; ++peer) {
    if (peer == my_rank) continue;
    // Skip rdma connection for intra-node.
    if (peers_[peer].ip == peers_[my_rank].ip) continue;
>>>>>>> 9c8fe5f8
    auto& c = *ctxs_for_all_ranks_[peer];

    // qp is different from each rank.
    modify_qp_to_rtr(c, &remote_infos_[peer]);
    modify_qp_to_rts(c, &local_infos_[peer]);

    c.remote_addr = remote_infos_[peer].addr;
    c.remote_rkey = remote_infos_[peer].rkey;
    c.remote_len = remote_infos_[peer].len;

    printf("Peer %d remote addr=%p rkey=%u len=%lu\n", peer,
           (void*)c.remote_addr, c.remote_rkey, c.remote_len);

    if (FILE* f = fopen("/tmp/uccl_debug.txt", "a")) {
      fprintf(
          f,
          "[PROXY_INIT] me=%d peer=%d: remote_addr=0x%lx local_buffer=0x%lx\n",
          my_rank, peer, c.remote_addr, (uintptr_t)cfg_.gpu_buffer);
      fclose(f);
    }
    }
  }

  usleep(50 * 1000);
}

void Proxy::init_sender() {
  init_common();
  assert(cfg_.rank == 0);
  auto& ctx_ptr = ctxs_for_all_ranks_[1];
  // Only call local_post_ack_buf if RDMA is initialized
  if (ctx_ptr->pd && ctx_ptr->recv_ack_qp) {
    local_post_ack_buf(*ctx_ptr, kSenderAckQueueDepth);
  }
}

void Proxy::init_remote() {
  init_common();
  assert(cfg_.rank == 1);
  auto& ctx_ptr = ctxs_for_all_ranks_[0];
<<<<<<< HEAD
  // Only perform RDMA operations if RDMA is initialized
  if (ctx_ptr->pd && ctx_ptr->recv_ack_qp) {
    remote_reg_ack_buf(ctx_ptr->pd, ring.ack_buf, ring.ack_mr);
    ring.ack_qp = ctx_ptr->ack_qp;
    post_receive_buffer_for_imm(*ctx_ptr);
  }
=======
  local_post_ack_buf(*ctx_ptr, kSenderAckQueueDepth);
  remote_reg_ack_buf(ctx_ptr->pd, ring.ack_buf, ring.ack_mr);
  ring.ack_qp = ctx_ptr->ack_qp;
  post_receive_buffer_for_imm(*ctx_ptr);
>>>>>>> 9c8fe5f8
}

void Proxy::run_sender() {
  printf("CPU sender thread for block %d started\n", cfg_.block_idx + 1);
  init_sender();
  size_t seen = 0;
  uint64_t my_tail = 0;
  while (ctx_.progress_run.load(std::memory_order_acquire)) {
    local_poll_completions(ctx_, finished_wrs_, acked_wrs_, finished_wrs_mutex_,
                           cfg_.block_idx, ctx_by_tag_);
    notify_gpu_completion(my_tail);
    post_gpu_command(my_tail, seen);
  }
}

void Proxy::run_remote() {
  printf("Remote CPU thread for block %d started\n", cfg_.block_idx + 1);
  init_remote();
  while (ctx_.progress_run.load(std::memory_order_acquire)) {
    remote_poll_completions(ctx_, cfg_.block_idx, ring, ctx_by_tag_,
                            atomic_buffer_ptr_);
  }
}

void Proxy::run_dual() {
  printf("Dual (single-thread) proxy for block %d starting\n",
         cfg_.block_idx + 1);
  init_common();
  for (int peer = 0; peer < (int)ctxs_for_all_ranks_.size(); ++peer) {
    if (peer == cfg_.rank) continue;
    if (peers_[peer].ip == peers_[cfg_.rank].ip) continue;
    auto& ctx_ptr = ctxs_for_all_ranks_[peer];
    if (!ctx_ptr) continue;
<<<<<<< HEAD
    // Only perform RDMA operations if RDMA is initialized
    if (ctx_ptr->pd && ctx_ptr->recv_ack_qp) {
      local_post_ack_buf(*ctx_ptr, kSenderAckQueueDepth);
      remote_reg_ack_buf(ctx_ptr->pd, ring.ack_buf, ring.ack_mr);
      ring.ack_qp = ctx_ptr->ack_qp;
      post_receive_buffer_for_imm(*ctx_ptr);
    }
=======
    printf("Dual proxy using peer %d\n", peer);
    local_post_ack_buf(*ctx_ptr, kSenderAckQueueDepth);
    remote_reg_ack_buf(ctx_ptr->pd, ring.ack_buf, ring.ack_mr);
    ring.ack_qp = ctx_ptr->ack_qp;
    post_receive_buffer_for_imm(*ctx_ptr);
>>>>>>> 9c8fe5f8
  }
  uint64_t my_tail = 0;
  size_t seen = 0;
  // printf("run_dual initialization complete\n");
  while (ctx_.progress_run.load(std::memory_order_acquire)) {
    poll_cq_dual(ctx_, finished_wrs_, acked_wrs_, finished_wrs_mutex_,
                 cfg_.block_idx, ring, ctx_by_tag_, atomic_buffer_ptr_);
    notify_gpu_completion(my_tail);
    post_gpu_command(my_tail, seen);
  }
}

void Proxy::notify_gpu_completion(uint64_t& my_tail) {
  if (finished_wrs_.empty()) return;
  if (acked_wrs_.empty()) return;

  std::lock_guard<std::mutex> lock(finished_wrs_mutex_);
  int check_i = 0;
  int actually_completed = 0;

  // Copy to iterate safely while erasing.
  std::vector<uint64_t> finished_copy(finished_wrs_.begin(),
                                      finished_wrs_.end());
  std::sort(finished_copy.begin(), finished_copy.end());
  for (auto wr_id : finished_copy) {
    if (acked_wrs_.find(wr_id) == acked_wrs_.end()) break;
    finished_wrs_.erase(wr_id);
    acked_wrs_.erase(wr_id);
    // Clear ring entry (contiguity assumed)
    cfg_.rb->volatile_store_cmd(my_tail + check_i, 0);
    check_i++;

#ifdef MEASURE_PER_VERB_LATENCY
    auto it = wr_id_to_start_time_.find(wr_id);
    if (it == wr_id_to_start_time_.end()) {
      fprintf(stderr, "Error: WR ID %lu not found in wr_id_to_start_time\n",
              wr_id);
      std::abort();
    }
    auto duration = std::chrono::duration_cast<std::chrono::microseconds>(
        std::chrono::high_resolution_clock::now() - it->second);
    if (completion_count_ > kWarmupOps) {
      wr_time_total_us_ += duration.count();
    }
    completion_count_++;
#endif
    actually_completed++;
  }
  if (!actually_completed) return;
  my_tail += actually_completed;
  cfg_.rb->cpu_volatile_store_tail(my_tail);
}

void Proxy::post_gpu_command(uint64_t& my_tail, size_t& seen) {
  // Force load head from DRAM
  uint64_t cur_head = cfg_.rb->volatile_head();
  if (cur_head == my_tail) {
    cpu_relax();
    return;
  }
  size_t batch_size = cur_head - seen;
  if (batch_size == 0) return;

  std::vector<uint64_t> wrs_to_post;
  wrs_to_post.reserve(batch_size);
  std::vector<TransferCmd> cmds_to_post;
  cmds_to_post.reserve(batch_size);

  for (size_t i = seen; i < cur_head; ++i) {
    uint64_t cmd = cfg_.rb->volatile_load_cmd(i);
    // NOTE(MaoZiming): Non-blocking. prevent local and remote both while loop.
    if (cmd == 0) break;
    TransferCmd& cmd_entry = cfg_.rb->load_cmd_entry(i);
    if (static_cast<int>(cmd_entry.dst_rank) == cfg_.rank) {
      printf("Local command!, cmd.dst_rank: %d, cfg_.rank: %d\n",
             cmd_entry.dst_rank, cfg_.rank);
      std::abort();
    }
    if (peers_[cmd_entry.dst_rank].ip == peers_[cfg_.rank].ip) {
      printf("Intra-node command!, cmd.dst_rank: %d, cfg_.rank: %d\n",
             cmd_entry.dst_rank, cfg_.rank);
      std::abort();
    }

    wrs_to_post.push_back(i);
    cmds_to_post.push_back(cmd_entry);
#ifdef MEASURE_PER_VERB_LATENCY
    wr_id_to_start_time_[i] = std::chrono::high_resolution_clock::now();
#endif
    seen = i + 1;
  }

  // Yang: this was 20-ish on GH200.
  // if (wrs_to_post.size()) {
  //   printf("Thread %d post_gpu_command: wrs_to_post.size()=%zu\n",
  //          cfg_.block_idx, wrs_to_post.size());
  // }

  if (!wrs_to_post.empty()) {
    auto start = std::chrono::high_resolution_clock::now();
    post_gpu_commands_mixed(wrs_to_post, cmds_to_post);
    auto end = std::chrono::high_resolution_clock::now();
    total_rdma_write_durations_ +=
        std::chrono::duration_cast<std::chrono::microseconds>(end - start);
  }
}

void Proxy::run_local() {
  pin_thread();
  uint64_t my_tail = 0;
  printf("Local CPU thread for block %d started\n", cfg_.block_idx + 1);
  // for (int seen = 0; seen < kIterations; ++seen) {
  int seen = 0;
  while (true) {
    if (!ctx_.progress_run.load(std::memory_order_acquire)) {
      printf("Local block %d stopping early at seen=%d\n", cfg_.block_idx + 1,
             seen);
      return;
    }
    // Prefer volatile read to defeat CPU cache stale head.
    // If your ring already has volatile_head(), use it; otherwise keep
    // rb->head.

    while (cfg_.rb->volatile_head() == my_tail) {
#ifdef DEBUG_PRINT
      if (cfg_.block_idx == 0) {
        printf("Local block %d waiting: tail=%lu head=%lu\n", cfg_.block_idx,
               my_tail, cfg_.rb->head);
      }
#endif
      cpu_relax();
      if (!ctx_.progress_run.load(std::memory_order_acquire)) {
        printf("Local block %d stopping early at seen=%d\n", cfg_.block_idx + 1,
               seen);
        return;
      }
    }

    uint64_t const idx = my_tail & kQueueMask;
    uint64_t cmd;
    auto last_print = std::chrono::steady_clock::now();
    size_t spin_count = 0;
    do {
      cmd = cfg_.rb->volatile_load_cmd(idx);
      cpu_relax();

      auto now = std::chrono::steady_clock::now();
      if (now - last_print > std::chrono::seconds(10)) {
        printf(
            "Still waiting at block %d, seen=%d, spin_count=%zu, my_tail=%lu, "
            "cmd: %lu\n",
            cfg_.block_idx + 1, seen, spin_count, my_tail, cmd);
        last_print = now;
        spin_count++;
      }

      if (!ctx_.progress_run.load(std::memory_order_acquire)) {
        printf("Local block %d stopping early at seen=%d\n", cfg_.block_idx + 1,
               seen);
        return;
      }
    } while (cmd == 0);

#ifdef DEBUG_PRINT
    printf("Local block %d, seen=%d head=%lu tail=%lu consuming cmd=%llu\n",
           cfg_.block_idx, seen, cfg_.rb->head, my_tail,
           static_cast<unsigned long long>(cmd));
#endif

    /*
        const uint64_t expected_cmd =
            (static_cast<uint64_t>(cfg_.block_idx) << 32) | (seen + 1);
        if (cmd != expected_cmd) {
          fprintf(stderr, "Error[Local]: block %d expected %llu got %llu\n",
                  cfg_.block_idx, static_cast<unsigned long long>(expected_cmd),
                  static_cast<unsigned long long>(cmd));
          std::abort();
        }
    */
    std::atomic_thread_fence(std::memory_order_acquire);
    if (cmd == 1) {
      TransferCmd& cmd_entry = cfg_.rb->buf[idx];
      printf("Received command 1: block %d, seen=%d, value: %d\n",
             cfg_.block_idx + 1, seen, cmd_entry.value);
    }

    cfg_.rb->volatile_store_cmd(idx, 0);
    ++my_tail;
    // cfg_.rb->tail = my_tail;
    cfg_.rb->cpu_volatile_store_tail(my_tail);
    seen++;
  }

  printf("Local block %d finished %d commands, tail=%lu\n", cfg_.block_idx,
         kIterations, my_tail);
}

void Proxy::post_gpu_commands_mixed(
    std::vector<uint64_t> const& wrs_to_post,
    std::vector<TransferCmd> const& cmds_to_post) {
  // Separate atomic operations from regular RDMA writes
  std::vector<uint64_t> rdma_wrs, atomic_wrs;
  std::vector<TransferCmd> rdma_cmds, atomic_cmds;

  for (size_t i = 0; i < cmds_to_post.size(); ++i) {
    if (cmds_to_post[i].is_atomic) {
      atomic_wrs.push_back(wrs_to_post[i]);
      atomic_cmds.push_back(cmds_to_post[i]);
    } else {
      rdma_wrs.push_back(wrs_to_post[i]);
      rdma_cmds.push_back(cmds_to_post[i]);
    }
  }
  // printf("Posting %zu RDMA writes and %zu atomic ops\n", rdma_wrs.size(),
  //        atomic_wrs.size());
  // Handle regular RDMA writes
  if (!rdma_wrs.empty()) {
    post_rdma_async_batched(ctx_, cfg_.gpu_buffer, rdma_wrs.size(), rdma_wrs,
                            rdma_cmds, ctxs_for_all_ranks_, cfg_.rank,
                            cfg_.block_idx, finished_wrs_, finished_wrs_mutex_);
  }
  if (!atomic_wrs.empty()) {
    post_atomic_operations(ctx_, atomic_wrs, atomic_cmds, ctxs_for_all_ranks_,
                           cfg_.rank, cfg_.block_idx, finished_wrs_,
                           finished_wrs_mutex_, acked_wrs_);
  }
}

void Proxy::destroy(bool free_gpu_buffer) {
  for (auto& ctx_ptr : ctxs_for_all_ranks_) {
    if (!ctx_ptr) continue;
    qp_to_error(ctx_ptr->qp);
    qp_to_error(ctx_ptr->ack_qp);
  }

  drain_cq(ctx_.cq);

  for (auto& ctx_ptr : ctxs_for_all_ranks_) {
    if (!ctx_ptr) continue;
    if (ctx_ptr->qp) {
      ibv_destroy_qp(ctx_ptr->qp);
      ctx_ptr->qp = nullptr;
    }
    if (ctx_ptr->ack_qp) {
      ibv_destroy_qp(ctx_ptr->ack_qp);
      ctx_ptr->ack_qp = nullptr;
    }
  }
  ring.ack_qp = nullptr;

  drain_cq(ctx_.cq);

  if (ctx_.cq) {
    ibv_destroy_cq(ctx_.cq);
    ctx_.cq = nullptr;
  }

  auto dereg = [&](ibv_mr*& mr) {
    if (!mr) return;
    for (int i = 0; i < 5; ++i) {
      int ret = ibv_dereg_mr(mr);
      if (ret == 0) {
        mr = nullptr;
        return;
      }
      fprintf(stderr, "[destroy] ibv_dereg_mr ret=%d (%s), attempt=%d\n", ret,
              strerror(ret), i + 1);
      std::this_thread::sleep_for(std::chrono::milliseconds(2 << i));
    }
  };
  dereg(ring.ack_mr);
  dereg(ctx_.mr);

  if (free_gpu_buffer && cfg_.gpu_buffer) {
    cudaError_t e = cudaFree(cfg_.gpu_buffer);
    if (e != cudaSuccess)
      fprintf(stderr, "[destroy] cudaFree failed: %s\n", cudaGetErrorString(e));
    else
      cfg_.gpu_buffer = nullptr;
  }

  if (ctx_.pd) {
    ibv_dealloc_pd(ctx_.pd);
    ctx_.pd = nullptr;
  }
  if (ctx_.context) {
    ibv_close_device(ctx_.context);
    ctx_.context = nullptr;
  }

  finished_wrs_.clear();
  acked_wrs_.clear();
  wr_id_to_start_time_.clear();
  ctxs_for_all_ranks_.clear();
  ctx_by_tag_.clear();
  local_infos_.clear();
  remote_infos_.clear();
}<|MERGE_RESOLUTION|>--- conflicted
+++ resolved
@@ -90,7 +90,6 @@
     ctx_.atomic_old_values_buf = nullptr;
   }
 
-<<<<<<< HEAD
   if (ctx_.atomic_old_values_buf) {
     size_t atomic_buf_size = ProxyCtx::kMaxAtomicOps * sizeof(uint32_t);
     printf("[PROXY_INIT] Atomic buffer at %p, size %zu bytes\n",
@@ -98,10 +97,6 @@
   } else {
     printf("[PROXY_INIT] Atomic buffer disabled for intranode mode\n");
   }
-=======
-  // printf("[PROXY_INIT] Atomic buffer at %p, size %zu bytes\n",
-  //        ctx_.atomic_old_values_buf, atomic_buf_size);
->>>>>>> 9c8fe5f8
 
   int num_ranks = ctxs_for_all_ranks_.size();
   local_infos_.assign(num_ranks, RDMAConnectionInfo{});
@@ -135,37 +130,20 @@
     // but the qp must be different.
     c.cq = ctx_.cq;
 
-<<<<<<< HEAD
     // Only create QP if RDMA is initialized
     if (ctx_.context) {
       create_per_thread_qp(c, cfg_.gpu_buffer, cfg_.total_size,
                            &local_infos_[peer], my_rank);
       modify_qp_to_init(c);
     }
-=======
-    if (peer == my_rank) continue;
-    // Skip rdma connection for intra-node.
-    if (peers_[peer].ip == peers_[my_rank].ip) continue;
-    create_per_thread_qp(c, cfg_.gpu_buffer, cfg_.total_size,
-                         &local_infos_[peer], my_rank);
-    modify_qp_to_init(c);
->>>>>>> 9c8fe5f8
   }
 
   usleep(50 * 1000);
 
-<<<<<<< HEAD
   // Out-of-band exchange per pair (skip if RDMA not initialized)
   if (ctx_.context) {
     for (int peer = 0; peer < num_ranks; ++peer) {
       if (peer == my_rank) continue;
-=======
-  // Out-of-band exchange per pair.
-  for (int peer = 0; peer < num_ranks; ++peer) {
-    if (peer == my_rank) continue;
-    // Skip rdma connection for intra-node.
-    if (peers_[peer].ip == peers_[my_rank].ip) continue;
->>>>>>> 9c8fe5f8
 
     bool const i_listen = (my_rank < peer);
     int const tid = pair_tid_block(my_rank, peer, num_ranks, cfg_.block_idx);
@@ -193,18 +171,10 @@
     }
   }
 
-<<<<<<< HEAD
   // Bring each per-peer QP to RTR/RTS (skip if RDMA not initialized)
   if (ctx_.context) {
     for (int peer = 0; peer < num_ranks; ++peer) {
       if (peer == my_rank) continue;
-=======
-  // Bring each per-peer QP to RTR/RTS
-  for (int peer = 0; peer < num_ranks; ++peer) {
-    if (peer == my_rank) continue;
-    // Skip rdma connection for intra-node.
-    if (peers_[peer].ip == peers_[my_rank].ip) continue;
->>>>>>> 9c8fe5f8
     auto& c = *ctxs_for_all_ranks_[peer];
 
     // qp is different from each rank.
@@ -245,19 +215,12 @@
   init_common();
   assert(cfg_.rank == 1);
   auto& ctx_ptr = ctxs_for_all_ranks_[0];
-<<<<<<< HEAD
   // Only perform RDMA operations if RDMA is initialized
   if (ctx_ptr->pd && ctx_ptr->recv_ack_qp) {
     remote_reg_ack_buf(ctx_ptr->pd, ring.ack_buf, ring.ack_mr);
     ring.ack_qp = ctx_ptr->ack_qp;
     post_receive_buffer_for_imm(*ctx_ptr);
   }
-=======
-  local_post_ack_buf(*ctx_ptr, kSenderAckQueueDepth);
-  remote_reg_ack_buf(ctx_ptr->pd, ring.ack_buf, ring.ack_mr);
-  ring.ack_qp = ctx_ptr->ack_qp;
-  post_receive_buffer_for_imm(*ctx_ptr);
->>>>>>> 9c8fe5f8
 }
 
 void Proxy::run_sender() {
@@ -291,7 +254,6 @@
     if (peers_[peer].ip == peers_[cfg_.rank].ip) continue;
     auto& ctx_ptr = ctxs_for_all_ranks_[peer];
     if (!ctx_ptr) continue;
-<<<<<<< HEAD
     // Only perform RDMA operations if RDMA is initialized
     if (ctx_ptr->pd && ctx_ptr->recv_ack_qp) {
       local_post_ack_buf(*ctx_ptr, kSenderAckQueueDepth);
@@ -299,13 +261,6 @@
       ring.ack_qp = ctx_ptr->ack_qp;
       post_receive_buffer_for_imm(*ctx_ptr);
     }
-=======
-    printf("Dual proxy using peer %d\n", peer);
-    local_post_ack_buf(*ctx_ptr, kSenderAckQueueDepth);
-    remote_reg_ack_buf(ctx_ptr->pd, ring.ack_buf, ring.ack_mr);
-    ring.ack_qp = ctx_ptr->ack_qp;
-    post_receive_buffer_for_imm(*ctx_ptr);
->>>>>>> 9c8fe5f8
   }
   uint64_t my_tail = 0;
   size_t seen = 0;
