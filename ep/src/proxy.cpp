--- conflicted
+++ resolved
@@ -274,13 +274,8 @@
             ctx_.num_local_ranks, (int)UCCL_MAX_LOCAL_RANKS);
     std::abort();
   }
-<<<<<<< HEAD
   // if (cfg_.thread_idx != 0) return;
   const std::string shm_name = shm_name_for_barrier(my_ip, cfg_.thread_idx);
-=======
-  if (cfg_.thread_idx != 0) return;
-  std::string const shm_name = shm_name_for_barrier(my_ip, cfg_.thread_idx);
->>>>>>> f76b6c19
   ctx_.lb = map_local_barrier_shm(shm_name, &ctx_.lb_owner);
   if (!ctx_.lb) {
     fprintf(stderr, "Failed to map local barrier shm: %s\n", shm_name.c_str());
@@ -884,25 +879,14 @@
   }
 
   // Unmap local barrier shm
-<<<<<<< HEAD
   // if (cfg_.thread_idx == 0) {
-  const std::string my_ip =
-      (cfg_.rank < (int)peers_.size()) ? peers_[cfg_.rank].ip : "";
-  const std::string shm_name = shm_name_for_barrier(my_ip, cfg_.thread_idx);
-  unmap_local_barrier_shm(shm_name, ctx_.lb, ctx_.lb_owner);
-  ctx_.lb = nullptr;
-  ctx_.lb_owner = false;
-  // }
-=======
-  if (cfg_.thread_idx == 0) {
     std::string const my_ip =
         (cfg_.rank < (int)peers_.size()) ? peers_[cfg_.rank].ip : "";
     std::string const shm_name = shm_name_for_barrier(my_ip, cfg_.thread_idx);
     unmap_local_barrier_shm(shm_name, ctx_.lb, ctx_.lb_owner);
     ctx_.lb = nullptr;
     ctx_.lb_owner = false;
-  }
->>>>>>> f76b6c19
+  // }
 
   finished_wrs_.clear();
   acked_wrs_.clear();
