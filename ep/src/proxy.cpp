#include "proxy.hpp"
#include "ep_util.hpp"
#include <arpa/inet.h>  // for htonl, ntohl
#include <chrono>
#include <thread>

double Proxy::avg_rdma_write_us() const {
  if (kIterations == 0) return 0.0;
  return total_rdma_write_durations_.count() / static_cast<double>(kIterations);
}

double Proxy::avg_wr_latency_us() const {
  if (completion_count_ <= kWarmupOps) return 0.0;
  return static_cast<double>(wr_time_total_us_) /
         static_cast<double>(completion_count_ - kWarmupOps);
}

uint64_t Proxy::completed_wr() const { return completion_count_; }

void Proxy::pin_thread() {
  if (cfg_.pin_thread) {
    // TODO(MaoZiming): improves pinning.
    pin_thread_to_cpu(cfg_.block_idx + 1 + cfg_.local_rank * kNumThBlocks);
    int cpu = sched_getcpu();
    if (cpu == -1) {
      perror("sched_getcpu");
    } else {
      printf(
          "Local CPU thread pinned to core %d, block_idx: %d, local_rank: %d\n",
          cpu, cfg_.block_idx, cfg_.local_rank);
    }
  }
}

void Proxy::set_peers_meta(std::vector<PeerMeta> const& peers) {
  peers_.clear();
  peers_.reserve(peers.size());
  for (auto const& p : peers) {
    peers_.push_back(p);
  }
  ctxs_for_all_ranks_.clear();
  ctxs_for_all_ranks_.resize(peers.size());
  for (size_t i = 0; i < peers.size(); ++i) {
    ctxs_for_all_ranks_[i] = std::make_unique<ProxyCtx>();
  }
}

static inline int pair_tid_block(int a, int b, int N, int block_idx) {
  int lo = std::min(a, b), hi = std::max(a, b);
  return block_idx * (N * N) + lo * N + hi;
}

void Proxy::init_common() {
  int const my_rank = cfg_.rank;

  per_thread_rdma_init(ctx_, cfg_.gpu_buffer, cfg_.total_size, my_rank,
                       cfg_.block_idx, cfg_.local_rank);
  pin_thread();

  // Skip CQ creation if RDMA is not initialized (intranode mode)
  if (ctx_.context && !ctx_.cq) {
    ctx_.cq = create_per_thread_cq(ctx_);
  }
  if (ctxs_for_all_ranks_.empty()) {
    fprintf(stderr,
            "Error: peers metadata not set before init_common (peers_.size() "
            "=%zu)\n",
            peers_.size());
    std::abort();
  }

  // Allocate GPU buffer for atomic old values (within the main GPU buffer)
  // Use a small section at the end of the GPU buffer
  // Skip atomic buffer allocation for intranode mode
  if (ctx_.context && cfg_.total_size > 0) {
    size_t atomic_buf_size = ProxyCtx::kMaxAtomicOps * sizeof(uint32_t);
    if (cfg_.total_size < atomic_buf_size) {
      fprintf(stderr, "GPU buffer too small for atomic operations buffer\n");
      std::abort();
    }
    // Place atomic buffer at the end of the GPU buffer
    ctx_.atomic_old_values_buf =
        reinterpret_cast<uint32_t*>(static_cast<uint8_t*>(cfg_.gpu_buffer) +
                                    cfg_.total_size - atomic_buf_size);
  } else {
    // For intranode mode, set atomic buffer to nullptr
    ctx_.atomic_old_values_buf = nullptr;
  }

  if (ctx_.atomic_old_values_buf) {
    size_t atomic_buf_size = ProxyCtx::kMaxAtomicOps * sizeof(uint32_t);
    printf("[PROXY_INIT] Atomic buffer at %p, size %zu bytes\n",
           ctx_.atomic_old_values_buf, atomic_buf_size);
  } else {
    printf("[PROXY_INIT] Atomic buffer disabled for intranode mode\n");
  }

  int num_ranks = ctxs_for_all_ranks_.size();
  local_infos_.assign(num_ranks, RDMAConnectionInfo{});
  remote_infos_.assign(num_ranks, RDMAConnectionInfo{});

  uint32_t next_tag = 1;
  ctx_by_tag_.clear();
  ctx_by_tag_.resize(ctxs_for_all_ranks_.size() + 1, nullptr);
  // Per peer QP initialization
  for (int peer = 0; peer < num_ranks; ++peer) {
    auto& c = *ctxs_for_all_ranks_[peer];

    c.tag = next_tag++;
    if (c.tag >= ctx_by_tag_.size()) ctx_by_tag_.resize(c.tag + 1, nullptr);
    ctx_by_tag_[c.tag] = &c;

    // Only set RDMA resources if they were initialized
    if (ctx_.context) {
      c.context = ctx_.context;
      c.pd = ctx_.pd;
      c.mr = ctx_.mr;
      c.rkey = ctx_.rkey;
    } else {
      // For intranode mode, set these to nullptr
      c.context = nullptr;
      c.pd = nullptr;
      c.mr = nullptr;
      c.rkey = 0;
    }
    // NOTE(MaoZiming): each context can share the same cq, pd, mr.
    // but the qp must be different.
    c.cq = ctx_.cq;

    // Only create QP if RDMA is initialized
    if (ctx_.context) {
      create_per_thread_qp(c, cfg_.gpu_buffer, cfg_.total_size,
                           &local_infos_[peer], my_rank);
      modify_qp_to_init(c);
    }
  }

  usleep(50 * 1000);

  // Out-of-band exchange per pair (skip if RDMA not initialized)
  if (ctx_.context) {
    for (int peer = 0; peer < num_ranks; ++peer) {
      if (peer == my_rank) continue;

      bool const i_listen = (my_rank < peer);
      int const tid = pair_tid_block(my_rank, peer, num_ranks, cfg_.block_idx);
      char const* ip = peers_[peer].ip.c_str();

      int virt_rank = i_listen ? 0 : 1;
      // if (peers_[cfg_.rank].ptr != local_infos_[my_rank].addr) {
      //   fprintf(stderr,
      //           "Rank %d block %d: Warning: local addr mismatch: got 0x%lx, "
      //           "expected 0x%lx\n",
      //           my_rank, cfg_.block_idx, local_infos_[my_rank].addr,
      //           peers_[cfg_.rank].ptr);
      //   std::abort();
      // }
      exchange_connection_info(virt_rank, ip, tid, &local_infos_[peer],
                               &remote_infos_[peer]);
      if (remote_infos_[peer].addr != peers_[peer].ptr) {
        fprintf(stderr,
                "Rank %d block %d: Warning: remote addr mismatch for peer %d: "
                "got 0x%lx, expected 0x%lx\n",
                my_rank, cfg_.block_idx, peer, remote_infos_[peer].addr,
                peers_[peer].ptr);
        std::abort();
      }
    }
  }

<<<<<<< HEAD
  // Bring each per-peer QP to RTR/RTS (skip if RDMA not initialized)
  if (ctx_.context) {
    for (int peer = 0; peer < num_ranks; ++peer) {
      if (peer == my_rank) continue;
      auto& c = *ctxs_for_all_ranks_[peer];

      // qp is different from each rank.
      modify_qp_to_rtr(c, &remote_infos_[peer]);
      modify_qp_to_rts(c, &local_infos_[peer]);

      c.remote_addr = remote_infos_[peer].addr;
      c.remote_rkey = remote_infos_[peer].rkey;
      c.remote_len = remote_infos_[peer].len;

      printf("Peer %d remote addr=%p rkey=%u len=%lu\n", peer,
             (void*)c.remote_addr, c.remote_rkey, c.remote_len);

      if (FILE* f = fopen("/tmp/uccl_debug.txt", "a")) {
        fprintf(f,
                "[PROXY_INIT] me=%d peer=%d: remote_addr=0x%lx "
                "local_buffer=0x%lx\n",
                my_rank, peer, c.remote_addr, (uintptr_t)cfg_.gpu_buffer);
        fclose(f);
      }
=======
  // Bring each per-peer QP to RTR/RTS
  for (int peer = 0; peer < num_ranks; ++peer) {
    if (peer == my_rank) continue;
    // Skip rdma connection for intra-node.
    if (peers_[peer].ip == peers_[my_rank].ip) continue;
    auto& c = *ctxs_for_all_ranks_[peer];

    // qp is different from each rank.
    modify_qp_to_rtr(c, &remote_infos_[peer]);
    modify_qp_to_rts(c, &local_infos_[peer]);

    c.remote_addr = remote_infos_[peer].addr;
    c.remote_rkey = remote_infos_[peer].rkey;
    c.remote_len = remote_infos_[peer].len;
    if (FILE* f = fopen("/tmp/uccl_debug.txt", "a")) {
      fprintf(
          f,
          "[PROXY_INIT] me=%d peer=%d: remote_addr=0x%lx local_buffer=0x%lx\n",
          my_rank, peer, c.remote_addr, (uintptr_t)cfg_.gpu_buffer);
      fclose(f);
>>>>>>> 220f95c0
    }
  }

  usleep(50 * 1000);
}

void Proxy::init_sender() {
  init_common();
  assert(cfg_.rank == 0);
  auto& ctx_ptr = ctxs_for_all_ranks_[1];
  // Only call local_post_ack_buf if RDMA is initialized
  if (ctx_ptr->pd && ctx_ptr->recv_ack_qp) {
    local_post_ack_buf(*ctx_ptr, kSenderAckQueueDepth);
  }
}

void Proxy::init_remote() {
  init_common();
  assert(cfg_.rank == 1);
  auto& ctx_ptr = ctxs_for_all_ranks_[0];
<<<<<<< HEAD
  // Only perform RDMA operations if RDMA is initialized
  if (ctx_ptr->pd && ctx_ptr->recv_ack_qp) {
    remote_reg_ack_buf(ctx_ptr->pd, ring.ack_buf, ring.ack_mr);
    ring.ack_qp = ctx_ptr->ack_qp;
    post_receive_buffer_for_imm(*ctx_ptr);
  }
=======
  local_post_ack_buf(*ctx_ptr, kSenderAckQueueDepth);
  remote_reg_ack_buf(ctx_ptr->pd, ring.ack_buf, ring.ack_mr);
  ring.ack_qp = ctx_ptr->ack_qp;
#ifndef EFA
  post_receive_buffer_for_imm(*ctx_ptr);
#endif
>>>>>>> 220f95c0
}

void Proxy::run_sender() {
  printf("CPU sender thread for block %d started\n", cfg_.block_idx + 1);
  init_sender();
  size_t seen = 0;
  uint64_t my_tail = 0;
  while (ctx_.progress_run.load(std::memory_order_acquire)) {
    local_poll_completions(ctx_, finished_wrs_, acked_wrs_, finished_wrs_mutex_,
                           cfg_.block_idx, ctx_by_tag_);
    notify_gpu_completion(my_tail);
    post_gpu_command(my_tail, seen);
  }
}

void Proxy::run_remote() {
  printf("Remote CPU thread for block %d started\n", cfg_.block_idx + 1);
  init_remote();
  std::set<PendingUpdate> pending_atomic_updates;
  while (ctx_.progress_run.load(std::memory_order_acquire)) {
    remote_poll_completions(ctx_, cfg_.block_idx, ring, ctx_by_tag_,
                            atomic_buffer_ptr_, cfg_.num_ranks,
                            cfg_.num_experts, pending_atomic_updates);
    apply_pending_updates(ctx_, pending_atomic_updates, atomic_buffer_ptr_,
                          cfg_.num_experts, cfg_.num_ranks);
  }
}

void Proxy::run_dual() {
  init_common();
  for (int peer = 0; peer < (int)ctxs_for_all_ranks_.size(); ++peer) {
    if (peer == cfg_.rank) continue;
    if (peers_[peer].ip == peers_[cfg_.rank].ip) continue;
    auto& ctx_ptr = ctxs_for_all_ranks_[peer];
    if (!ctx_ptr) continue;
<<<<<<< HEAD
    // Only perform RDMA operations if RDMA is initialized
    if (ctx_ptr->pd && ctx_ptr->recv_ack_qp) {
      local_post_ack_buf(*ctx_ptr, kSenderAckQueueDepth);
      remote_reg_ack_buf(ctx_ptr->pd, ring.ack_buf, ring.ack_mr);
      ring.ack_qp = ctx_ptr->ack_qp;
      post_receive_buffer_for_imm(*ctx_ptr);
    }
=======
    local_post_ack_buf(*ctx_ptr, kSenderAckQueueDepth);
    remote_reg_ack_buf(ctx_ptr->pd, ring.ack_buf, ring.ack_mr);
    ring.ack_qp = ctx_ptr->ack_qp;
#ifndef EFA
    post_receive_buffer_for_imm(*ctx_ptr);
#endif
>>>>>>> 220f95c0
  }
  uint64_t my_tail = 0;
  size_t seen = 0;
  std::set<PendingUpdate> pending_atomic_updates;
  // printf("run_dual initialization complete\n");
  while (ctx_.progress_run.load(std::memory_order_acquire)) {
    poll_cq_dual(ctx_, finished_wrs_, acked_wrs_, finished_wrs_mutex_,
                 cfg_.block_idx, ring, ctx_by_tag_, atomic_buffer_ptr_,
                 cfg_.num_ranks, cfg_.num_experts, pending_atomic_updates);
    notify_gpu_completion(my_tail);
    post_gpu_command(my_tail, seen);
    apply_pending_updates(ctx_, pending_atomic_updates, atomic_buffer_ptr_,
                          cfg_.num_experts, cfg_.num_ranks);
  }
}

void Proxy::notify_gpu_completion(uint64_t& my_tail) {
  if (finished_wrs_.empty()) return;
  if (acked_wrs_.empty()) return;

  std::lock_guard<std::mutex> lock(finished_wrs_mutex_);
  int check_i = 0;
  int actually_completed = 0;

  // Copy to iterate safely while erasing.
  std::vector<uint64_t> finished_copy(finished_wrs_.begin(),
                                      finished_wrs_.end());
  std::sort(finished_copy.begin(), finished_copy.end());
  for (auto wr_id : finished_copy) {
    if (acked_wrs_.find(wr_id) == acked_wrs_.end()) break;
    finished_wrs_.erase(wr_id);
    acked_wrs_.erase(wr_id);
    // Clear ring entry (contiguity assumed)
    cfg_.rb->volatile_store_cmd(my_tail + check_i, 0);
    check_i++;

#ifdef MEASURE_PER_VERB_LATENCY
    auto it = wr_id_to_start_time_.find(wr_id);
    if (it == wr_id_to_start_time_.end()) {
      fprintf(stderr, "Error: WR ID %lu not found in wr_id_to_start_time\n",
              wr_id);
      std::abort();
    }
    auto duration = std::chrono::duration_cast<std::chrono::microseconds>(
        std::chrono::high_resolution_clock::now() - it->second);
    if (completion_count_ > kWarmupOps) {
      wr_time_total_us_ += duration.count();
    }
    completion_count_++;
#endif
    actually_completed++;
  }
  if (!actually_completed) return;
  my_tail += actually_completed;
  cfg_.rb->cpu_volatile_store_tail(my_tail);
}

void Proxy::post_gpu_command(uint64_t& my_tail, size_t& seen) {
  // Force load head from DRAM
  uint64_t cur_head = cfg_.rb->volatile_head();
  if (cur_head == my_tail) {
    cpu_relax();
    return;
  }
  size_t batch_size = cur_head - seen;
  if (batch_size == 0) return;

  std::vector<uint64_t> wrs_to_post;
  wrs_to_post.reserve(batch_size);
  std::vector<TransferCmd> cmds_to_post;
  cmds_to_post.reserve(batch_size);

  for (size_t i = seen; i < cur_head; ++i) {
    uint64_t cmd = cfg_.rb->volatile_load_cmd(i);
    // NOTE(MaoZiming): Non-blocking. prevent local and remote both while loop.
    if (cmd == 0) break;
    TransferCmd& cmd_entry = cfg_.rb->load_cmd_entry(i);
    if (static_cast<int>(cmd_entry.dst_rank) == cfg_.rank) {
      printf("Local command!, cmd.dst_rank: %d, cfg_.rank: %d\n",
             cmd_entry.dst_rank, cfg_.rank);
      std::abort();
    }
    if (peers_[cmd_entry.dst_rank].ip == peers_[cfg_.rank].ip) {
      printf("Intra-node command!, cmd.dst_rank: %d, cfg_.rank: %d\n",
             cmd_entry.dst_rank, cfg_.rank);
      std::abort();
    }

    wrs_to_post.push_back(i);
    cmds_to_post.push_back(cmd_entry);
#ifdef MEASURE_PER_VERB_LATENCY
    wr_id_to_start_time_[i] = std::chrono::high_resolution_clock::now();
#endif
    seen = i + 1;
  }

  // Yang: this was 20-ish on GH200.
  // if (wrs_to_post.size()) {
  //   printf("Thread %d post_gpu_command: wrs_to_post.size()=%zu\n",
  //          cfg_.block_idx, wrs_to_post.size());
  // }

  if (!wrs_to_post.empty()) {
    auto start = std::chrono::high_resolution_clock::now();
    post_gpu_commands_mixed(wrs_to_post, cmds_to_post);
    auto end = std::chrono::high_resolution_clock::now();
    total_rdma_write_durations_ +=
        std::chrono::duration_cast<std::chrono::microseconds>(end - start);
  }
}

void Proxy::run_local() {
  pin_thread();
  uint64_t my_tail = 0;
  printf("Local CPU thread for block %d started\n", cfg_.block_idx + 1);
  // for (int seen = 0; seen < kIterations; ++seen) {
  int seen = 0;
  while (true) {
    if (!ctx_.progress_run.load(std::memory_order_acquire)) {
      printf("Local block %d stopping early at seen=%d\n", cfg_.block_idx + 1,
             seen);
      return;
    }
    // Prefer volatile read to defeat CPU cache stale head.
    // If your ring already has volatile_head(), use it; otherwise keep
    // rb->head.

    while (cfg_.rb->volatile_head() == my_tail) {
#ifdef DEBUG_PRINT
      if (cfg_.block_idx == 0) {
        printf("Local block %d waiting: tail=%lu head=%lu\n", cfg_.block_idx,
               my_tail, cfg_.rb->head);
      }
#endif
      cpu_relax();
      if (!ctx_.progress_run.load(std::memory_order_acquire)) {
        printf("Local block %d stopping early at seen=%d\n", cfg_.block_idx + 1,
               seen);
        return;
      }
    }

    uint64_t const idx = my_tail & kQueueMask;
    uint64_t cmd;
    auto last_print = std::chrono::steady_clock::now();
    size_t spin_count = 0;
    do {
      cmd = cfg_.rb->volatile_load_cmd(idx);
      cpu_relax();

      auto now = std::chrono::steady_clock::now();
      if (now - last_print > std::chrono::seconds(10)) {
        printf(
            "Still waiting at block %d, seen=%d, spin_count=%zu, my_tail=%lu, "
            "cmd: %lu\n",
            cfg_.block_idx + 1, seen, spin_count, my_tail, cmd);
        last_print = now;
        spin_count++;
      }

      if (!ctx_.progress_run.load(std::memory_order_acquire)) {
        printf("Local block %d stopping early at seen=%d\n", cfg_.block_idx + 1,
               seen);
        return;
      }
    } while (cmd == 0);

#ifdef DEBUG_PRINT
    printf("Local block %d, seen=%d head=%lu tail=%lu consuming cmd=%llu\n",
           cfg_.block_idx, seen, cfg_.rb->head, my_tail,
           static_cast<unsigned long long>(cmd));
#endif

    /*
        const uint64_t expected_cmd =
            (static_cast<uint64_t>(cfg_.block_idx) << 32) | (seen + 1);
        if (cmd != expected_cmd) {
          fprintf(stderr, "Error[Local]: block %d expected %llu got %llu\n",
                  cfg_.block_idx, static_cast<unsigned long long>(expected_cmd),
                  static_cast<unsigned long long>(cmd));
          std::abort();
        }
    */
    std::atomic_thread_fence(std::memory_order_acquire);
    if (cmd == 1) {
      TransferCmd& cmd_entry = cfg_.rb->buf[idx];
      printf("Received command 1: block %d, seen=%d, value: %d\n",
             cfg_.block_idx + 1, seen, cmd_entry.value);
    }

    cfg_.rb->volatile_store_cmd(idx, 0);
    ++my_tail;
    // cfg_.rb->tail = my_tail;
    cfg_.rb->cpu_volatile_store_tail(my_tail);
    seen++;
  }

  printf("Local block %d finished %d commands, tail=%lu\n", cfg_.block_idx,
         kIterations, my_tail);
}

void Proxy::post_gpu_commands_mixed(
    std::vector<uint64_t> const& wrs_to_post,
    std::vector<TransferCmd> const& cmds_to_post) {
  // Separate atomic operations from regular RDMA writes
  std::vector<uint64_t> rdma_wrs, atomic_wrs;
  std::vector<TransferCmd> rdma_cmds, atomic_cmds;

  for (size_t i = 0; i < cmds_to_post.size(); ++i) {
    if (cmds_to_post[i].is_atomic) {
      atomic_wrs.push_back(wrs_to_post[i]);
      atomic_cmds.push_back(cmds_to_post[i]);
    } else {
      rdma_wrs.push_back(wrs_to_post[i]);
      rdma_cmds.push_back(cmds_to_post[i]);
    }
  }
  // printf("Posting %zu RDMA writes and %zu atomic ops\n", rdma_wrs.size(),
  //        atomic_wrs.size());
  // Handle regular RDMA writes
  if (!rdma_wrs.empty()) {
    post_rdma_async_batched(ctx_, cfg_.gpu_buffer, rdma_wrs.size(), rdma_wrs,
                            rdma_cmds, ctxs_for_all_ranks_, cfg_.rank,
                            cfg_.block_idx, finished_wrs_, finished_wrs_mutex_);
  }
  if (!atomic_wrs.empty()) {
    post_atomic_operations(ctx_, atomic_wrs, atomic_cmds, ctxs_for_all_ranks_,
                           cfg_.rank, cfg_.block_idx, finished_wrs_,
                           finished_wrs_mutex_, acked_wrs_);
  }
}

void Proxy::destroy(bool free_gpu_buffer) {
  for (auto& ctx_ptr : ctxs_for_all_ranks_) {
    if (!ctx_ptr) continue;
    qp_to_error(ctx_ptr->qp);
    qp_to_error(ctx_ptr->ack_qp);
  }

  drain_cq(ctx_.cq);

  for (auto& ctx_ptr : ctxs_for_all_ranks_) {
    if (!ctx_ptr) continue;
    if (ctx_ptr->qp) {
      ibv_destroy_qp(ctx_ptr->qp);
      ctx_ptr->qp = nullptr;
    }
    if (ctx_ptr->ack_qp) {
      ibv_destroy_qp(ctx_ptr->ack_qp);
      ctx_ptr->ack_qp = nullptr;
    }
  }
  ring.ack_qp = nullptr;

  drain_cq(ctx_.cq);

  if (ctx_.cq) {
    ibv_destroy_cq(ctx_.cq);
    ctx_.cq = nullptr;
  }

  auto dereg = [&](ibv_mr*& mr) {
    if (!mr) return;
    for (int i = 0; i < 5; ++i) {
      int ret = ibv_dereg_mr(mr);
      if (ret == 0) {
        mr = nullptr;
        return;
      }
      fprintf(stderr, "[destroy] ibv_dereg_mr ret=%d (%s), attempt=%d\n", ret,
              strerror(ret), i + 1);
      std::this_thread::sleep_for(std::chrono::milliseconds(2 << i));
    }
  };
  dereg(ring.ack_mr);
  dereg(ctx_.mr);

  if (free_gpu_buffer && cfg_.gpu_buffer) {
    cudaError_t e = cudaFree(cfg_.gpu_buffer);
    if (e != cudaSuccess)
      fprintf(stderr, "[destroy] cudaFree failed: %s\n", cudaGetErrorString(e));
    else
      cfg_.gpu_buffer = nullptr;
  }

  if (ctx_.pd) {
    ibv_dealloc_pd(ctx_.pd);
    ctx_.pd = nullptr;
  }
  if (ctx_.context) {
    ibv_close_device(ctx_.context);
    ctx_.context = nullptr;
  }

  finished_wrs_.clear();
  acked_wrs_.clear();
  wr_id_to_start_time_.clear();
  ctxs_for_all_ranks_.clear();
  ctx_by_tag_.clear();
  local_infos_.clear();
  remote_infos_.clear();
}<|MERGE_RESOLUTION|>--- conflicted
+++ resolved
@@ -168,53 +168,26 @@
     }
   }
 
-<<<<<<< HEAD
   // Bring each per-peer QP to RTR/RTS (skip if RDMA not initialized)
   if (ctx_.context) {
-    for (int peer = 0; peer < num_ranks; ++peer) {
-      if (peer == my_rank) continue;
-      auto& c = *ctxs_for_all_ranks_[peer];
-
-      // qp is different from each rank.
-      modify_qp_to_rtr(c, &remote_infos_[peer]);
-      modify_qp_to_rts(c, &local_infos_[peer]);
+      for (int peer = 0; peer < num_ranks; ++peer) {
+        if (peer == my_rank) continue;
+        auto& c = *ctxs_for_all_ranks_[peer];
+
+        // qp is different from each rank.
+        modify_qp_to_rtr(c, &remote_infos_[peer]);
+        modify_qp_to_rts(c, &local_infos_[peer]);
 
       c.remote_addr = remote_infos_[peer].addr;
       c.remote_rkey = remote_infos_[peer].rkey;
       c.remote_len = remote_infos_[peer].len;
-
-      printf("Peer %d remote addr=%p rkey=%u len=%lu\n", peer,
-             (void*)c.remote_addr, c.remote_rkey, c.remote_len);
-
       if (FILE* f = fopen("/tmp/uccl_debug.txt", "a")) {
-        fprintf(f,
-                "[PROXY_INIT] me=%d peer=%d: remote_addr=0x%lx "
-                "local_buffer=0x%lx\n",
-                my_rank, peer, c.remote_addr, (uintptr_t)cfg_.gpu_buffer);
+        fprintf(
+            f,
+            "[PROXY_INIT] me=%d peer=%d: remote_addr=0x%lx local_buffer=0x%lx\n",
+            my_rank, peer, c.remote_addr, (uintptr_t)cfg_.gpu_buffer);
         fclose(f);
       }
-=======
-  // Bring each per-peer QP to RTR/RTS
-  for (int peer = 0; peer < num_ranks; ++peer) {
-    if (peer == my_rank) continue;
-    // Skip rdma connection for intra-node.
-    if (peers_[peer].ip == peers_[my_rank].ip) continue;
-    auto& c = *ctxs_for_all_ranks_[peer];
-
-    // qp is different from each rank.
-    modify_qp_to_rtr(c, &remote_infos_[peer]);
-    modify_qp_to_rts(c, &local_infos_[peer]);
-
-    c.remote_addr = remote_infos_[peer].addr;
-    c.remote_rkey = remote_infos_[peer].rkey;
-    c.remote_len = remote_infos_[peer].len;
-    if (FILE* f = fopen("/tmp/uccl_debug.txt", "a")) {
-      fprintf(
-          f,
-          "[PROXY_INIT] me=%d peer=%d: remote_addr=0x%lx local_buffer=0x%lx\n",
-          my_rank, peer, c.remote_addr, (uintptr_t)cfg_.gpu_buffer);
-      fclose(f);
->>>>>>> 220f95c0
     }
   }
 
@@ -235,21 +208,12 @@
   init_common();
   assert(cfg_.rank == 1);
   auto& ctx_ptr = ctxs_for_all_ranks_[0];
-<<<<<<< HEAD
-  // Only perform RDMA operations if RDMA is initialized
-  if (ctx_ptr->pd && ctx_ptr->recv_ack_qp) {
-    remote_reg_ack_buf(ctx_ptr->pd, ring.ack_buf, ring.ack_mr);
-    ring.ack_qp = ctx_ptr->ack_qp;
-    post_receive_buffer_for_imm(*ctx_ptr);
-  }
-=======
   local_post_ack_buf(*ctx_ptr, kSenderAckQueueDepth);
   remote_reg_ack_buf(ctx_ptr->pd, ring.ack_buf, ring.ack_mr);
   ring.ack_qp = ctx_ptr->ack_qp;
 #ifndef EFA
   post_receive_buffer_for_imm(*ctx_ptr);
 #endif
->>>>>>> 220f95c0
 }
 
 void Proxy::run_sender() {
@@ -285,22 +249,12 @@
     if (peers_[peer].ip == peers_[cfg_.rank].ip) continue;
     auto& ctx_ptr = ctxs_for_all_ranks_[peer];
     if (!ctx_ptr) continue;
-<<<<<<< HEAD
-    // Only perform RDMA operations if RDMA is initialized
-    if (ctx_ptr->pd && ctx_ptr->recv_ack_qp) {
-      local_post_ack_buf(*ctx_ptr, kSenderAckQueueDepth);
-      remote_reg_ack_buf(ctx_ptr->pd, ring.ack_buf, ring.ack_mr);
-      ring.ack_qp = ctx_ptr->ack_qp;
-      post_receive_buffer_for_imm(*ctx_ptr);
-    }
-=======
     local_post_ack_buf(*ctx_ptr, kSenderAckQueueDepth);
     remote_reg_ack_buf(ctx_ptr->pd, ring.ack_buf, ring.ack_mr);
     ring.ack_qp = ctx_ptr->ack_qp;
 #ifndef EFA
     post_receive_buffer_for_imm(*ctx_ptr);
 #endif
->>>>>>> 220f95c0
   }
   uint64_t my_tail = 0;
   size_t seen = 0;
