--- conflicted
+++ resolved
@@ -21,8 +21,8 @@
 #ifndef UCCL_DEBUG_NAN
 #define UCCL_DEBUG_NAN 1
 #endif
-#define DBG_ROOT (blockIdx.x==0 && threadIdx.x==0)
-#define DBG_WARP0 (blockIdx.x==0 && (threadIdx.x/32)==0)
+#define DBG_ROOT (blockIdx.x == 0 && threadIdx.x == 0)
+#define DBG_WARP0 (blockIdx.x == 0 && (threadIdx.x / 32) == 0)
 
 template <int kNumThreads>
 __launch_bounds__(kNumThreads, 1) __global__
@@ -107,11 +107,7 @@
 
 #if defined(__HIP_PLATFORM_AMD__) || defined(__HIPCC__)
   // initialize barrier
-<<<<<<< HEAD
-  amd::shared_data.barrier[1] = 0;
-=======
   amd::barrier_init(1);
->>>>>>> d410b9c7
 #endif
 
   // Sending phase
@@ -182,32 +178,7 @@
                            "Invalid vectorization");
           amax = warp_reduce_max<16>(amax);
           calculate_fp8_scales(amax, scale, scale_inv, round_scale);
-<<<<<<< HEAD
-          {
-            const float kGuardMax = nextafterf(kFinfoAmaxE4M3, 0.0f); // just below 240 on AMD
-            const float eps_amin = 1e-8f;
-            if (!round_scale) {
-              // recompute scale just under the boundary
-              scale     = kGuardMax / fmaxf(amax, eps_amin);
-              scale_inv = 1.0f / scale;
-            } else {
-              // keep pow2-ish scale but pull it down by 1 ulp
-              scale     = nextafterf(scale, 0.0f);
-              scale_inv = 1.0f / scale;
-            }
-          }
-          if ((lane_id & 0x0F) == 0)
-            rdma_x_scales[i * kNumElemsPerRead / 128] = scale_inv;
-          EP_DEVICE_ASSERT(isfinite(amax));
-          if (blockIdx.x==0 && threadIdx.x==0 && (!isfinite(scale) || !isfinite(scale_inv) || amax<=0.f)) {
-            printf("[dispatch][AMD] WARN scale nan/inf or amax<=0 "
-              "token=%d i=%d amax=%e scale=%e inv=%e round=%d\n",
-              token_idx, i, (double)amax, (double)scale, (double)scale_inv, (int)round_scale);
-          }
-
-=======
           if (lane_id % 16 == 0)
->>>>>>> d410b9c7
 #else
           EP_STATIC_ASSERT(kNumElemsPerRead * WARP_SIZE / kNumPerChannels == 2,
                            "Invalid vectorization");
@@ -215,13 +186,13 @@
           calculate_fp8_scales(amax, scale, scale_inv, round_scale);
           if (lane_id == 0 or lane_id == 16)
             rdma_x_scales[i * kNumElemsPerRead / 128] = scale_inv;
-#endif     
-          if (blockIdx.x==0 && threadIdx.x==0) {
-            float s_chk = reinterpret_cast<float const*>(rdma_x_scales)
-                          [i * kNumElemsPerRead / 128];
-            printf("[dispatch] token=%d lane=%d i=%d scale_inv(sample)=%e\n",
-              token_idx, lane_id, i, (double)s_chk);
-          }
+#endif
+            if (blockIdx.x == 0 && threadIdx.x == 0) {
+              float s_chk = reinterpret_cast<float const*>(
+                  rdma_x_scales)[i * kNumElemsPerRead / 128];
+              printf("[dispatch] token=%d lane=%d i=%d scale_inv(sample)=%e\n",
+                     token_idx, lane_id, i, (double)s_chk);
+            }
 
           // Cast into send buffer
           vec_t int2_value;
@@ -235,11 +206,11 @@
                 __nv_cvt_float2_to_fp8x2(fp32x2, __NV_SATFINITE, __NV_E4M3);
 #if UCCL_DEBUG_NAN
             if (blockIdx.x == 0 && lane_id == 0 && i == 0 && j == 0) {
-              printf("[dispatch][FP8-PACK] token=%d i=%d j=%d a=%e b=%e "
-                     "scale=%e inv=%e amax=%e\n",
-                     token_idx, i, j,
-                     (double)fp32x2.x, (double)fp32x2.y,
-                     (double)scale, (double)scale_inv, (double)amax);
+              printf(
+                  "[dispatch][FP8-PACK] token=%d i=%d j=%d a=%e b=%e "
+                  "scale=%e inv=%e amax=%e\n",
+                  token_idx, i, j, (double)fp32x2.x, (double)fp32x2.y,
+                  (double)scale, (double)scale_inv, (double)amax);
               unsigned short raw16 =
                   *reinterpret_cast<unsigned short*>(&fp8x2_values[0]);
               printf("[dispatch][FP8-PACK] token=%d raw16(first)=0x%04hx\n",
@@ -251,20 +222,25 @@
           if (blockIdx.x == 0 && lane_id == 0 && i == 0) {
             unsigned long long raw8 =
                 *reinterpret_cast<unsigned long long*>(&rdma_x_vec[0]);
-            printf("[dispatch][SEND] token=%d raw8(fp8 first 8B)=0x%016llx "
-                   "scale=%e inv=%e amax=%e\n",
-                   token_idx, raw8, (double)scale, (double)scale_inv,
-                   (double)amax);
+            printf(
+                "[dispatch][SEND] token=%d raw8(fp8 first 8B)=0x%016llx "
+                "scale=%e inv=%e amax=%e\n",
+                token_idx, raw8, (double)scale, (double)scale_inv,
+                (double)amax);
           }
 #endif
           rdma_x_vec[i] = int2_value;
 #if UCCL_DEBUG_NAN
-         if (DBG_WARP0 && i==0 && lane_id==0) {
-           // dump first 8 FP8 bytes of the message payload we just wrote
-           unsigned long long raw8 = *reinterpret_cast<unsigned long long*>(&rdma_x_vec[0]);
-           printf("[dispatch][SEND] token=%d raw8(fp8 bytes)=0x%016llx scale=%e inv=%e amax=%e\n",
-                  token_idx, raw8, (double)scale, (double)scale_inv, (double)amax);
-         }
+          if (DBG_WARP0 && i == 0 && lane_id == 0) {
+            // dump first 8 FP8 bytes of the message payload we just wrote
+            unsigned long long raw8 =
+                *reinterpret_cast<unsigned long long*>(&rdma_x_vec[0]);
+            printf(
+                "[dispatch][SEND] token=%d raw8(fp8 bytes)=0x%016llx scale=%e "
+                "inv=%e amax=%e\n",
+                token_idx, raw8, (double)scale, (double)scale_inv,
+                (double)amax);
+          }
 #endif
         } else {
           // Reinterpret-cast is for C++14 compatibility
@@ -444,9 +420,11 @@
                                    num_aligned_scales;
 #if UCCL_DEBUG_NAN
     if (DBG_ROOT) {
-      printf("[dispatch][RECV-SETUP] expert=%d src_rank=%d local_expert=%d hidden_bytes=%zu num_scales=%d aligned=%d\n",
-             responsible_expert_idx, src_rank, local_expert_idx,
-             (size_t)hidden_bytes, num_scales, num_aligned_scales);
+      printf(
+          "[dispatch][RECV-SETUP] expert=%d src_rank=%d local_expert=%d "
+          "hidden_bytes=%zu num_scales=%d aligned=%d\n",
+          responsible_expert_idx, src_rank, local_expert_idx,
+          (size_t)hidden_bytes, num_scales, num_aligned_scales);
     }
 #endif
     // Shared between sub-warps in warp groups
@@ -519,8 +497,11 @@
       // Add stats for diagnosis
 #if UCCL_DEBUG_NAN
       if (DBG_ROOT) {
-        printf("[dispatch][RECV-COUNT] src_rank=%d num_recv_tokens=%d begin=%d (ipc=%d, ib=%d)\n",
-               src_rank, num_recv_tokens, recv_token_begin_idx, num_recv_tokens_ipc, num_recv_tokens_internode);
+        printf(
+            "[dispatch][RECV-COUNT] src_rank=%d num_recv_tokens=%d begin=%d "
+            "(ipc=%d, ib=%d)\n",
+            src_rank, num_recv_tokens, recv_token_begin_idx,
+            num_recv_tokens_ipc, num_recv_tokens_internode);
       }
 #endif
       if (cumulative_local_expert_recv_stats != nullptr)
@@ -552,25 +533,33 @@
       auto const dst_data =
           recv_x_int4 + (recv_token_begin_idx + i) * hidden_int4;
 #if UCCL_DEBUG_NAN
-      if (DBG_WARP0 && i==0 && lane_id==0) {
+      if (DBG_WARP0 && i == 0 && lane_id == 0) {
         // peek first 16B (int4) of FP8 payload at source before copy
         int4 peek_src = src_data[0];
-        unsigned long long lo = *reinterpret_cast<unsigned long long*>(&peek_src);
-        unsigned long long hi = *reinterpret_cast<unsigned long long*>(((char*)&peek_src)+8);
-        printf("[dispatch][RECV-BEFORE] token_off=%d src_raw16=0x%016llx 0x%016llx\n",
-               recv_token_begin_idx, lo, hi);
+        unsigned long long lo =
+            *reinterpret_cast<unsigned long long*>(&peek_src);
+        unsigned long long hi =
+            *reinterpret_cast<unsigned long long*>(((char*)&peek_src) + 8);
+        printf(
+            "[dispatch][RECV-BEFORE] token_off=%d src_raw16=0x%016llx "
+            "0x%016llx\n",
+            recv_token_begin_idx, lo, hi);
       }
 #endif
       UNROLLED_WARP_COPY(7, lane_id, hidden_int4, dst_data, src_data,
                          ld_nc_global, st_na_global);
 #if UCCL_DEBUG_NAN
-      if (DBG_WARP0 && i==0 && lane_id==0) {
+      if (DBG_WARP0 && i == 0 && lane_id == 0) {
         // peek first 16B (int4) of packed_recv_x after copy
         int4 peek_dst = dst_data[0];
-        unsigned long long lo = *reinterpret_cast<unsigned long long*>(&peek_dst);
-        unsigned long long hi = *reinterpret_cast<unsigned long long*>(((char*)&peek_dst)+8);
-        printf("[dispatch][RECV-AFTER]  token_off=%d dst_raw16=0x%016llx 0x%016llx\n",
-               recv_token_begin_idx, lo, hi);
+        unsigned long long lo =
+            *reinterpret_cast<unsigned long long*>(&peek_dst);
+        unsigned long long hi =
+            *reinterpret_cast<unsigned long long*>(((char*)&peek_dst) + 8);
+        printf(
+            "[dispatch][RECV-AFTER]  token_off=%d dst_raw16=0x%016llx "
+            "0x%016llx\n",
+            recv_token_begin_idx, lo, hi);
       }
 #endif
       // Copy scales
@@ -594,7 +583,8 @@
           recv_x_scales[token_idx * token_stride + pack_idx * pack_stride +
                         elem_idx] = scale;
 #if UCCL_DEBUG_NAN
-          if (DBG_WARP0 && token_idx==recv_token_begin_idx && pack_idx==0 && elem_idx==0) {
+          if (DBG_WARP0 && token_idx == recv_token_begin_idx && pack_idx == 0 &&
+              elem_idx == 0) {
             float sc = (float)scale;
             printf("[dispatch][RECV-SCALE] first_scale=%e\n", (double)sc);
           }
@@ -608,9 +598,11 @@
           recv_x_scales[token_idx * token_stride + pack_idx * pack_stride +
                         elem_idx] = scale;
 #if UCCL_DEBUG_NAN
-          if (DBG_WARP0 && token_idx==recv_token_begin_idx && pack_idx==0 && elem_idx==0) {
+          if (DBG_WARP0 && token_idx == recv_token_begin_idx && pack_idx == 0 &&
+              elem_idx == 0) {
             float sc2 = (float)scale;
-            printf("[dispatch][RECV-SCALE-2] first_scale_lane+W=%e\n", (double)sc2);
+            printf("[dispatch][RECV-SCALE-2] first_scale_lane+W=%e\n",
+                   (double)sc2);
           }
 #endif
         }
