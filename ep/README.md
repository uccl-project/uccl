# UCCL GPU-Driven Expert Parallelism Engine

GPU-driven communication (e.g., DeepEP) is the key to efficient and large-scale EP, but it cannot run on heterogeneous platforms in the public cloud due to tight coupling between GPU and NIC. UCCL-EP has exactly the same interface and functionality as [DeepEP](https://github.com/deepseek-ai/DeepEP), but allows you to run GPU-driven communication for MoE models on public clouds, such as AWS, with superior performance to the state-of-the-art. Our ultimate goal with UCCL-EP is to democratize EP for heterogeneous GPUs and NIC vendors, including AMD GPUs, Broadcom NICs, AMD Pensando NICs, and more. 

For UCCL's host/CPU-driven P2P engine, see [p2p](../p2p/) folder.

## Build on CUDA for testing

We provide a script to install dependencies (tested on p5en). Then under a Python environment: 
```bash
# Under uccl/ep
./install_deps.sh
```

<<<<<<< HEAD
# Under uccl/ep

We first configure the environmental variable before `make install`
```bash
# Normal mode
export MAKE_NORMAL_MODE=1
# Low latency mode
export MAKE_NORMAL_MODE=0
```
Next, in a conda environment: 
=======
In a conda environment: 
>>>>>>> 34675d73
```bash
make -j install
```

Alternatively, you can build `uccl.ep` wheel using docker:
```bash
# Under uccl
bash build_and_install.sh cuda ep
```

## Build on ROCm for testing

Build `uccl.ep` wheel for ROCm using docker:
```bash
# Under uccl
bash build_and_install.sh rocm ep

# Install rocm7 into local Python env
pip install --pre torch torchvision --index-url https://download.pytorch.org/whl/nightly/rocm7.0
```

Test import `uccl.ep`
```bash
python -c "import torch; import uccl.ep"
```

## Example APIs

Dispatch and combine: 
```python
packed_recv_x, packed_recv_count, handle, event, hook = buffer.low_latency_dispatch(
    current_x,
    topk_idx,
    num_tokens,
    num_experts,
    use_fp8=dispatch_use_fp8,
    round_scale=round_scale,
    use_ue8m0=use_ue8m0,
    cumulative_local_expert_recv_stats=cumulative_local_expert_recv_stats,
    async_finish=not return_recv_hook,
    return_recv_hook=return_recv_hook,
)

combined_x, event, hook = buffer.low_latency_combine(
    simulated_gemm_x,
    topk_idx,
    topk_weights,
    handle,
    use_logfmt=use_logfmt,
    async_finish=not return_recv_hook,
    zero_copy=zero_copy,
    return_recv_hook=return_recv_hook,
    out=out,
)
```

Initialization and tear down:
```python
proxies, workers = initialize_uccl(scratch, num_rdma_bytes, rank, num_ranks, group, args.num_experts)
destroy_uccl(proxies, workers)
```

## Benchmark
In `ep` folder, the benchmark can be run with `torchrun`. 

### Intranode Test

```bash
torchrun --standalone --nproc_per_node=8 \
  bench/test_intranode.py --num-tokens 4096 \
  --hidden 7168 --num-topk 8 --num-experts 256
```

### Internode Low Latency Test

```bash
torchrun --nnodes=4 --nproc_per_node=8 --node_rank=<rank> \
  --master_addr=<ip> --master_port=12355 \
  bench/test_low_latency.py --num-tokens=128 \
  --hidden=7168 --num-topk=8 --num-experts=288
```

### Internode Normal Mode (Throughput) Test

```bash
torchrun --nnodes=4 --nproc_per_node=8 --node_rank=<rank> \
  --master_addr=<ip> --master_port=12355 \
  bench/test_internode.py  --num-tokens=4096 \
  --hidden=7168 --num-topk=8 --num-experts=288 --test-ll-compatibility
```

Please refer to [bench/baseline](bench/baseline) for running more baselines including Torch, NVSHMEM, and pplx-kernels on EFA. 

## Results

### Normal kernels with NVLink and RDMA forwarding

We test normal kernels on **H200 (8× GPUs per node)** with each node connected to an **EFA 400 Gb/s RDMA** network card.
We follow the **DeepSeek-V3 pretraining** configuration (4096 tokens per batch, 7168 hidden, top-4 groups, top-8 experts, FP8 dispatch and BF16 combine).

|   Type    | Dispatch #EP | Bottleneck bandwidth | Combine #EP | Bottleneck bandwidth |
|:---------:|:-------------:|:--------------------:|:------------:|:--------------------:|
| Intranode | 8  | 320 GB/s (NVLink) | 8  | 319 GB/s (NVLink) |
| Internode | 16 | 50 GB/s (RDMA)    | 16 | 18 GB/s (RDMA)    |
| Internode | 24 | 53 GB/s (RDMA)    | 24 | 26 GB/s (RDMA)    |
| Internode | 32 | 54 GB/s (RDMA)    | 32 | 43 GB/s (RDMA)    |

**Latency:**

| GPUs | Dispatch (FP8) | Dispatch (BF16) | Combine |
|:----:|:---------------:|:----------------:|:--------:|
| 8  | 500.56 µs | 922.36 | 973.05 µs |
| 16 | 1196.00 µs | 1988.00 | 6379.00 µs |
| 24 | 1633.00 µs | 2863.00 | 6365.00 µs |
| 32 | 2022.00 µs | 3702.00 | 4899.00 µs |

### Low-latency kernels with pure RDMA

We test low-latency kernels on **H200 (8× GPUs + EFA 400 Gb/s)** following a **DeepSeek-V3 inference** setting (128 tokens per batch, 7168 hidden, top-8 experts, FP8 dispatch / BF16 combine).

| Dispatch #EP | Latency | RDMA bandwidth | Combine #EP | Latency | RDMA bandwidth |
|:-------------:|:--------:|:---------------:|:------------:|:--------:|:---------------:|
| 16 | 226 µs | 36 GB/s | 16 | 293 µs | 48 GB/s |
| 24 | 386 µs | 20 GB/s | 24 | 580 µs | 26 GB/s |
| 32 | 465 µs | 16 GB/s | 32 | 694 µs | 25 GB/s |<|MERGE_RESOLUTION|>--- conflicted
+++ resolved
@@ -12,20 +12,7 @@
 ./install_deps.sh
 ```
 
-<<<<<<< HEAD
-# Under uccl/ep
-
-We first configure the environmental variable before `make install`
-```bash
-# Normal mode
-export MAKE_NORMAL_MODE=1
-# Low latency mode
-export MAKE_NORMAL_MODE=0
-```
-Next, in a conda environment: 
-=======
 In a conda environment: 
->>>>>>> 34675d73
 ```bash
 make -j install
 ```
@@ -135,12 +122,12 @@
 
 **Latency:**
 
-| GPUs | Dispatch (FP8) | Dispatch (BF16) | Combine |
+| #EP | Dispatch (FP8) | Dispatch (BF16) | Combine |
 |:----:|:---------------:|:----------------:|:--------:|
-| 8  | 500.56 µs | 922.36 | 973.05 µs |
-| 16 | 1196.00 µs | 1988.00 | 6379.00 µs |
-| 24 | 1633.00 µs | 2863.00 | 6365.00 µs |
-| 32 | 2022.00 µs | 3702.00 | 4899.00 µs |
+| 8  | 500 µs | 922 µs | 973 µs |
+| 16 | 1196 µs | 1988 µs | 6379 µs |
+| 24 | 1633 µs | 2863 µs | 6365 µs |
+| 32 | 2022 µs | 3702 µs | 4899 µs |
 
 ### Low-latency kernels with pure RDMA
 
