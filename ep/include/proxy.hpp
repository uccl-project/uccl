--- conflicted
+++ resolved
@@ -43,53 +43,7 @@
     bool pin_thread = true;
   };
 
-<<<<<<< HEAD
-  explicit Proxy(Config const& cfg) : cfg_(cfg) {
-    const size_t total_size = kRemoteBufferSize;
-    int nDevices;
-    cudaGetDeviceCount(&nDevices);
-
-    // 保存当前设备
-    int original_device;
-    cudaGetDevice(&original_device);
-
-    // Get LOCAL_RANK to determine which GPU this rank should use
-    int local_rank = -1;
-    char const* local_rank_env = getenv("LOCAL_RANK");
-    if (local_rank_env != nullptr) {
-      local_rank = atoi(local_rank_env);
-    }
-
-    // In multi-GPU single-node scenarios, each rank should only allocate
-    // memory on its assigned GPU to avoid conflicts
-    if (local_rank >= 0 && local_rank < nDevices) {
-      // Multi-GPU mode: only allocate on our assigned GPU
-      GPU_RT_CHECK(gpuSetDevice(local_rank));
-      void* buf = nullptr;
-      GPU_RT_CHECK(gpuMalloc(&buf, total_size));
-
-      // Initialize all entries to avoid null pointer access
-      // All entries will point to the same buffer allocated on this rank's GPU
-      for (int d = 0; d < nDevices; ++d) {
-        ctx_.per_gpu_device_buf[d] = buf;
-      }
-    } else {
-      // Original behavior: allocate on all GPUs (for single GPU or unspecified
-      // scenarios)
-      for (int d = 0; d < nDevices; ++d) {
-        GPU_RT_CHECK(gpuSetDevice(d));
-        void* buf = nullptr;
-        GPU_RT_CHECK(gpuMalloc(&buf, total_size));
-        ctx_.per_gpu_device_buf[d] = buf;
-      }
-    }
-
-    // 恢复原始设备
-    GPU_RT_CHECK(gpuSetDevice(original_device));
-  }
-=======
   explicit Proxy(Config const& cfg) : cfg_(cfg) {}
->>>>>>> 9c8fe5f8
 
   void set_progress_run(bool run) {
     ctx_.progress_run.store(run, std::memory_order_release);
