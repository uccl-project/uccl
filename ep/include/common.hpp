--- conflicted
+++ resolved
@@ -28,11 +28,8 @@
 #define kAtomicBufferSize 81960
 #define kQueueSize 1024
 #define kQueueMask (kQueueSize - 1)
-<<<<<<< HEAD
 // This is the highest we can get due to the number of bits we allocate in the
 // imm for reordering buffer sequence tracking.
-=======
->>>>>>> 233bbaf3
 #define kMaxInflight 8
 #define kBatchSize 32
 #define kIterations 40000
