#ifndef RING_BUFFER_CUH
#define RING_BUFFER_CUH

#include "common.hpp"
#include "util/gpu_rt.h"
#include <infiniband/verbs.h>
#include <atomic>
#include <cstdint>
#include <cstdlib>
#include <stdexcept>
#include <vector>
#if defined(__x86_64__) || defined(_M_X64)
#include <cassert>
#include <immintrin.h>
#endif
#ifndef COPY_RING_CAP
#define COPY_RING_CAP 4096
#endif

<<<<<<< HEAD
#if defined(__HIP_DEVICE_COMPILE__)
#include "amd_nanosleep.cuh"
#endif

enum class CmdType : uint64_t { EMPTY = 0, WRITE, ATOMIC, QUIET, BARRIER };
=======
enum class CmdType : uint8_t {
  EMPTY = 0,    // 000
  WRITE = 1,    // 001
  ATOMIC = 2,   // 010
  QUIET = 3,    // 011
  BARRIER = 4,  // 100
  // Bits layout:
  // [7]     = low_latency_buffer_idx
  // [6]     = is_combine
  // [5:0]   = command type (0–63)
};

__host__ __device__ inline CmdType make_cmd_type(CmdType base, bool is_combine,
                                                 bool low_latency) {
  uint8_t v = static_cast<uint8_t>(base);
  if (is_combine) v |= (1u << 6);
  if (low_latency) v |= (1u << 7);
  return static_cast<CmdType>(v);
}

__host__ __device__ inline bool get_is_combine(CmdType c) {
  return (static_cast<uint8_t>(c) >> 6) & 1u;
}

__host__ __device__ inline bool get_low_latency(CmdType c) {
  return (static_cast<uint8_t>(c) >> 7) & 1u;
}

__host__ __device__ inline CmdType get_base_cmd(CmdType c) {
  return static_cast<CmdType>(static_cast<uint8_t>(c) & 0x3Fu);
}
>>>>>>> 29bee2ce

// Command structure for each transfer
#pragma pack(push, 1)
struct TransferCmd {
  // uint8_t
  CmdType cmd_type;
  // uint8_t, assuming 256 ranks.
  uint8_t dst_rank;
  union {
    struct {
      // upper 8 bits, assuming 256 tokens per batch.
      uint32_t atomic_val : 8;
      // lower 24 bits: transfer size
      uint32_t bytes : 24;
    };
    // raw 32-bit view if needed
    uint32_t bytes_and_val;
  };
  uint32_t req_rptr;
  union {
    // write
    uint32_t req_lptr;
    // atomic
    int value;
  };
  union {
    // Low-latency mode
    uint16_t expert_idx;
    // Normal mode
    uint16_t atomic_offset;
  };
};
#pragma pack(pop)

#if defined(__x86_64__) || defined(_M_X64)
static_assert(sizeof(TransferCmd) * 8 == 128, "TransferCmd must be 128 bits");
#endif

struct CopyTask {
  uint64_t wr_id;
  int dst_dev;
  void* src_ptr;
  void* dst_ptr;
  size_t bytes;
};

enum class FlowDirection { HostToDevice, DeviceToHost, HostToHost };

#if !defined(__CUDA_ARCH__) && !defined(__HIP_DEVICE_COMPILE__)
#include <atomic>
#define HOST_ACQUIRE() std::atomic_thread_fence(std::memory_order_acquire)
#define HOST_RELEASE() std::atomic_thread_fence(std::memory_order_release)
#else
#define HOST_ACQUIRE()
#define HOST_RELEASE()
#endif

__device__ __forceinline__ uint64_t ld_volatile(uint64_t* ptr) {
#if defined(__CUDA_ARCH__)
  uint64_t ans;
  asm volatile("ld.volatile.global.u64 %0, [%1];"
               : "=l"(ans)
               : "l"(ptr)
               : "memory");
  return ans;
#elif defined(__HIP_DEVICE_COMPILE__)
  return __builtin_nontemporal_load(ptr);
#else
  return *((volatile uint64_t const*)ptr);
#endif
}

template <typename T, FlowDirection Dir, uint32_t Capacity>
struct alignas(128) RingBuffer {
  uint64_t head = 0;
  uint64_t tail = 0;
  T buf[Capacity];
  uint64_t cycle_accum = 0;
  uint64_t op_count = 0;
  uint64_t cycle_start = 0;
  uint64_t cycle_end = 0;
  uint32_t capacity = Capacity;

  static constexpr size_t kNumWords = (Capacity + 63) / 64;
  uint64_t ack_mask[kNumWords] = {};
  static constexpr int kFenceBatch = 8;
  inline void mark_acked(size_t idx) noexcept {
    assert(idx < Capacity && "mark_acked: idx out of range");
    size_t const word = idx >> 6;  // idx / 64
    size_t const bit = idx & 63;   // idx % 64
    ack_mask[word] |= (1ull << bit);
  }

  inline void clear_acked(size_t idx) noexcept {
    assert(idx < Capacity && "clear_acked: idx out of range");
    size_t const word = idx >> 6;
    size_t const bit = idx & 63;
    ack_mask[word] &= ~(1ull << bit);
  }

  inline bool is_acked(size_t idx) const noexcept {
    assert(idx < Capacity && "is_acked: idx out of range");
    size_t const word = idx >> 6;
    size_t const bit = idx & 63;
    return (ack_mask[word] >> bit) & 1ull;
  }

  // Return next index >= start_idx whose bit is UNSET (0)
  inline size_t next_unacked(size_t start_idx) const noexcept {
    if (start_idx >= Capacity) return Capacity;
    size_t word = start_idx >> 6;
    size_t bit = start_idx & 63;

    size_t remaining = Capacity - start_idx;
    size_t span = remaining < (64 - bit) ? remaining : (64 - bit);

    // Mask the slice in this word to only the valid range
    uint64_t slice = (ack_mask[word] >> bit);
    uint64_t range_mask = (span == 64) ? ~0ull : ((1ull << span) - 1);
    slice &= range_mask;

    // If there is any 0 in the slice, return its position
    uint64_t inv = (~slice) & range_mask;
    if (inv) return start_idx + __builtin_ctzll(inv);

    // Scan subsequent full words, but clamp the last word
    for (++word; word < kNumWords; ++word) {
      size_t base = word << 6;
      size_t valid =
          Capacity > base ? (size_t)std::min<size_t>(64, Capacity - base) : 0;
      if (!valid) break;

      uint64_t m = (valid == 64) ? ~0ull : ((1ull << valid) - 1);
      uint64_t blk = ack_mask[word] & m;
      if (blk != m) {
        uint64_t inv2 = (~blk) & m;
        return base + __builtin_ctzll(inv2);
      }
    }
    return Capacity;
  }

  inline void clear_acked_range(size_t start, size_t end) noexcept {
    if (start >= end) return;
    if (start >= Capacity) return;
    assert(end <= Capacity);

    size_t start_word = start >> 6;
    size_t end_word = (end - 1) >> 6;
    if (start_word == end_word) {
      uint64_t mask = ((~0ull >> (64 - (end - start))) << (start & 63));
      ack_mask[start_word] &= ~mask;
      return;
    }
    if (start & 63) {
      ack_mask[start_word] &= ~((~0ull) << (start & 63));
      ++start_word;
    }
    for (size_t w = start_word; w < end_word; ++w) ack_mask[w] = 0;
    if ((end & 63) != 0) {
      uint64_t mask = (~0ull) >> (64 - (end & 63));
      ack_mask[end_word] &= ~mask;
    } else {
      ack_mask[end_word] = 0;
    }
  }

  inline uint64_t advance_tail_from_mask() noexcept {
    size_t local = (size_t)(tail % Capacity);

    // First pass: [local, Capacity)
    size_t next0 = next_unacked(local);
    if (next0 == Capacity) {
      // Everything from local..end is acked; maybe we can wrap
      if (local != 0) {
        // Consume [local, Capacity)
        clear_acked_range(local, Capacity);
        tail += (Capacity - local);

        // Second pass: [0, new_local)
        size_t wrap0 = next_unacked(0);
        if (wrap0 > 0 && wrap0 <= local) {
          clear_acked_range(0, wrap0);
          tail += wrap0;
        }
      }
    } else if (next0 > local) {
      // Consume [local, next0)
      clear_acked_range(local, next0);
      tail += (next0 - local);
    }

    // Publish with release semantics
    cpu_volatile_store_tail(tail);
    return tail;
  }

  RingBuffer() {
    for (uint32_t i = 0; i < Capacity; i++) {
      buf[i] = {};
    }
  }

  /* TODO(MaoZiming) to refactor */
  struct ibv_qp* ack_qp = nullptr;
  void* ctx = nullptr;
  ibv_mr* ack_mr = nullptr;
  uint64_t ack_buf[RECEIVER_BATCH_SIZE] = {0};

  inline void cpu_volatile_store_tail(uint64_t new_tail) {
    __atomic_store_n(&tail, new_tail, __ATOMIC_RELEASE);
  }

  inline CmdType volatile_load_cmd_type(int idx) const {
    return __atomic_load_n(&buf[idx & mask()].cmd_type, __ATOMIC_ACQUIRE);
  }

  inline T& load_cmd_entry(int idx) { return buf[idx & mask()]; }

  inline void volatile_clear_cmd_type(int idx) {
    __atomic_store_n(reinterpret_cast<uint8_t*>(&buf[idx & mask()].cmd_type),
                     static_cast<uint8_t>(CmdType::EMPTY), __ATOMIC_RELEASE);
  }

  __host__ __device__ static constexpr uint32_t mask() { return Capacity - 1; }

  __host__ __device__ __forceinline__ bool full() const {
    return head - tail == Capacity;
  }

  __host__ __device__ __forceinline__ bool empty() const {
    return head == tail;
  }

  __host__ __device__ __forceinline__ void set_buffer(int idx, T entry) {
    buf[idx & mask()] = entry;
  }

  __host__ __device__ __forceinline__ bool push(T const& item) {
    if (full()) return false;
    buf[head & mask()] = item;
    commit_with_head(head + 1);
    return true;
  }

  __host__ __forceinline__ bool pushN(T const* items, int n) {
    if (n <= 0) return true;
    uint64_t h = head;
    uint64_t t = tail;
    uint64_t free_slots = capacity - (h - t);
    if (n > static_cast<int>(free_slots)) return false;

    for (int i = 0; i < n; ++i) buf[(h + i) & mask()] = items[i];

    commit_with_head(h + n);
    return true;
  }

  __host__ __device__ __forceinline__ T get_entry(int idx) const {
    return buf[idx & mask()];
  }

  __host__ __device__ __forceinline__ void commit_with_head(int new_head) {
#if __CUDA_ARCH__ || __HIP_DEVICE_COMPILE__
    if constexpr (Dir == FlowDirection::DeviceToHost) __threadfence_system();
#else
    if constexpr (Dir == FlowDirection::DeviceToHost)
      std::atomic_thread_fence(std::memory_order_release);
    if constexpr (Dir == FlowDirection::HostToHost) HOST_RELEASE();
#endif
    head = new_head;
  }

  __host__ __device__ __forceinline__ bool pop(T& out) {
    if (empty()) return false;

#if __CUDA_ARCH__ || __HIP_DEVICE_COMPILE__
    if constexpr (Dir == FlowDirection::HostToDevice) __threadfence();
#else
    if constexpr (Dir == FlowDirection::HostToHost) HOST_ACQUIRE();
#endif
    out = buf[tail & mask()];
    tail++;
    return true;
  }

  __host__ __device__ __forceinline__ int popN(T* out, int n) {
    if (n <= 0) return 0;
    uint64_t t = tail;
    uint64_t h = head;
    uint64_t avail = h - t;
    if (avail == 0) return 0;
    int cnt = (n < static_cast<int>(avail)) ? n : static_cast<int>(avail);
#if __CUDA_ARCH__ || __HIP_DEVICE_COMPILE__
    if constexpr (Dir == FlowDirection::HostToDevice) __threadfence();
#else
    if constexpr (Dir == FlowDirection::HostToHost) HOST_ACQUIRE();
#endif
    for (int i = 0; i < cnt; ++i) out[i] = buf[(t + i) & mask()];
    tail = t + cnt;
    return cnt;
  }

  __host__ __device__ __forceinline__ uint64_t volatile_tail() {
#if __CUDA_ARCH__ || __HIP_DEVICE_COMPILE__
    return ld_volatile(&tail);
#else
    return *reinterpret_cast<volatile uint64_t const*>(&tail);
#endif
  }

  __host__ __device__ __forceinline__ uint64_t volatile_head() {
    uint64_t val;
#if defined(__CUDA_ARCH__) || defined(__HIP_DEVICE_COMPILE__)
    return ld_volatile(&head);
#elif defined(__x86_64__)
    asm volatile("movq %1, %0" : "=r"(val) : "m"(head) : "memory");
#elif defined(__aarch64__)
    asm volatile("ldr %0, [%1]" : "=r"(val) : "r"(&head) : "memory");
#else
#error "Unsupported architecture"
#endif
    return val;
  }

  __host__ __device__ inline bool atomic_set_and_commit(
      T const& item, uint64_t* out_slot = nullptr) {
    uint64_t slot;
    while (true) {
#if defined(__CUDA_ARCH__) || defined(__HIP_DEVICE_COMPILE__)
      uint64_t h = ld_volatile(&head);
      uint64_t t = ld_volatile(&tail);
      if (h - t == Capacity) {
        __nanosleep(64);
        continue;
      }
      unsigned long long prev =
          atomicCAS((unsigned long long*)&head, (unsigned long long)h,
                    (unsigned long long)(h + 1));
      if (prev == h) {
        slot = h;
        break;
      }
#else
      uint64_t h = __atomic_load_n(&head, __ATOMIC_RELAXED);
      uint64_t t = __atomic_load_n(&tail, __ATOMIC_RELAXED);
      if (h - t == Capacity) {
        cpu_relax();
        continue;
      }
      uint64_t expected = h;
      if (__atomic_compare_exchange_n(&head, &expected, h + 1, true,
                                      __ATOMIC_RELAXED, __ATOMIC_RELAXED)) {
        slot = h;
        break;
      }
#endif
    }
    uint32_t idx = (uint32_t)slot & mask();

    T tmp = item;
    auto saved_cmd = tmp.cmd_type;
    tmp.cmd_type = CmdType::EMPTY;
    buf[idx] = tmp;

<<<<<<< HEAD
    // Single 16B publish of the header (system-scope)
#if defined(__CUDA_ARCH__)
#if __CUDA_ARCH__ >= 900
    asm volatile("st.global.release.sys.v2.u64 [%0], {%1,%2};" ::"l"(&hdr[idx]),
                 "l"(ready_flag), "l"((uint64_t)idx)
                 : "memory");
#else
    __threadfence_system();
    asm volatile("st.global.relaxed.sys.v2.u64 [%0], {%1,%2};" ::"l"(&hdr[idx]),
                 "l"(ready_flag), "l"((uint64_t)idx)
                 : "memory");
#endif
#elif defined(__HIP_DEVICE_COMPILE__)
    __threadfence_system();
    __atomic_store_n(&hdr[idx].snd, (uint64_t)idx, __ATOMIC_RELAXED);
    __atomic_store_n(&hdr[idx].fst, ready_flag, __ATOMIC_RELEASE);

=======
#if defined(__CUDA_ARCH__) || defined(__HIP_DEVICE_COMPILE__)
    if constexpr (Dir == FlowDirection::DeviceToHost)
      __threadfence_system();
    else
      __threadfence();
>>>>>>> 29bee2ce
#else
    std::atomic_thread_fence(std::memory_order_release);
#endif

    buf[idx].cmd_type = saved_cmd;
    if (out_slot) *out_slot = slot;
    return true;
  }
};

typedef RingBuffer<TransferCmd, FlowDirection::DeviceToHost, kQueueSize>
    DeviceToHostCmdBuffer;
typedef RingBuffer<CopyTask, FlowDirection::HostToDevice, COPY_RING_CAP>
    HostToDeviceNVlinkBuffer;
typedef RingBuffer<CopyTask, FlowDirection::HostToHost, COPY_RING_CAP>
    CopyRingBuffer;

static inline uintptr_t alloc_cmd_ring() {
  void* raw = nullptr;
  auto err = cudaMallocHost(&raw, sizeof(DeviceToHostCmdBuffer));
  if (err != cudaSuccess || raw == nullptr) {
    throw std::runtime_error("cudaMallocHost(DeviceToHostCmdBuffer) failed");
  }
  auto* rb = static_cast<DeviceToHostCmdBuffer*>(raw);
  new (rb) DeviceToHostCmdBuffer{};
  return reinterpret_cast<uintptr_t>(rb);
}

static inline void free_cmd_ring(uintptr_t addr) {
  if (!addr) return;
  auto* rb = reinterpret_cast<DeviceToHostCmdBuffer*>(addr);
  rb->~DeviceToHostCmdBuffer();
  auto err = cudaFreeHost(static_cast<void*>(rb));
  if (err != cudaSuccess) {
    throw std::runtime_error("cudaFreeHost(DeviceToHostCmdBuffer) failed");
  }
}

#endif  // RING_BUFFER_CUH<|MERGE_RESOLUTION|>--- conflicted
+++ resolved
@@ -17,13 +17,10 @@
 #define COPY_RING_CAP 4096
 #endif
 
-<<<<<<< HEAD
 #if defined(__HIP_DEVICE_COMPILE__)
 #include "amd_nanosleep.cuh"
 #endif
 
-enum class CmdType : uint64_t { EMPTY = 0, WRITE, ATOMIC, QUIET, BARRIER };
-=======
 enum class CmdType : uint8_t {
   EMPTY = 0,    // 000
   WRITE = 1,    // 001
@@ -55,7 +52,6 @@
 __host__ __device__ inline CmdType get_base_cmd(CmdType c) {
   return static_cast<CmdType>(static_cast<uint8_t>(c) & 0x3Fu);
 }
->>>>>>> 29bee2ce
 
 // Command structure for each transfer
 #pragma pack(push, 1)
@@ -421,31 +417,11 @@
     tmp.cmd_type = CmdType::EMPTY;
     buf[idx] = tmp;
 
-<<<<<<< HEAD
-    // Single 16B publish of the header (system-scope)
-#if defined(__CUDA_ARCH__)
-#if __CUDA_ARCH__ >= 900
-    asm volatile("st.global.release.sys.v2.u64 [%0], {%1,%2};" ::"l"(&hdr[idx]),
-                 "l"(ready_flag), "l"((uint64_t)idx)
-                 : "memory");
-#else
-    __threadfence_system();
-    asm volatile("st.global.relaxed.sys.v2.u64 [%0], {%1,%2};" ::"l"(&hdr[idx]),
-                 "l"(ready_flag), "l"((uint64_t)idx)
-                 : "memory");
-#endif
-#elif defined(__HIP_DEVICE_COMPILE__)
-    __threadfence_system();
-    __atomic_store_n(&hdr[idx].snd, (uint64_t)idx, __ATOMIC_RELAXED);
-    __atomic_store_n(&hdr[idx].fst, ready_flag, __ATOMIC_RELEASE);
-
-=======
 #if defined(__CUDA_ARCH__) || defined(__HIP_DEVICE_COMPILE__)
     if constexpr (Dir == FlowDirection::DeviceToHost)
       __threadfence_system();
     else
       __threadfence();
->>>>>>> 29bee2ce
 #else
     std::atomic_thread_fence(std::memory_order_release);
 #endif
