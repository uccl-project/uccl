--- conflicted
+++ resolved
@@ -12,8 +12,6 @@
 from pathlib import Path
 import time
 import numpy as np
-<<<<<<< HEAD
-=======
 
 # import deep_ep as ep
 try:
@@ -23,7 +21,6 @@
 
     sys.stderr.write("Failed to import uccl.ep\n")
     raise
->>>>>>> ff0eec65
 
 # import deep_ep as ep
 try:
@@ -33,26 +30,6 @@
 
     sys.stderr.write("Failed to import uccl.ep\n")
     raise
-
-# import deep_ep as ep
-try:
-    from uccl import ep
-except ImportError as exc:
-    import sys
-
-    sys.stderr.write("Failed to import uccl.ep\n")
-    raise
-
-
-def calc_diff(x: torch.Tensor, y: torch.Tensor):
-    x, y = x.double() + 1, y.double() + 1
-    denominator = (x * x + y * y).sum()
-    sim = 2 * (x * y).sum() / denominator
-    return (1 - sim).item()
-
-
-def hash_tensor(t: torch.Tensor):
-    return t.view(torch.int64).sum().item()
 
 
 def calc_diff(x: torch.Tensor, y: torch.Tensor):
