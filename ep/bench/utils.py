--- conflicted
+++ resolved
@@ -447,21 +447,14 @@
 
 
 def initialize_uccl(
-<<<<<<< HEAD
-    scratch,
-=======
     scratch_ptr,
->>>>>>> 8fd6876a
     scratch_nbytes,
     rank,
     num_ranks,
     group,
     num_experts=0,
     is_intranode=False,
-<<<<<<< HEAD
     use_normal_mode=False,
-=======
->>>>>>> 8fd6876a
 ):
     try:
         for shm_file in glob.glob("/dev/shm/uccl_barrier_*"):
