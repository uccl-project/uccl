--- conflicted
+++ resolved
@@ -17,15 +17,19 @@
     from uccl import ep
 except ImportError as exc:
     import sys
-<<<<<<< HEAD
+
     sys.stderr.write("Failed to import uccl.ep\n")
     raise
-=======
+
+# import deep_ep as ep
+try:
+    from uccl import ep
+except ImportError as exc:
+    import sys
 
     sys.stderr.write("Failed to import uccl.ep\n")
     raise
 
->>>>>>> 4d930aee
 
 def init_dist(local_rank: int, num_local_ranks: int):
     # NOTES: you may rewrite this function with your own cluster settings
@@ -243,18 +247,11 @@
     def __exit__(self, *_):
         pass
 
-<<<<<<< HEAD
-class suppress_stdout_stderr:
-    def __enter__(self):
-        self.outnull_file = open(os.devnull, 'w')
-        self.errnull_file = open(os.devnull, 'w')
-=======
 
 class suppress_stdout_stderr:
     def __enter__(self):
         self.outnull_file = open(os.devnull, "w")
         self.errnull_file = open(os.devnull, "w")
->>>>>>> 4d930aee
 
         self.old_stdout_fileno_undup = sys.stdout.fileno()
         self.old_stderr_fileno_undup = sys.stderr.fileno()
@@ -286,11 +283,6 @@
         self.errnull_file.close()
 
 
-<<<<<<< HEAD
-def bench_kineto(fn, kernel_names: Union[str, tuple], num_tests: int = 30, suppress_kineto_output: bool = False,
-                 trace_path: Optional[str] = None, barrier_comm_profiling: bool = False,
-                 num_kernels_per_period: int = 1):
-=======
 def bench_kineto(
     fn,
     kernel_names: Union[str, tuple],
@@ -300,21 +292,10 @@
     barrier_comm_profiling: bool = False,
     num_kernels_per_period: int = 1,
 ):
->>>>>>> 4d930aee
     # Profile
     suppress = suppress_stdout_stderr if suppress_kineto_output else empty_suppress
     with suppress():
         schedule = torch.profiler.schedule(wait=0, warmup=1, active=1, repeat=1)
-<<<<<<< HEAD
-        with torch.profiler.profile(activities=[torch.profiler.ProfilerActivity.CUDA], schedule=schedule) as prof:
-            for i in range(2):
-                # NOTES: use a large kernel and a barrier to eliminate the unbalanced CPU launch overhead
-                if barrier_comm_profiling:
-                    lhs = torch.randn((8192, 8192), dtype=torch.float, device='cuda')
-                    rhs = torch.randn((8192, 8192), dtype=torch.float, device='cuda')
-                    lhs @ rhs
-                    dist.all_reduce(torch.ones(1, dtype=torch.float, device='cuda'))
-=======
         with torch.profiler.profile(
             activities=[torch.profiler.ProfilerActivity.CUDA], schedule=schedule
         ) as prof:
@@ -325,7 +306,6 @@
                     rhs = torch.randn((8192, 8192), dtype=torch.float, device="cuda")
                     lhs @ rhs
                     dist.all_reduce(torch.ones(1, dtype=torch.float, device="cuda"))
->>>>>>> 4d930aee
                 for _ in range(num_tests):
                     fn()
                 prof.step()
@@ -333,13 +313,6 @@
     # Parse the profiling table
     assert isinstance(kernel_names, str) or isinstance(kernel_names, tuple)
     is_tuple = isinstance(kernel_names, tuple)
-<<<<<<< HEAD
-    prof_lines = prof.key_averages().table(sort_by='cuda_time_total', max_name_column_width=100).split('\n')
-    kernel_names = (kernel_names, ) if isinstance(kernel_names, str) else kernel_names
-    assert all([isinstance(name, str) for name in kernel_names])
-    for name in kernel_names:
-        assert sum([name in line for line in prof_lines]) == 1, f'Errors of the kernel {name} in the profiling table'
-=======
     prof_lines = (
         prof.key_averages()
         .table(sort_by="cuda_time_total", max_name_column_width=100)
@@ -351,18 +324,13 @@
         assert (
             sum([name in line for line in prof_lines]) == 1
         ), f"Errors of the kernel {name} in the profiling table"
->>>>>>> 4d930aee
 
     # Save chrome traces
     if trace_path is not None:
         prof.export_chrome_trace(trace_path)
 
     # Return average kernel durations
-<<<<<<< HEAD
-    units = {'ms': 1e3, 'us': 1e6}
-=======
     units = {"ms": 1e3, "us": 1e6}
->>>>>>> 4d930aee
     kernel_durations = []
     for name in kernel_names:
         for line in prof_lines:
@@ -370,36 +338,19 @@
                 time_str = line.split()[-2]
                 for unit, scale in units.items():
                     if unit in time_str:
-<<<<<<< HEAD
-                        kernel_durations.append(float(time_str.replace(unit, '')) / scale)
-=======
                         kernel_durations.append(
                             float(time_str.replace(unit, "")) / scale
                         )
->>>>>>> 4d930aee
                         break
                 break
 
     # Expand the kernels by periods
     if num_kernels_per_period > 1:
-<<<<<<< HEAD
-        with tempfile.NamedTemporaryFile(suffix='.json') as tmp:
-=======
         with tempfile.NamedTemporaryFile(suffix=".json") as tmp:
->>>>>>> 4d930aee
             prof.export_chrome_trace(tmp.name)
             profile_data = json.loads(Path(tmp.name).read_text())
 
         for i, kernel_name in enumerate(kernel_names):
-<<<<<<< HEAD
-            events = [event for event in profile_data['traceEvents'] if f'::{kernel_name}' in event['name']]
-            events = sorted(events, key=lambda event: event['ts'])
-            durations = [event['dur'] / 1e6 for event in events]
-            assert len(durations) % num_kernels_per_period == 0
-            num_kernel_patterns = len(durations) // num_kernels_per_period
-            kernel_durations[i] = [sum(durations[j::num_kernels_per_period]) / num_kernel_patterns
-                               for j in range(num_kernels_per_period)]
-=======
             events = [
                 event
                 for event in profile_data["traceEvents"]
@@ -413,19 +364,13 @@
                 sum(durations[j::num_kernels_per_period]) / num_kernel_patterns
                 for j in range(num_kernels_per_period)
             ]
->>>>>>> 4d930aee
 
     # Return execution durations
     return kernel_durations if is_tuple else kernel_durations[0]
 
-<<<<<<< HEAD
+
 def initialize_uccl(scratch, scratch_nbytes, rank, num_ranks, group):
-    
-=======
-
-def initialize_uccl(scratch, scratch_nbytes, rank, num_ranks, group):
-
->>>>>>> 4d930aee
+
     device_index = int(os.environ["LOCAL_RANK"])
     peer_ip = get_peer_ip(rank, num_ranks, group)
     if rank == 0:
@@ -433,13 +378,6 @@
             f"Peer IP: {peer_ip}",
             flush=True,
         )
-<<<<<<< HEAD
-        
-    bench = ep.Bench()
-    proxies = []
-    scratch_ptr = scratch.data_ptr()
-    rank2meta = get_cpu_proxies_meta(rank, scratch_ptr, scratch_nbytes, num_ranks, group)
-=======
 
     bench = ep.Bench()
     proxies = []
@@ -447,7 +385,6 @@
     rank2meta = get_cpu_proxies_meta(
         rank, scratch_ptr, scratch_nbytes, num_ranks, group
     )
->>>>>>> 4d930aee
     peers_meta_list = [rank2meta[r] for r in range(num_ranks)]
 
     for i in range(bench.num_proxies()):
@@ -479,20 +416,12 @@
                 print(f"[simple-test] PeerCopyManager unavailable: {e}", flush=True)
 
     time.sleep(1)
-<<<<<<< HEAD
-    
+
     return proxies, workers
 
+
 def destroy_uccl(proxies, workers):
-    
-=======
-
-    return proxies, workers
-
-
-def destroy_uccl(proxies, workers):
-
->>>>>>> 4d930aee
+
     device_index = int(os.environ["LOCAL_RANK"])
     if workers is not None:
         try:
