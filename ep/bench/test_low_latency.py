"""
This is the same test_low_latency.py test in DeepEP's repo.
On first node:
torchrun --nnodes=2 --nproc_per_node=1 --node_rank=0 \
  --master_addr=10.1.1.171 --master_port=12355 \
  bench/test_low_latency.py --num-tokens=128 \
  --hidden=7168 --num-topk=8 --num-experts=288

On second node:
torchrun --nnodes=2 --nproc_per_node=1 --node_rank=1 \
  --master_addr=10.1.1.171 --master_port=12355 \
  bench/test_low_latency.py --num-tokens=128 \
  --hidden=7168 --num-topk=8 --num-experts=288
"""

import argparse
import random
import time
import os
import torch
import torch.distributed as dist
import numpy as np
from functools import partial
from typing import Optional

from buffer import Buffer
from utils import (
    init_dist,
    init_dist_under_torchrun,
    bench,
    bench_kineto,
    calc_diff,
    hash_tensor,
    per_token_cast_back,
    initialize_uccl,
    destroy_uccl,
    detect_ib_hca,
)

# UCCL import
try:
    from uccl import ep
except ImportError as exc:
    import sys

    sys.stderr.write("Failed to import uccl.ep\n")
    raise


def peek_slot_from_handle(packed_recv_x, handle, le, src_rank, n_words=4):
    rl = handle[1][le]  # recv_layout_range for that expert
    int_mask = (1 << 32) - 1
    begin = int((rl[src_rank] >> 32).item())
    cnt = int((rl[src_rank] & int_mask).item())
    if cnt == 0:
        print(f"[peek] le={le} src={src_rank} has no tokens")
        return
    slot = begin  # first filled slot for this src_rank

    elt_size = packed_recv_x.element_size()
    hidden = packed_recv_x.size(-1)
    slots_per_expert = packed_recv_x.size(1)
    byte_off = ((le * slots_per_expert + slot) * hidden) * elt_size

    nbytes_total = packed_recv_x.numel() * elt_size
    u8 = torch.cuda.ByteTensor().set_(
        packed_recv_x.untyped_storage(), 0, (nbytes_total,), (1,)
    )
    torch.cuda.synchronize()
    chunk = u8[byte_off : byte_off + n_words * 4].cpu().numpy().view("<u4")
    dev_addr = packed_recv_x.data_ptr() + byte_off
    print(
        f"[host peek] le={le} src={src_rank} slot={slot} @ {hex(dev_addr)} " f"words=",
        [hex(int(x)) for x in chunk],
    )


def test_main(
    num_tokens: int,
    hidden: int,
    num_experts: int,
    num_topk: int,
    rank: int,
    num_ranks: int,
    group: dist.ProcessGroup,
    buffer: Buffer,
    use_logfmt: bool = False,
    seed: int = 0,
):
    torch.manual_seed(seed + rank)
    random.seed(seed + rank)

    assert num_experts % num_ranks == 0
    num_local_experts = num_experts // num_ranks

    # NOTES: the integers greater than 256 exceed the BF16 precision limit
    rank_offset = 128
    assert (
        num_ranks - rank_offset < 257
    ), "Too many ranks (exceeding test precision limit)"

    x = torch.ones((num_tokens, hidden), dtype=torch.bfloat16, device="cuda") * (
        rank - rank_offset
    )
    x[:, -128:] = torch.arange(num_tokens, device="cuda").to(torch.bfloat16).view(-1, 1)
    x_list = [x]
    for i in range(4 if use_logfmt else 0):
        # NOTES: make more LogFMT casts and also with some BF16
        x_list.append(
            torch.randn((num_tokens, hidden), dtype=torch.bfloat16, device="cuda")
            * 0.5
            * random.random()
        )
    # NOTES: the last one is for performance testing
    # Most of the values in the perf case is lower than the threshold, casting most channels
    x_list.append(
        torch.randn((num_tokens, hidden), dtype=torch.bfloat16, device="cuda") * 0.1
    )

    scores = (
        torch.randn((num_tokens, num_experts), dtype=torch.float32, device="cuda").abs()
        + 1
    )
    topk_idx = torch.topk(scores, num_topk, dim=-1, largest=True, sorted=True)[1]
    topk_weights = torch.randn(
        (num_tokens, num_topk), dtype=torch.float32, device="cuda"
    ).abs()

    # Randomly mask some positions
    for i in range(10):
        topk_idx[random.randint(0, num_tokens - 1), random.randint(0, num_topk - 1)] = (
            -1
        )

    # Check dispatch correctness
    do_check = True
    hash_value, num_times = 0, 0
    for current_x in x_list:
        for return_recv_hook in (False, True):
            for dispatch_use_fp8 in (False, True):
                for round_scale in (False,):
                    for round_scale in (False, True) if dispatch_use_fp8 else (False,):
                        for use_ue8m0 in (False, True) if round_scale else (False,):
                            print(
                                "Start experiment with settings:"
                                f" return_recv_hook={return_recv_hook}"
                                f" dispatch_use_fp8={dispatch_use_fp8}"
                                f" round_scale={round_scale}"
                                f" use_ue8m0={use_ue8m0}",
                                flush=True,
                            )
                            num_times += 1
                            for i in range((num_times % 2) + 1):
                                cumulative_local_expert_recv_stats = torch.zeros(
                                    (num_local_experts,), dtype=torch.int, device="cuda"
                                )
                                (
                                    packed_recv_x,
                                    packed_recv_count,
                                    handle,
                                    event,
                                    hook,
                                ) = buffer.low_latency_dispatch(
                                    current_x,
                                    topk_idx,
                                    num_tokens,
                                    num_experts,
                                    use_fp8=dispatch_use_fp8,
                                    round_scale=round_scale,
                                    use_ue8m0=use_ue8m0,
                                    cumulative_local_expert_recv_stats=cumulative_local_expert_recv_stats,
                                    async_finish=not return_recv_hook,
                                    return_recv_hook=return_recv_hook,
                                )
                                (
                                    hook()
                                    if return_recv_hook
                                    else event.current_stream_wait()
                                )
                            packed_recv_x = (
                                (packed_recv_x[0], packed_recv_x[1].contiguous())
                                if dispatch_use_fp8
                                else packed_recv_x
                            )
                            simulated_gemm_x = (
                                per_token_cast_back(
                                    packed_recv_x[0].view(-1, hidden),
                                    packed_recv_x[1].view(-1, hidden // 128),
                                ).view(packed_recv_x[0].shape)
                                if dispatch_use_fp8
                                else packed_recv_x.clone()
                            )
                            all_topk_idx = torch.empty(
                                (num_ranks, num_tokens, num_topk),
                                dtype=topk_idx.dtype,
                                device="cuda",
                            )
                            dist.all_gather_into_tensor(
                                all_topk_idx, topk_idx, group=group
                            )
                            for i in range(num_local_experts if do_check else 0):
                                expert_id = rank * num_local_experts + i
                                recv_x = (
                                    per_token_cast_back(
                                        packed_recv_x[0][i], packed_recv_x[1][i]
                                    )
                                    if dispatch_use_fp8
                                    else packed_recv_x[i]
                                )
                                recv_count, recv_src_info, recv_layout_range = (
                                    packed_recv_count[i],
                                    handle[0][i],
                                    handle[1][i],
                                )

                                # Check expert indices
                                int_mask = (2**32) - 1
                                num_valid_tokens = recv_count.item()
                                assert (
                                    cumulative_local_expert_recv_stats[i].item()
                                    == num_valid_tokens
                                ), f"{cumulative_local_expert_recv_stats[i].item()} != {num_valid_tokens}"
                                assert (
                                    num_valid_tokens
                                    == (recv_layout_range & int_mask).sum().item()
                                ), f"{num_valid_tokens} != {recv_layout_range & int_mask}.sum().item()"
                                assert (
                                    num_valid_tokens
                                    == (all_topk_idx == expert_id).sum().item()
                                ), f"{num_valid_tokens} != {(all_topk_idx == expert_id).sum().item()}"
                                if num_valid_tokens == 0:
                                    continue
                                # Check received data
                                if current_x is x:
                                    recv_x = recv_x[:num_valid_tokens]
                                    recv_x_amin = recv_x[:, :-128].amin(dim=-1)
                                    recv_src_info = recv_src_info[:num_valid_tokens]
                                    assert torch.equal(
                                        recv_x_amin, recv_x[:, :-128].amax(dim=-1)
                                    )
                                    if round_scale:
                                        assert (
                                            calc_diff(
                                                recv_x[:, -1], recv_src_info.view(-1)
                                            )
                                            < 0.007
                                        )
                                    else:
                                        assert (
                                            recv_x[:, -128:]
                                            - recv_src_info.view(-1, 1) % num_tokens
                                        ).sum().item() == 0
                                    for j in range(num_ranks):
                                        begin_idx, count = (
                                            recv_layout_range[j] >> 32
                                        ).item(), (
                                            recv_layout_range[j] & int_mask
                                        ).item()
                                        if not round_scale:
                                            assert (
                                                recv_x_amin == j - rank_offset
                                            ).sum().item() == (
                                                all_topk_idx[j] == expert_id
                                            ).sum().item()
                                            assert (
                                                recv_x[
                                                    begin_idx : begin_idx + count, :-128
                                                ]
                                                - j
                                                + rank_offset
                                            ).sum().item() == 0
                                if dispatch_use_fp8:
                                    hash_value ^= hash_tensor(
                                        packed_recv_x[0][i, :num_valid_tokens]
                                    )
                                    hash_value ^= hash_tensor(
                                        packed_recv_x[1][i, :num_valid_tokens]
                                    )
                                else:
                                    hash_value ^= hash_tensor(
                                        packed_recv_x[i, :num_valid_tokens]
                                    )
                            # Check combine correctness
                            for zero_copy in (False,) if use_logfmt else (False, True):
                                if zero_copy:
                                    buffer.get_next_low_latency_combine_buffer(handle)[
                                        :, :, :
                                    ] = simulated_gemm_x
                                out = torch.empty(
                                    (num_tokens, hidden),
                                    dtype=torch.bfloat16,
                                    device="cuda",
                                )
                                combined_x, event, hook = buffer.low_latency_combine(
                                    simulated_gemm_x,
                                    topk_idx,
                                    topk_weights,
                                    handle,
                                    use_logfmt=use_logfmt,
                                    async_finish=not return_recv_hook,
                                    zero_copy=zero_copy,
                                    return_recv_hook=return_recv_hook,
                                    out=out,
                                )
                                (
                                    hook()
                                    if return_recv_hook
                                    else event.current_stream_wait()
                                )
                                if do_check:
                                    diff = calc_diff(
                                        current_x
                                        * topk_weights.masked_fill(topk_idx == -1, 0)
                                        .sum(dim=1)
                                        .view(-1, 1),
                                        combined_x,
                                    )
                                    assert torch.isnan(combined_x).sum().item() == 0
                                    assert diff < (
                                        9e-4 if dispatch_use_fp8 else 1e-5
                                    ), f"Error: {diff=}, {dispatch_use_fp8=}, {zero_copy=}"
                                    hash_value ^= hash_tensor(combined_x)

    # noinspection PyShadowingNames
    def large_gemm_with_hook(hook):
        mat_0 = torch.randn((8192, 8192), dtype=torch.float)
        mat_1 = torch.randn((8192, 8192), dtype=torch.float)
        mat_0 @ mat_1
        hook()

    # noinspection PyShadowingNames
    def test_func(return_recv_hook: bool):
        recv_x, recv_count, handle, event, hook = buffer.low_latency_dispatch(
            current_x,
            topk_idx,
            num_tokens,
            num_experts,
            cumulative_local_expert_recv_stats=cumulative_local_expert_recv_stats,
            use_fp8=True,
            async_finish=False,
            return_recv_hook=return_recv_hook,
        )
        large_gemm_with_hook(hook) if return_recv_hook else None
        combined_x, event, hook = buffer.low_latency_combine(
            simulated_gemm_x,
            topk_idx,
            topk_weights,
            handle,
            use_logfmt=use_logfmt,
            return_recv_hook=return_recv_hook,
        )
        large_gemm_with_hook(hook) if return_recv_hook else None
        dist.barrier(group=group)

    print("✓ All correctness tests passed!", flush=True)
    # Calculate bandwidth
    num_fp8_bytes, num_bf16_bytes = (hidden + hidden / 128 * 4 + 16), hidden * 2
    num_logfmt10_bytes = hidden * 10 / 8 + hidden / 128 * 4
    num_dispatch_comm_bytes, num_combine_comm_bytes = 0, 0
    for i in range(num_tokens):
        num_selections = (topk_idx[i] != -1).sum().item()
        num_dispatch_comm_bytes += num_fp8_bytes * num_selections
        num_combine_comm_bytes += (
            num_logfmt10_bytes if use_logfmt else num_bf16_bytes
        ) * num_selections

    # Dispatch + combine testing
    avg_t, min_t, max_t = bench(partial(test_func, return_recv_hook=False))
    print(
        f"[rank {rank}] Dispatch + combine bandwidth: {(num_dispatch_comm_bytes + num_combine_comm_bytes) / 1e9 / avg_t:.2f} GB/s, "
        f"avg_t={avg_t * 1e6:.2f} us, min_t={min_t * 1e6:.2f} us, max_t={max_t * 1e6:.2f} us",
        flush=True,
    )
    # Separate profiling
    for return_recv_hook in (False, True):
        group.barrier()
        dispatch_t, combine_t = bench_kineto(
            partial(test_func, return_recv_hook=return_recv_hook),
            kernel_names=("dispatch", "combine"),
            barrier_comm_profiling=True,
            suppress_kineto_output=True,
            num_kernels_per_period=2 if return_recv_hook else 1,
        )
        if not return_recv_hook:
            print(
                f"[rank {rank}] Dispatch bandwidth: {num_dispatch_comm_bytes / 1e9 / dispatch_t:.2f} GB/s, avg_t={dispatch_t * 1e6:.2f} us | "
                f"Combine bandwidth: {num_combine_comm_bytes / 1e9 / combine_t:.2f} GB/s, avg_t={combine_t * 1e6:.2f} us",
                flush=True,
            )
        else:
            print(
                f"[rank {rank}] Dispatch send/recv time: {dispatch_t[0] * 1e6:.2f} + {dispatch_t[1] * 1e6:.2f} us | "
                f"Combine send/recv time: {combine_t[0] * 1e6:.2f} + {combine_t[1] * 1e6:.2f} us",
                flush=True,
            )
    return hash_value


# noinspection PyUnboundLocalVariable,PyShadowingNames
def test_loop(local_rank: int, num_local_ranks: int, args: argparse.Namespace):
    rank, num_ranks, group = init_dist_under_torchrun(local_rank, num_local_ranks)
    num_tokens, hidden = args.num_tokens, args.hidden
    num_topk, num_experts = args.num_topk, args.num_experts
    num_rdma_bytes = Buffer.get_low_latency_rdma_size_hint(
        num_tokens, hidden, num_ranks, num_experts
    )

<<<<<<< HEAD
    # UCCL new code for initialization
    device_index = int(os.environ["LOCAL_RANK"])
    scratch = torch.zeros(
        num_rdma_bytes, dtype=torch.uint8, device=f"cuda:{device_index}"
    )
    proxies, workers = initialize_uccl(
        scratch,
        num_rdma_bytes,
        rank,
        num_ranks,
        group,
        args.num_experts,
        use_normal_mode=False,
    )

=======
>>>>>>> 8fd6876a
    buffer = Buffer(
        group,
        num_rdma_bytes=num_rdma_bytes,
        low_latency_mode=True,
        num_qps_per_rank=num_experts // num_ranks,
        allow_nvlink_for_low_latency_mode=not args.disable_nvlink,
        explicitly_destroy=True,
        allow_mnnvl=args.allow_mnnvl,
    )
    test_main(
        num_tokens,
        hidden,
        num_experts,
        num_topk,
        rank,
        num_ranks,
        group,
        buffer,
        use_logfmt=args.use_logfmt,
        seed=1,
    )

    do_pressure_test = args.pressure_test
    for seed in range(int(1e9) if do_pressure_test else 0):
        if local_rank == 0:
            print(f"Testing with seed {seed} ...", flush=True)
        ref_hash = test_main(
            num_tokens,
            hidden,
            num_experts,
            num_topk,
            rank,
            num_ranks,
            group,
            buffer,
            use_logfmt=args.use_logfmt,
            seed=seed,
        )
        for i in range(20):
            assert (
                test_main(
                    num_tokens,
                    hidden,
                    num_experts,
                    num_topk,
                    rank,
                    num_ranks,
                    group,
                    buffer,
                    use_logfmt=args.use_logfmt,
                    seed=seed,
                )
                == ref_hash
            ), f"Error: seed={seed}"

    # Destroy the buffer runtime and communication group
    buffer.destroy()
    dist.barrier()
    dist.destroy_process_group()


if __name__ == "__main__":
    parser = argparse.ArgumentParser(description="Test low-latency EP kernels")
    parser.add_argument(
        "--num-processes",
        type=int,
        default=8,
        help="Number of processes to spawn (default: 8)",
    )
    parser.add_argument(
        "--num-tokens", type=int, default=128, help="Number of tokens (default: 128)"
    )
    parser.add_argument(
        "--hidden", type=int, default=7168, help="Hidden dimension size (default: 7168)"
    )
    parser.add_argument(
        "--num-topk", type=int, default=8, help="Number of top-k experts (default: 8)"
    )
    parser.add_argument(
        "--num-experts", type=int, default=288, help="Number of experts (default: 288)"
    )
    parser.add_argument(
        "--allow-mnnvl", action="store_true", help="Allow MNNVL for communication"
    )
    parser.add_argument(
        "--disable-nvlink",
        action="store_true",
        help="Whether to disable NVLink for testing",
    )
    parser.add_argument(
        "--use-logfmt", action="store_true", help="Whether to test LogFMT combine"
    )
    parser.add_argument(
        "--pressure-test", action="store_true", help="Whether to do pressure test"
    )
    args = parser.parse_args()

    num_processes = args.num_processes
    # NOTE: modified from deep_ep
    local_rank = int(os.environ["LOCAL_RANK"])
    num_local_ranks = int(os.environ.get("LOCAL_WORLD_SIZE", 1))
    test_loop(local_rank, num_local_ranks, args)<|MERGE_RESOLUTION|>--- conflicted
+++ resolved
@@ -405,24 +405,6 @@
         num_tokens, hidden, num_ranks, num_experts
     )
 
-<<<<<<< HEAD
-    # UCCL new code for initialization
-    device_index = int(os.environ["LOCAL_RANK"])
-    scratch = torch.zeros(
-        num_rdma_bytes, dtype=torch.uint8, device=f"cuda:{device_index}"
-    )
-    proxies, workers = initialize_uccl(
-        scratch,
-        num_rdma_bytes,
-        rank,
-        num_ranks,
-        group,
-        args.num_experts,
-        use_normal_mode=False,
-    )
-
-=======
->>>>>>> 8fd6876a
     buffer = Buffer(
         group,
         num_rdma_bytes=num_rdma_bytes,
