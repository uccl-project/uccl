--- conflicted
+++ resolved
@@ -362,10 +362,6 @@
                 `[num_local_experts, num_ranks * num_max_dispatch_tokens_per_rank, hidden]`, you should fill this buffer
                 by yourself.
         """
-<<<<<<< HEAD
-        src_info, layout_range, num_max_dispatch_tokens_per_rank, hidden, num_experts = handle
-        return self.runtime.get_next_low_latency_combine_buffer(num_max_dispatch_tokens_per_rank, hidden, num_experts)
-=======
         (
             src_info,
             layout_range,
@@ -375,5 +371,4 @@
         ) = handle
         return self.runtime.get_next_low_latency_combine_buffer(
             num_max_dispatch_tokens_per_rank, hidden, num_experts
-        )
->>>>>>> 4d930aee
+        )