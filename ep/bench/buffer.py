import os
import torch
import torch.distributed as dist
<<<<<<< HEAD
from typing import Callable, Tuple, Optional, Union
=======
from typing import Callable, Tuple, Optional, Union, List
>>>>>>> ff0eec65

try:
    from uccl import ep
    from ep import EventHandle, Config
except ImportError as exc:
    import sys

    sys.stderr.write("Failed to import uccl.ep\n")
    raise

from uccl.ep import EventHandle, Config
from utils import EventOverlap, check_nvlink_connections


class Buffer:
    """
    The core expert-parallel (EP) communication buffers for Mixture of Experts (MoE) model, which supports:
        - high-throughput intranode all-to-all (dispatch and combine, using NVLink)
        - high-throughput internode all-to-all (dispatch and combine, using RDMA and NVLink)
        - low-latency all-to-all (dispatch and combine, using RDMA)

    Attributes:
        num_sms: the SMs used in high-throughput kernels.
        rank: the local rank number.
        group_size: the number of ranks in the group.
        group: the communication group.
        num_nvl_bytes: the buffer size for intranode NVLink communication.
        num_rdma_bytes: the buffer size for internode (also for intranode with low-latency mode) RDMA communication.
        runtime: the C++ runtime.
    """

    # TODO(MaoZiming): Reduce SMs. UCCL Proxy should reduce the usage of SMs.
    num_sms: int = 20

    def __init__(
        self,
        group: dist.ProcessGroup,
        rdma_buffer_ptr: Optional[torch.Tensor] = None,
        num_nvl_bytes: int = 0,
        num_rdma_bytes: int = 0,
        low_latency_mode: bool = False,
        num_qps_per_rank: int = 24,
        allow_nvlink_for_low_latency_mode: bool = True,
        allow_mnnvl: bool = False,
        explicitly_destroy: bool = False,
    ) -> None:
        """
        Initialize the communication buffer.

        Arguments:
            group: the communication group.
            num_nvl_bytes: the buffer size for intranode NVLink communication.
            num_rdma_bytes: the buffer size for internode (also for intranode with low-latency mode) RDMA communication.
            low_latency_mode: whether to enable low-latency mode.
            num_qps_per_rank: the number of QPs for RDMA, the low-latency mode requires that this number equals
                to the number of local experts.
            allow_nvlink_for_low_latency_mode: whether allow NVLink traffic for low-latency mode, you should notice
                this is somehow incompatible with the hook-based overlapping.
                Warning: PCIe connections may lead to errors due to memory ordering issues,
                please make sure all connections are via NVLink.
            allow_mnnvl: whether to allow MNNVL
            explicitly_destroy: If this flag is set to True, you need to explicitly call `destroy()` to release resources;
                otherwise, the resources will be released by the destructor.
                Note: Releasing resources in the destructor may cause Python's exception handling process to hang.
        """
        check_nvlink_connections(group)

        # Initialize the CPP runtime
        self.rank = group.rank()
        self.group_size = group.size()
        self.group = group
        self.num_nvl_bytes = num_nvl_bytes
        self.num_rdma_bytes = num_rdma_bytes
        self.low_latency_mode = low_latency_mode
        self.explicitly_destroy = explicitly_destroy
        self.runtime = ep.Buffer(
            self.rank,
            self.group_size,
            num_nvl_bytes,
            num_rdma_bytes,
            low_latency_mode,
            explicitly_destroy,
        )

        # NOTE: UCCL new
        self.runtime.set_rdma_buffer_raw(rdma_buffer_ptr)

        # Synchronize device IDs
        device_ids = [
            None,
        ] * self.group_size
        local_device_id = self.runtime.get_local_device_id()
        dist.all_gather_object(device_ids, local_device_id, group)
        # Synchronize IPC handles
        ipc_handles = [
            None,
        ] * self.group_size
        local_ipc_handle = self.runtime.get_local_ipc_handle()
        dist.all_gather_object(ipc_handles, local_ipc_handle, group)

        # Synchronize NVSHMEM unique IDs
        root_unique_id = None
        # TODO(MaoZiming): Remove the NVSHMEM dependencies here. We do not need to set the NVSHMEM environment variables. There is also no need to sync a root unique id to join the nvshmem job. Eventually, if this is needed, it should be negotiated by the CPU proxy.
        """
        if self.runtime.get_num_rdma_ranks() > 1 or low_latency_mode:
            # Enable IBGDA
            assert num_qps_per_rank > 0
            os.environ["NVSHMEM_DISABLE_P2P"] = (
                "0" if allow_nvlink_for_low_latency_mode else "1"
            )
            os.environ["NVSHMEM_IB_ENABLE_IBGDA"] = "1"
            os.environ["NVSHMEM_IBGDA_NUM_RC_PER_PE"] = f"{num_qps_per_rank}"
            # Make sure QP depth is always larger than the number of on-flight WRs, so that we can skip WQ slot check
            os.environ["NVSHMEM_QP_DEPTH"] = os.environ.get("NVSHMEM_QP_DEPTH", "1024")

            # Reduce gpu memory usage
            # 6 default teams + 1 extra team
            os.environ["NVSHMEM_MAX_TEAMS"] = "7"
            # Disable NVLink SHArP
            os.environ["NVSHMEM_DISABLE_NVLS"] = "1"
            # NOTES: NVSHMEM initialization requires at least 256 MiB
            os.environ["NVSHMEM_CUMEM_GRANULARITY"] = f"{2 ** 29}"

            if not allow_mnnvl:
                # Disable multi-node NVLink detection
                os.environ["NVSHMEM_DISABLE_MNNVL"] = "1"

            # Synchronize using the root ID
            uccl_shmem_unique_ids = [
                None,
            ] * self.group_size
            if (low_latency_mode and self.rank == 0) or (
                not low_latency_mode and self.runtime.get_rdma_rank() == 0
            ):
                root_unique_id = self.runtime.get_local_uccl_shmem_unique_id()
            dist.all_gather_object(uccl_shmem_unique_ids, root_unique_id, group)
            root_unique_id = uccl_shmem_unique_ids[
                0 if low_latency_mode else self.runtime.get_root_rdma_rank(True)
            ]
        """
        # Make CPP runtime available
        self.runtime.sync(device_ids, ipc_handles, root_unique_id)
        assert self.runtime.is_available()

<<<<<<< HEAD
    # NOTE: UCCL new.
=======
    def reset_rdma_buffer(self):
        """
        Reset the RDMA buffer, this is useful when you want to reuse the RDMA buffer for another run.

        """
        self.runtime.reset_rdma_buffer()

>>>>>>> ff0eec65
    def connect_atomic_buffer(self, proxy: "ep.UcclProxy"):
        ep.connect_atomic_buffer(proxy, self.runtime)

    def destroy(self):
        """
        Destroy the cpp runtime and release resources.

        """

        assert self.explicitly_destroy, "`explicitly_destroy` flag must be set"

        self.runtime.destroy()
        self.runtime = None

    @staticmethod
    def is_sm90_compiled():
        return ep.is_sm90_compiled()

    @staticmethod
    def set_num_sms(new_num_sms: int) -> None:
        """
        Set the number of SMs to use in high-throughput kernels.

        Arguments:
            new_num_sms: the new number to be set.
        """

        assert new_num_sms % 2 == 0, "The SM count must be even"
        Buffer.num_sms = new_num_sms

    @staticmethod
    def capture() -> EventOverlap:
        """
        Capture a CUDA event on the current stream, i.e. `torch.cuda.current_stream()`.

        Returns:
            event: the captured event.
        """
        return EventOverlap(EventHandle())

    # noinspection PyTypeChecker
    def low_latency_dispatch(
        self,
        x: torch.Tensor,
        topk_idx: torch.Tensor,
        num_max_dispatch_tokens_per_rank: int,
        num_experts: int,
        cumulative_local_expert_recv_stats: Optional[torch.Tensor] = None,
        dispatch_wait_recv_cost_stats: Optional[torch.Tensor] = None,
        use_fp8: bool = True,
        round_scale: bool = False,
        use_ue8m0: bool = False,
        async_finish: bool = False,
        return_recv_hook: bool = False,
    ) -> Tuple[
        Tuple[torch.Tensor, torch.Tensor], torch.Tensor, Tuple, EventOverlap, Callable
    ]:
        """
        A low-latency implementation for dispatching with IBGDA.
        This kernel requires all the ranks (no matter intranode or internode) should be visible via RDMA
            (specifically, IBGDA must be enabled).
        Warning: as there are only two buffers, and the returned tensors reuse the buffer, you cannot hold more than 2
            low-latency kernels' result tensors at a single moment.

        Arguments:
            x: `torch.Tensor` with `torch.bfloat16`, shaped as `[num_tokens, hidden]`, only several hidden shapes are
                supported. The number of tokens to be dispatched must be less than `num_max_dispatch_tokens_per_rank`.
            topk_idx: `torch.Tensor` with `torch.int64`, shaped as `[num_tokens, num_topk]`, only several top-k shapes
                are supported. `-1` indices (not selecting any expert) are supported.
            num_max_dispatch_tokens_per_rank: the maximum number of tokens to dispatch, all the ranks must hold the same value.
            num_experts: the number of all experts.
            cumulative_local_expert_recv_stats: a cumulative expert count tensor for statistics, which should have shape
                `[num_local_experts]` and be typed as `torch.int`. This is useful for online service EP load balance
                monitoring.
            dispatch_wait_recv_cost_stats: a cumulative time spent waiting to receive each token tensor for statistics,
                which should have shape `[num_ranks, num_ranks]` and be typed as `torch.int64`.
                This is useful for detecting and pre-cisely localizing slow anomalies.
            use_fp8: whether to enable FP8 casting, with this, the received data will be a tuple of FP8 tensor and scaling factors.
            round_scale: whether round the scaling factors into power of 2.
            use_ue8m0: whether use UE8M0 as scaling factor format (available only with `round_scale=True`).
            async_finish: the current stream will not wait for the communication kernels to be finished if set.
            return_recv_hook: return a receiving hook if set. If set, the kernel will just do the RDMA request issues,
                but **without actually receiving the data**. You must call the received hook to make sure the data's arrival.
                If you do not set this flag, the kernel will ensure the data's arrival.

        Returns:
            recv_x: a tensor or tuple with received tokens for each expert.
                With `use_fp8=True`: the first element is a `torch.Tensor` shaped as
                `[num_local_experts, num_max_dispatch_tokens_per_rank * num_ranks, hidden]` with `torch.float8_e4m3fn`.
                The second tensor is the corresponding scales for the first element with shape
                `[num_local_experts, num_max_dispatch_tokens_per_rank * num_ranks, hidden // 128]` with `torch.float`,
                if `use_ue8m0=False`. With `use_ue8m0=True`, the second one is packed and shaped as
                `[num_local_experts, num_max_dispatch_tokens_per_rank * num_ranks, hidden // 512]` with type `torch.int`.
                Notice that, the last-two-dimension of the scaling tensors are in column-major for TMA compatibility.
                With `use_fp8=False`, the result would be a tensor shaped as
                `[num_local_experts, num_max_dispatch_tokens_per_rank * num_ranks, hidden]` with `torch.bfloat16`.
                Moreover, not all tokens are valid, only some of the `num_max_dispatch_tokens_per_rank * num_ranks` are,
                as we do not synchronize CPU received count with GPU (also not incompatible with CUDA graph if synced).
            recv_count: a tensor shaped `[num_local_experts]` with type `torch.int`, indicating how many tokens each
                expert receives. As mentioned before, not all tokens are valid in `recv_x`.
            handle: the communication handle to be used in the `low_latency_combine` function.
            event: the event after executing the kernel (valid only if `async_finish` is set).
            hook: the receiving hook function (valid only if `return_recv_hook` is set).
        """
        (
            packed_recv_x,
            packed_recv_x_scales,
            packed_recv_count,
            packed_recv_src_info,
            packed_recv_layout_range,
            event,
            hook,
        ) = self.runtime.low_latency_dispatch(
            x,
            topk_idx,
            cumulative_local_expert_recv_stats,
            dispatch_wait_recv_cost_stats,
            num_max_dispatch_tokens_per_rank,
            num_experts,
            use_fp8,
            round_scale,
            use_ue8m0,
            async_finish,
            return_recv_hook,
        )
        handle = (
            packed_recv_src_info,
            packed_recv_layout_range,
            num_max_dispatch_tokens_per_rank,
            x.size(1),
            num_experts,
        )
        tensors_to_record = (
            x,
            topk_idx,
            packed_recv_x,
            packed_recv_x_scales,
            packed_recv_count,
            packed_recv_src_info,
            packed_recv_layout_range,
            cumulative_local_expert_recv_stats,
        )
        return (
            (packed_recv_x, packed_recv_x_scales) if use_fp8 else packed_recv_x,
            packed_recv_count,
            handle,
            EventOverlap(event, tensors_to_record if async_finish else None),
            hook,
        )

    # noinspection PyTypeChecker
    def low_latency_combine(
        self,
        x: torch.Tensor,
        topk_idx: torch.Tensor,
        topk_weights: torch.Tensor,
        handle: tuple,
        use_logfmt: bool = False,
        zero_copy: bool = False,
        async_finish: bool = False,
        return_recv_hook: bool = False,
        out: Optional[torch.Tensor] = None,
        combine_wait_recv_cost_stats: Optional[torch.Tensor] = None,
    ) -> Tuple[torch.Tensor, EventOverlap, Callable]:
        """
        A low-latency implementation for combining tokens (reduce **with weights**) with IBGDA.
        This kernel requires all the ranks (no matter intranode or internode) should be visible via RDMA
            (specifically, IBGDA must be enabled).
        Warning: as there are only two buffers, and the returned tensors reuse the buffer, you cannot hold more than 2
            low-latency kernels' result tensors at a single moment.

        Arguments:
            x: `[num_local_experts, num_max_dispatch_tokens_per_rank * num_ranks, hidden]` with `torch.bfloat16`,
                the local calculated tokens to be sent to this original rank and reduced.
            topk_idx: `[num_combined_tokens, num_topk]` with `torch.int64`, the expert indices selected by the dispatched
                tokens. `-1` indices (not selecting any expert) are supported. Note that, `num_combined_tokens` equals
                to the number of dispatched tokens.
            topk_weights: `[num_combined_tokens, num_topk]` with `torch.float`, the expert weights selected by the dispatched
                tokens. The received tokens will be reduced with the weights in this tensor.
            handle: the communication handle given by the `dispatch` function.
            use_logfmt: whether to use an internal "LogFMT with dynamic per-64-channel cast" format (10 bits).
            zero_copy: whether the tensor is already copied into the RDMA buffer, should be cooperative
                with `get_next_low_latency_combine_buffer`.
            async_finish: the current stream will not wait for the communication kernels to be finished if set.
            return_recv_hook: return a receiving hook if set. If set, the kernel will just do the RDMA request issues,
                but **without actually receiving the data**. You must call the received hook to make sure the data's arrival.
                If you do not set this flag, the kernel will ensure the data's arrival.
            out: the in-place output tensor, if set, the kernel will write the result to this tensor and return it directly.
            combine_wait_recv_cost_stats: a cumulative time spent waiting to receive each token tensor for statistics,
                which should have shape `[num_ranks, num_ranks]` and be typed as `torch.int64`.
                This is useful for detecting and pre-cisely localizing slow anomalies.

        Returns:
            combined_x: the reduced token tensor, with shape `[num_combined_tokens, hidden]` and type `torch.bfloat16`.
            event: the event after executing the kernel (valid only if `async_finish` is set).
            hook: the receiving hook function (valid only if `return_recv_hook` is set).
        """
        (
            src_info,
            layout_range,
            num_max_dispatch_tokens_per_rank,
            hidden,
            num_experts,
        ) = handle
        combined_x, event, hook = self.runtime.low_latency_combine(
            x,
            topk_idx,
            topk_weights,
            src_info,
            layout_range,
            combine_wait_recv_cost_stats,
            num_max_dispatch_tokens_per_rank,
            num_experts,
            use_logfmt,
            zero_copy,
            async_finish,
            return_recv_hook,
            out,
        )
        tensors_to_record = (
            x,
            topk_idx,
            topk_weights,
            src_info,
            layout_range,
            combined_x,
        )
        return (
            combined_x,
            EventOverlap(event, tensors_to_record if async_finish else None),
            hook,
        )

    def get_next_low_latency_combine_buffer(self, handle: object):
        """
        Get the raw registered RDMA buffer tensor for next low-latency combine, so that the next combine kernel can skip the copying.

        Arguments:
            handle: the communication handle given by the `dispatch` function.

        Returns:
            buffer: the raw RDMA low-latency buffer as a BF16 PyTorch tensor with shape
                `[num_local_experts, num_ranks * num_max_dispatch_tokens_per_rank, hidden]`, you should fill this buffer
                by yourself.
        """
        (
            src_info,
            layout_range,
            num_max_dispatch_tokens_per_rank,
            hidden,
            num_experts,
        ) = handle
        return self.runtime.get_next_low_latency_combine_buffer(
            num_max_dispatch_tokens_per_rank, hidden, num_experts
        )

    @staticmethod
    def get_low_latency_rdma_size_hint(
        num_max_dispatch_tokens_per_rank: int,
        hidden: int,
        num_ranks: int,
        num_experts: int,
    ) -> int:
        """
        Get a minimum size requirement for the RDMA buffer. The size calculation will be done with BF16.

        Arguments:
            num_max_dispatch_tokens_per_rank: the maximum number of tokens to dispatch, all the ranks must hold the same value.
            hidden: the hidden dimension of each token.
            num_ranks: the number of EP group ranks.
            num_experts: the number of all experts.

        Returns:
            size: the RDMA buffer size recommended.
        """
        return ep.get_low_latency_rdma_size_hint(
            num_max_dispatch_tokens_per_rank, hidden, num_ranks, num_experts
        )

    def get_comm_stream(self) -> torch.Stream:
        """
        Get the communication stream.

        Returns:
            stream: the communication stream.
        """
        ts: torch.Stream = self.runtime.get_comm_stream()
        return torch.cuda.Stream(
            stream_id=ts.stream_id,
            device_index=ts.device_index,
            device_type=ts.device_type,
        )

    def get_local_buffer_tensor(
        self,
        dtype: torch.dtype,
        size: Optional[torch.Size] = None,
        offset: int = 0,
        use_rdma_buffer: bool = False,
    ) -> torch.Tensor:
        """
        Get the raw buffer (slice supported) as a PyTorch tensor.

        Argument:
            dtype: the data type (PyTorch `dtype`) for the tensor.
            size: the slice size (by elements) to get from the buffer.
            offset: the offset of the beginning element.
            use_rdma_buffer: whether to return the RDMA buffer.
        """
        tensor = self.runtime.get_local_buffer_tensor(dtype, offset, use_rdma_buffer)
        if size is None:
            return tensor

        assert tensor.numel() >= size.numel()
        return tensor[: size.numel()].view(size)

    @staticmethod
    def _unpack_bias(bias: Union[torch.Tensor, Tuple[torch.Tensor, torch.Tensor]]):
        bias_0, bias_1 = None, None
        if isinstance(bias, torch.Tensor):
            bias_0 = bias
        elif isinstance(bias, tuple):
            assert len(bias) == 2
            bias_0, bias_1 = bias
        return bias_0, bias_1

    @staticmethod
    def get_dispatch_config(num_ranks: int) -> Config:
        """
        Get a recommended dispatch config.

        Argument:
            num_ranks: the number of ranks.

        Returns:
            config: the recommended config.
        """

        # TODO: automatically tune
        config_map = {
            2: Config(Buffer.num_sms, 24, 256, 6, 128),
            4: Config(Buffer.num_sms, 6, 256, 6, 128),
            8: Config(Buffer.num_sms, 6, 256, 6, 128),
            16: Config(Buffer.num_sms, 36, 288, 20, 128),
            24: Config(Buffer.num_sms, 8, 288, 32, 128),
            32: Config(Buffer.num_sms, 32, 288, 32, 128),
            64: Config(Buffer.num_sms, 20, 288, 28, 128),
            128: Config(Buffer.num_sms, 20, 560, 32, 128),
            144: Config(Buffer.num_sms, 32, 720, 12, 128),
            160: Config(Buffer.num_sms, 28, 720, 12, 128),
        }
        assert num_ranks in config_map, f"Unsupported number of EP ranks: {num_ranks}"
        return config_map[num_ranks]

    @staticmethod
    def get_combine_config(num_ranks: int) -> Config:
        """
        Get a recommended combine config.

        Argument:
            num_ranks: the number of ranks.

        Returns:
            config: the recommended config.
        """

        # TODO: automatically tune
        config_map = {
            2: Config(Buffer.num_sms, 10, 256, 6, 128),
            4: Config(Buffer.num_sms, 9, 256, 6, 128),
            8: Config(Buffer.num_sms, 4, 256, 6, 128),
            16: Config(Buffer.num_sms, 4, 288, 12, 128),
            24: Config(Buffer.num_sms, 1, 288, 8, 128),
            32: Config(Buffer.num_sms, 1, 288, 8, 128),
            64: Config(Buffer.num_sms, 1, 288, 20, 128),
            128: Config(Buffer.num_sms, 1, 560, 12, 128),
            144: Config(Buffer.num_sms, 2, 720, 8, 128),
            160: Config(Buffer.num_sms, 2, 720, 8, 128),
        }
        assert num_ranks in config_map, f"Unsupported number of EP ranks: {num_ranks}"
        return config_map[num_ranks]

    # noinspection PyTypeChecker
    def get_dispatch_layout(
        self,
        topk_idx: torch.Tensor,
        num_experts: int,
        previous_event: Optional[EventOverlap] = None,
        async_finish: bool = False,
        allocate_on_comm_stream: bool = False,
    ) -> Tuple[
        torch.Tensor, Optional[torch.Tensor], torch.Tensor, torch.Tensor, EventOverlap
    ]:
        """
        Calculate the layout required for later communication.

        Arguments:
            topk_idx: `[num_tokens, num_topk]`, dtype must be `torch.int64`, the expert indices selected by each token,
                `-1` means no selections.
            num_experts: the number of experts.
            previous_event: the event to wait before actually executing the kernel.
            async_finish: the current stream will not wait for the communication kernels to be finished if set.
            allocate_on_comm_stream: control whether all the allocated tensors' ownership to be on the communication stream.

        Returns:
            num_tokens_per_rank: `[num_ranks]` with `torch.int`, the number of tokens to be sent to each rank.
            num_tokens_per_rdma_rank: `[num_rdma_ranks]` with `torch.int`, the number of tokens to be sent to each RDMA
                rank (with the same GPU index), return `None` for intranode settings.
            num_tokens_per_expert: `[num_experts]` with `torch.int`, the number of tokens to be sent to each expert.
            is_token_in_rank: `[num_tokens, num_ranks]` with `torch.bool`, whether a token be sent to a rank.
            event: the event after executing the kernel (valid only if `async_finish` is set).
        """
        (
            num_tokens_per_rank,
            num_tokens_per_rdma_rank,
            num_tokens_per_expert,
            is_token_in_rank,
            event,
        ) = self.runtime.get_dispatch_layout(
            topk_idx,
            num_experts,
            getattr(previous_event, "event", None),
            async_finish,
            allocate_on_comm_stream,
        )
        return (
            num_tokens_per_rank,
            num_tokens_per_rdma_rank,
            num_tokens_per_expert,
            is_token_in_rank,
            EventOverlap(event),
        )

    # noinspection PyTypeChecker
<<<<<<< HEAD
    def dispatch(
        self,
        x: Union[torch.Tensor, Tuple[torch.Tensor, torch.Tensor]],
        handle: Optional[Tuple] = None,
        num_tokens_per_rank: Optional[torch.Tensor] = None,
        num_tokens_per_rdma_rank: Optional[torch.Tensor] = None,
        is_token_in_rank: Optional[torch.Tensor] = None,
        num_tokens_per_expert: Optional[torch.Tensor] = None,
        topk_idx: Optional[torch.Tensor] = None,
        topk_weights: Optional[torch.Tensor] = None,
        expert_alignment: int = 1,
        num_worst_tokens: int = 0,
        config: Optional[Config] = None,
        previous_event: Optional[EventOverlap] = None,
        async_finish: bool = False,
        allocate_on_comm_stream: bool = False,
    ) -> Tuple[
        Union[Tuple[torch.Tensor, torch.Tensor], torch.Tensor],
        Optional[torch.Tensor],
        Optional[torch.Tensor],
        List[int],
        Tuple,
        EventOverlap,
    ]:
        """
        Dispatch tokens to different ranks, both intranode and internode settings are supported.
        Intranode kernels require all the ranks should be visible via NVLink.
        Internode kernels require the ranks in a node should be visible via NVLink, while the ranks with the same GPU
            index should be visible via RDMA.

        Arguments:
            x: `torch.Tensor` or tuple of `torch.Tensor`, for the first type, the shape must be `[num_tokens, hidden]`,
                and type must be `torch.bfloat16`; for the second type, the first element of the tuple must be shaped as
                `[num_tokens, hidden]` with type `torch.float8_e4m3fn`, the second must be `[num_tokens, hidden // 128]`
                 (requiring divisible) with type `torch.float`.
            handle: an optional communication handle, if set, the CPU will reuse the layout information to save some time.
            num_tokens_per_rank: `[num_ranks]` with `torch.int`, the number of tokens to be sent to each rank.
            num_tokens_per_rdma_rank: `[num_rdma_ranks]` with `torch.int`, the number of tokens to be sent to each RDMA
                rank (with the same GPU index), return `None` for intranode settings.
            is_token_in_rank: `[num_tokens, num_ranks]` with `torch.bool`, whether a token be sent to a rank.
            num_tokens_per_expert: `[num_experts]` with `torch.int`, the number of tokens to be sent to each expert.
            topk_idx: `[num_tokens, num_topk]` with `torch.int64`, the expert indices selected by each token,
                `-1` means no selections.
            topk_weights: `[num_tokens, num_topk]` with `torch.float`, the expert weights of each token to dispatch.
            expert_alignment: align the number of tokens received by each local expert to this variable.
            num_worst_tokens: the worst number of tokens to receive, if specified, there will be no CPU sync, and it
                will be CUDA-graph compatible. Please also notice that this flag is for intranode only.
            config: the performance tuning config.
            previous_event: the event to wait before actually executing the kernel.
            async_finish: the current stream will not wait for the communication kernels to be finished if set.
            allocate_on_comm_stream: control whether all the allocated tensors' ownership to be on the communication stream.

        Returns:
            recv_x: received tokens, the same type and tuple as the input `x`, but the number of tokens equals to the
                received token count.
            recv_topk_idx: received expert indices.
            recv_topk_weights: received expert weights.
            num_recv_tokens_per_expert_list: Python list shaped `[num_local_experts]`, the received token count by
                each local expert, aligned to the input `expert_alignment`. If `num_worst_tokens` is specified, the list
                will be empty.
            handle: the returned communication handle.
            event: the event after executing the kernel (valid only if `async_finish` is set).
        """
        # Default config
        config = self.get_dispatch_config(self.group_size) if config is None else config

        # Internode
        if self.runtime.get_num_rdma_ranks() > 1:
            assert (
                num_worst_tokens == 0
            ), "Internode dispatch does not support `num_worst_tokens > 0`"
            return self.internode_dispatch(
                x,
                handle,
                num_tokens_per_rank,
                num_tokens_per_rdma_rank,
                is_token_in_rank,
                num_tokens_per_expert,
                topk_idx,
                topk_weights,
                expert_alignment,
                config,
                previous_event,
                async_finish,
                allocate_on_comm_stream,
            )

        # Launch the kernel with cached or non-cached mode
        x, x_scales = x if isinstance(x, tuple) else (x, None)
        if handle is not None:
            assert topk_idx is None and topk_weights is None
            (
                rank_prefix_matrix,
                channel_prefix_matrix,
                recv_channel_prefix_matrix,
                recv_src_idx,
                is_token_in_rank,
                send_head,
            ) = handle
            num_recv_tokens = recv_src_idx.size(0)
            recv_x, recv_x_scales, _, _, _, _, _, _, _, _, event = (
                self.runtime.intranode_dispatch(
                    x,
                    x_scales,
                    None,
                    None,
                    None,
                    is_token_in_rank,
                    None,
                    num_recv_tokens,
                    rank_prefix_matrix,
                    channel_prefix_matrix,
                    expert_alignment,
                    num_worst_tokens,
                    config,
                    getattr(previous_event, "event", None),
                    async_finish,
                    allocate_on_comm_stream,
                )
            )
            return (
                (recv_x, recv_x_scales) if x_scales is not None else recv_x,
                None,
                None,
                None,
                None,
                EventOverlap(event),
            )
        else:
            assert (
                num_tokens_per_rank is not None
                and is_token_in_rank is not None
                and num_tokens_per_expert is not None
            )
            (
                recv_x,
                recv_x_scales,
                recv_topk_idx,
                recv_topk_weights,
                num_recv_tokens_per_expert_list,
                rank_prefix_matrix,
                channel_prefix_matrix,
                recv_channel_prefix_matrix,
                recv_src_idx,
                send_head,
                event,
            ) = self.runtime.intranode_dispatch(
                x,
                x_scales,
                topk_idx,
                topk_weights,
                num_tokens_per_rank,
                is_token_in_rank,
                num_tokens_per_expert,
                0,
                None,
                None,
                expert_alignment,
                num_worst_tokens,
                config,
                getattr(previous_event, "event", None),
                async_finish,
                allocate_on_comm_stream,
            )
            handle = (
                rank_prefix_matrix,
                channel_prefix_matrix,
                recv_channel_prefix_matrix,
                recv_src_idx,
                is_token_in_rank,
                send_head,
            )
            return (
                (recv_x, recv_x_scales) if x_scales is not None else recv_x,
                recv_topk_idx,
                recv_topk_weights,
                num_recv_tokens_per_expert_list,
                handle,
                EventOverlap(event),
            )

    # noinspection PyTypeChecker
    def combine(
        self,
        x: torch.Tensor,
        handle: Tuple,
        topk_weights: Optional[torch.Tensor] = None,
        bias: Union[torch.Tensor, Tuple[torch.Tensor, torch.Tensor]] = None,
        config: Optional[Config] = None,
        previous_event: Optional[EventOverlap] = None,
        async_finish: bool = False,
        allocate_on_comm_stream: bool = False,
    ) -> Tuple[torch.Tensor, Optional[torch.Tensor], EventOverlap]:
        """
        Combine (reduce) tokens (addition **without** weights) from different ranks, both intranode and internode
            settings are supported.
        Intranode kernels require all the ranks should be visible via NVLink.
        Internode kernels require the ranks in a node should be visible via NVLink, while the ranks with the same GPU
            index should be visible via RDMA.

        Arguments:
            x: `[num_tokens, hidden]` with `torch.bfloat16`, the tokens to send for reducing to its original ranks.
            handle: a must-set communication handle, you can obtain this from the dispatch function.
            topk_weights: `[num_tokens, num_topk]` with `torch.float`, the tokens' top-k weights for reducing to its original ranks.
            config: the performance tuning config.
            previous_event: the event to wait before actually executing the kernel.
            async_finish: the current stream will not wait for the communication kernels to be finished if set.
            allocate_on_comm_stream: control whether all the allocated tensors' ownership to be on the communication stream.

        Returns:
            recv_x: the reduced token from its dispatched ranks.
            recv_topk_weights: the reduced top-k weights from its dispatch ranks.
            event: the event after executing the kernel (valid only if `async_finish` is set).
        """
        # Default config
        config = self.get_combine_config(self.group_size) if config is None else config

        # Internode
        if self.runtime.get_num_rdma_ranks() > 1:
            return self.internode_combine(
                x,
                handle,
                topk_weights,
                bias,
                config,
                previous_event,
                async_finish,
                allocate_on_comm_stream,
            )

        # NOTES: the second `_` is for the sending side, so we should use the third one
        (
            rank_prefix_matrix,
            _,
            channel_prefix_matrix,
            src_idx,
            is_recv_token_in_rank,
            send_head,
        ) = handle
        bias_0, bias_1 = Buffer._unpack_bias(bias)

        # Launch the kernel
        recv_x, recv_topk_weights, event = self.runtime.intranode_combine(
            x,
            topk_weights,
            bias_0,
            bias_1,
            src_idx,
            rank_prefix_matrix,
            channel_prefix_matrix,
            send_head,
            config,
            getattr(previous_event, "event", None),
            async_finish,
            allocate_on_comm_stream,
        )
        return recv_x, recv_topk_weights, EventOverlap(event)

    # noinspection PyTypeChecker
=======
>>>>>>> ff0eec65
    def internode_dispatch(
        self,
        x: Union[torch.Tensor, Tuple[torch.Tensor, torch.Tensor]],
        handle: Optional[Tuple] = None,
        num_tokens_per_rank: Optional[torch.Tensor] = None,
        num_tokens_per_rdma_rank: Optional[torch.Tensor] = None,
        is_token_in_rank: Optional[torch.Tensor] = None,
        num_tokens_per_expert: Optional[torch.Tensor] = None,
        topk_idx: Optional[torch.Tensor] = None,
        topk_weights: Optional[torch.Tensor] = None,
        expert_alignment: int = 1,
        config: Optional[Config] = None,
        previous_event: Optional[EventOverlap] = None,
        async_finish: bool = False,
        allocate_on_comm_stream: bool = False,
    ) -> Tuple[
        Union[Tuple[torch.Tensor, torch.Tensor], torch.Tensor],
        Optional[torch.Tensor],
        Optional[torch.Tensor],
        List[int],
        Tuple,
        EventOverlap,
    ]:
        """
        Internode dispatch implementation, for more details, please refer to the `dispatch` docs.
        Normally, you should not directly call this function.
        """
        assert config is not None

        # Launch the kernel with cached or non-cached mode
        x, x_scales = x if isinstance(x, tuple) else (x, None)
        if handle is not None:
            assert topk_idx is None and topk_weights is None
            (
                is_token_in_rank,
                rdma_channel_prefix_matrix,
                gbl_channel_prefix_matrix,
                recv_rdma_channel_prefix_matrix,
                recv_rdma_rank_prefix_sum,
                recv_gbl_channel_prefix_matrix,
                recv_gbl_rank_prefix_sum,
                recv_src_meta,
                send_rdma_head,
                send_nvl_head,
            ) = handle
            num_recv_tokens = recv_src_meta.size(0)
            num_rdma_recv_tokens = send_nvl_head.size(0)
            recv_x, recv_x_scales, _, _, _, _, _, _, _, _, _, _, _, _, event = (
                self.runtime.internode_dispatch(
                    x,
                    x_scales,
                    topk_idx,
                    topk_weights,
                    None,
                    None,
                    is_token_in_rank,
                    None,
                    num_recv_tokens,
                    num_rdma_recv_tokens,
                    rdma_channel_prefix_matrix,
                    recv_rdma_rank_prefix_sum,
                    gbl_channel_prefix_matrix,
                    recv_gbl_rank_prefix_sum,
                    expert_alignment,
                    config,
                    getattr(previous_event, "event", None),
                    async_finish,
                    allocate_on_comm_stream,
                )
            )
            return (
                (recv_x, recv_x_scales) if x_scales is not None else recv_x,
                None,
                None,
                None,
                None,
                EventOverlap(event),
            )
        else:
            assert (
                num_tokens_per_rank is not None
                and is_token_in_rank is not None
                and num_tokens_per_expert is not None
            )
            (
                recv_x,
                recv_x_scales,
                recv_topk_idx,
                recv_topk_weights,
                num_recv_tokens_per_expert_list,
                rdma_channel_prefix_matrix,
                gbl_channel_prefix_matrix,
                recv_rdma_channel_prefix_matrix,
                recv_rdma_rank_prefix_sum,
                recv_gbl_channel_prefix_matrix,
                recv_gbl_rank_prefix_sum,
                recv_src_meta,
                send_rdma_head,
                send_nvl_head,
                event,
            ) = self.runtime.internode_dispatch(
                x,
                x_scales,
                topk_idx,
                topk_weights,
                num_tokens_per_rank,
                num_tokens_per_rdma_rank,
                is_token_in_rank,
                num_tokens_per_expert,
                0,
                0,
                None,
                None,
                None,
                None,
                expert_alignment,
                config,
                getattr(previous_event, "event", None),
                async_finish,
                allocate_on_comm_stream,
            )
            handle = (
                is_token_in_rank,
                rdma_channel_prefix_matrix,
                gbl_channel_prefix_matrix,
                recv_rdma_channel_prefix_matrix,
                recv_rdma_rank_prefix_sum,
                recv_gbl_channel_prefix_matrix,
                recv_gbl_rank_prefix_sum,
                recv_src_meta,
                send_rdma_head,
                send_nvl_head,
            )
            return (
                (recv_x, recv_x_scales) if x_scales is not None else recv_x,
                recv_topk_idx,
                recv_topk_weights,
                num_recv_tokens_per_expert_list,
                handle,
                EventOverlap(event),
            )

    # noinspection PyTypeChecker
    def internode_combine(
        self,
        x: torch.Tensor,
        handle: Union[tuple, list],
        topk_weights: Optional[torch.Tensor] = None,
        bias: Union[torch.Tensor, Tuple[torch.Tensor, torch.Tensor]] = None,
        config: Optional[Config] = None,
        previous_event: Optional[EventOverlap] = None,
        async_finish: bool = False,
        allocate_on_comm_stream: bool = False,
    ) -> Tuple[torch.Tensor, Optional[torch.Tensor], EventOverlap]:
        """
        Internode combine implementation, for more details, please refer to the `combine` docs.
        Normally, you should not directly call this function.
        """
        assert config is not None

        # Unpack handle and bias
        (
            is_combined_token_in_rank,
            _,
            _,
            rdma_channel_prefix_matrix,
            rdma_rank_prefix_sum,
            gbl_channel_prefix_matrix,
            gbl_rank_prefix_sum,
            src_meta,
            send_rdma_head,
            send_nvl_head,
        ) = handle
        bias_0, bias_1 = Buffer._unpack_bias(bias)

        # Launch the kernel
        combined_x, combined_topk_weights, event = self.runtime.internode_combine(
            x,
            topk_weights,
            bias_0,
            bias_1,
            src_meta,
            is_combined_token_in_rank,
            rdma_channel_prefix_matrix,
            rdma_rank_prefix_sum,
            gbl_channel_prefix_matrix,
            send_rdma_head,
            send_nvl_head,
            config,
            getattr(previous_event, "event", None),
            async_finish,
            allocate_on_comm_stream,
        )
        return combined_x, combined_topk_weights, EventOverlap(event)

    def clean_low_latency_buffer(
        self, num_max_dispatch_tokens_per_rank: int, hidden: int, num_experts: int
    ) -> None:
        """
        As low-latency kernels require part of the buffer to be zero-initialized, so it is vital to clean the buffer
            if the buffer is dirty at some time.
        For example, after running the normal dispatch/combine, you must run this function before executing any
            low-latency kernel.

        Arguments:
            num_max_dispatch_tokens_per_rank: the maximum number of tokens to dispatch, all the ranks must hold the same value.
            hidden: the hidden dimension of each token.
            num_experts: the number of all experts.
        """
        self.runtime.clean_low_latency_buffer(
            num_max_dispatch_tokens_per_rank, hidden, num_experts
        )<|MERGE_RESOLUTION|>--- conflicted
+++ resolved
@@ -1,11 +1,7 @@
 import os
 import torch
 import torch.distributed as dist
-<<<<<<< HEAD
-from typing import Callable, Tuple, Optional, Union
-=======
 from typing import Callable, Tuple, Optional, Union, List
->>>>>>> ff0eec65
 
 try:
     from uccl import ep
@@ -150,9 +146,6 @@
         self.runtime.sync(device_ids, ipc_handles, root_unique_id)
         assert self.runtime.is_available()
 
-<<<<<<< HEAD
-    # NOTE: UCCL new.
-=======
     def reset_rdma_buffer(self):
         """
         Reset the RDMA buffer, this is useful when you want to reuse the RDMA buffer for another run.
@@ -160,7 +153,6 @@
         """
         self.runtime.reset_rdma_buffer()
 
->>>>>>> ff0eec65
     def connect_atomic_buffer(self, proxy: "ep.UcclProxy"):
         ep.connect_atomic_buffer(proxy, self.runtime)
 
@@ -595,7 +587,6 @@
         )
 
     # noinspection PyTypeChecker
-<<<<<<< HEAD
     def dispatch(
         self,
         x: Union[torch.Tensor, Tuple[torch.Tensor, torch.Tensor]],
@@ -855,8 +846,6 @@
         return recv_x, recv_topk_weights, EventOverlap(event)
 
     # noinspection PyTypeChecker
-=======
->>>>>>> ff0eec65
     def internode_dispatch(
         self,
         x: Union[torch.Tensor, Tuple[torch.Tensor, torch.Tensor]],
