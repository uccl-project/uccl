import os
import torch
import torch.distributed as dist
from typing import Callable, Tuple, Optional, Union

try:
    from uccl import ep
    from ep import EventHandle, Config
except ImportError as exc:
    import sys

    sys.stderr.write("Failed to import uccl.ep\n")
    raise

from uccl.ep import EventHandle
from utils import EventOverlap, check_nvlink_connections


class Buffer:
    """
    The core expert-parallel (EP) communication buffers for Mixture of Experts (MoE) model, which supports:
        - high-throughput intranode all-to-all (dispatch and combine, using NVLink)
        - high-throughput internode all-to-all (dispatch and combine, using RDMA and NVLink)
        - low-latency all-to-all (dispatch and combine, using RDMA)

    Attributes:
        num_sms: the SMs used in high-throughput kernels.
        rank: the local rank number.
        group_size: the number of ranks in the group.
        group: the communication group.
        num_nvl_bytes: the buffer size for intranode NVLink communication.
        num_rdma_bytes: the buffer size for internode (also for intranode with low-latency mode) RDMA communication.
        runtime: the C++ runtime.
    """

    # TODO(MaoZiming): Reduce SMs. UCCL Proxy should reduce the usage of SMs.
    num_sms: int = 20

    def __init__(
        self,
        group: dist.ProcessGroup,
        rdma_buffer_ptr: Optional[torch.Tensor] = None,
        num_nvl_bytes: int = 0,
        num_rdma_bytes: int = 0,
        low_latency_mode: bool = False,
        num_qps_per_rank: int = 24,
        allow_nvlink_for_low_latency_mode: bool = True,
        allow_mnnvl: bool = False,
        explicitly_destroy: bool = False,
    ) -> None:
        """
        Initialize the communication buffer.

        Arguments:
            group: the communication group.
            num_nvl_bytes: the buffer size for intranode NVLink communication.
            num_rdma_bytes: the buffer size for internode (also for intranode with low-latency mode) RDMA communication.
            low_latency_mode: whether to enable low-latency mode.
            num_qps_per_rank: the number of QPs for RDMA, the low-latency mode requires that this number equals
                to the number of local experts.
            allow_nvlink_for_low_latency_mode: whether allow NVLink traffic for low-latency mode, you should notice
                this is somehow incompatible with the hook-based overlapping.
                Warning: PCIe connections may lead to errors due to memory ordering issues,
                please make sure all connections are via NVLink.
            allow_mnnvl: whether to allow MNNVL
            explicitly_destroy: If this flag is set to True, you need to explicitly call `destroy()` to release resources;
                otherwise, the resources will be released by the destructor.
                Note: Releasing resources in the destructor may cause Python's exception handling process to hang.
        """
        check_nvlink_connections(group)

        # Initialize the CPP runtime
        self.rank = group.rank()
        self.group_size = group.size()
        self.group = group
        self.num_nvl_bytes = num_nvl_bytes
        self.num_rdma_bytes = num_rdma_bytes
        self.low_latency_mode = low_latency_mode
        self.explicitly_destroy = explicitly_destroy
        self.runtime = ep.Buffer(
            self.rank,
            self.group_size,
            num_nvl_bytes,
            num_rdma_bytes,
            low_latency_mode,
            explicitly_destroy,
        )

        # NOTE: UCCL new
        self.runtime.set_rdma_buffer_raw(rdma_buffer_ptr)

        # Synchronize device IDs
        device_ids = [
            None,
        ] * self.group_size
        local_device_id = self.runtime.get_local_device_id()
        dist.all_gather_object(device_ids, local_device_id, group)
        # Synchronize IPC handles
        ipc_handles = [
            None,
        ] * self.group_size
        local_ipc_handle = self.runtime.get_local_ipc_handle()
        dist.all_gather_object(ipc_handles, local_ipc_handle, group)

        # Synchronize NVSHMEM unique IDs
        root_unique_id = None
        # TODO(MaoZiming): Remove the NVSHMEM dependencies here. We do not need to set the NVSHMEM environment variables. There is also no need to sync a root unique id to join the nvshmem job. Eventually, if this is needed, it should be negotiated by the CPU proxy.
        """
        if self.runtime.get_num_rdma_ranks() > 1 or low_latency_mode:
            # Enable IBGDA
            assert num_qps_per_rank > 0
            os.environ["NVSHMEM_DISABLE_P2P"] = (
                "0" if allow_nvlink_for_low_latency_mode else "1"
            )
            os.environ["NVSHMEM_IB_ENABLE_IBGDA"] = "1"
            os.environ["NVSHMEM_IBGDA_NUM_RC_PER_PE"] = f"{num_qps_per_rank}"
            # Make sure QP depth is always larger than the number of on-flight WRs, so that we can skip WQ slot check
            os.environ["NVSHMEM_QP_DEPTH"] = os.environ.get("NVSHMEM_QP_DEPTH", "1024")

            # Reduce gpu memory usage
            # 6 default teams + 1 extra team
            os.environ["NVSHMEM_MAX_TEAMS"] = "7"
            # Disable NVLink SHArP
            os.environ["NVSHMEM_DISABLE_NVLS"] = "1"
            # NOTES: NVSHMEM initialization requires at least 256 MiB
            os.environ["NVSHMEM_CUMEM_GRANULARITY"] = f"{2 ** 29}"

            if not allow_mnnvl:
                # Disable multi-node NVLink detection
                os.environ["NVSHMEM_DISABLE_MNNVL"] = "1"

            # Synchronize using the root ID
            uccl_shmem_unique_ids = [
                None,
            ] * self.group_size
            if (low_latency_mode and self.rank == 0) or (
                not low_latency_mode and self.runtime.get_rdma_rank() == 0
            ):
                root_unique_id = self.runtime.get_local_uccl_shmem_unique_id()
            dist.all_gather_object(uccl_shmem_unique_ids, root_unique_id, group)
            root_unique_id = uccl_shmem_unique_ids[
                0 if low_latency_mode else self.runtime.get_root_rdma_rank(True)
            ]
        """
        # Make CPP runtime available
        self.runtime.sync(device_ids, ipc_handles, root_unique_id)
        assert self.runtime.is_available()

<<<<<<< HEAD
    # NOTE: UCCL new.
=======
    def reset_rdma_buffer(self):
        """
        Reset the RDMA buffer, this is useful when you want to reuse the RDMA buffer for another run.

        """
        self.runtime.reset_rdma_buffer()

>>>>>>> 7b7ff920
    def connect_atomic_buffer(self, proxy: "ep.UcclProxy"):
        ep.connect_atomic_buffer(proxy, self.runtime)

    def destroy(self):
        """
        Destroy the cpp runtime and release resources.

        """

        assert self.explicitly_destroy, "`explicitly_destroy` flag must be set"

        self.runtime.destroy()
        self.runtime = None

    @staticmethod
<<<<<<< HEAD
    def is_sm90_compiled():
        return ep.is_sm90_compiled()

    @staticmethod
    def set_num_sms(new_num_sms: int) -> None:
        """
        Set the number of SMs to use in high-throughput kernels.

        Arguments:
            new_num_sms: the new number to be set.
        """

        assert new_num_sms % 2 == 0, "The SM count must be even"
        Buffer.num_sms = new_num_sms

    @staticmethod
=======
>>>>>>> 7b7ff920
    def capture() -> EventOverlap:
        """
        Capture a CUDA event on the current stream, i.e. `torch.cuda.current_stream()`.

        Returns:
            event: the captured event.
        """
        return EventOverlap(EventHandle())

    # noinspection PyTypeChecker
    def low_latency_dispatch(
        self,
        x: torch.Tensor,
        topk_idx: torch.Tensor,
        num_max_dispatch_tokens_per_rank: int,
        num_experts: int,
        cumulative_local_expert_recv_stats: Optional[torch.Tensor] = None,
        dispatch_wait_recv_cost_stats: Optional[torch.Tensor] = None,
        use_fp8: bool = True,
        round_scale: bool = False,
        use_ue8m0: bool = False,
        async_finish: bool = False,
        return_recv_hook: bool = False,
    ) -> Tuple[
        Tuple[torch.Tensor, torch.Tensor], torch.Tensor, Tuple, EventOverlap, Callable
    ]:
        """
        A low-latency implementation for dispatching with IBGDA.
        This kernel requires all the ranks (no matter intranode or internode) should be visible via RDMA
            (specifically, IBGDA must be enabled).
        Warning: as there are only two buffers, and the returned tensors reuse the buffer, you cannot hold more than 2
            low-latency kernels' result tensors at a single moment.

        Arguments:
            x: `torch.Tensor` with `torch.bfloat16`, shaped as `[num_tokens, hidden]`, only several hidden shapes are
                supported. The number of tokens to be dispatched must be less than `num_max_dispatch_tokens_per_rank`.
            topk_idx: `torch.Tensor` with `torch.int64`, shaped as `[num_tokens, num_topk]`, only several top-k shapes
                are supported. `-1` indices (not selecting any expert) are supported.
            num_max_dispatch_tokens_per_rank: the maximum number of tokens to dispatch, all the ranks must hold the same value.
            num_experts: the number of all experts.
            cumulative_local_expert_recv_stats: a cumulative expert count tensor for statistics, which should have shape
                `[num_local_experts]` and be typed as `torch.int`. This is useful for online service EP load balance
                monitoring.
            dispatch_wait_recv_cost_stats: a cumulative time spent waiting to receive each token tensor for statistics,
                which should have shape `[num_ranks, num_ranks]` and be typed as `torch.int64`.
                This is useful for detecting and pre-cisely localizing slow anomalies.
            use_fp8: whether to enable FP8 casting, with this, the received data will be a tuple of FP8 tensor and scaling factors.
            round_scale: whether round the scaling factors into power of 2.
            use_ue8m0: whether use UE8M0 as scaling factor format (available only with `round_scale=True`).
            async_finish: the current stream will not wait for the communication kernels to be finished if set.
            return_recv_hook: return a receiving hook if set. If set, the kernel will just do the RDMA request issues,
                but **without actually receiving the data**. You must call the received hook to make sure the data's arrival.
                If you do not set this flag, the kernel will ensure the data's arrival.

        Returns:
            recv_x: a tensor or tuple with received tokens for each expert.
                With `use_fp8=True`: the first element is a `torch.Tensor` shaped as
                `[num_local_experts, num_max_dispatch_tokens_per_rank * num_ranks, hidden]` with `torch.float8_e4m3fn`.
                The second tensor is the corresponding scales for the first element with shape
                `[num_local_experts, num_max_dispatch_tokens_per_rank * num_ranks, hidden // 128]` with `torch.float`,
                if `use_ue8m0=False`. With `use_ue8m0=True`, the second one is packed and shaped as
                `[num_local_experts, num_max_dispatch_tokens_per_rank * num_ranks, hidden // 512]` with type `torch.int`.
                Notice that, the last-two-dimension of the scaling tensors are in column-major for TMA compatibility.
                With `use_fp8=False`, the result would be a tensor shaped as
                `[num_local_experts, num_max_dispatch_tokens_per_rank * num_ranks, hidden]` with `torch.bfloat16`.
                Moreover, not all tokens are valid, only some of the `num_max_dispatch_tokens_per_rank * num_ranks` are,
                as we do not synchronize CPU received count with GPU (also not incompatible with CUDA graph if synced).
            recv_count: a tensor shaped `[num_local_experts]` with type `torch.int`, indicating how many tokens each
                expert receives. As mentioned before, not all tokens are valid in `recv_x`.
            handle: the communication handle to be used in the `low_latency_combine` function.
            event: the event after executing the kernel (valid only if `async_finish` is set).
            hook: the receiving hook function (valid only if `return_recv_hook` is set).
        """
        (
            packed_recv_x,
            packed_recv_x_scales,
            packed_recv_count,
            packed_recv_src_info,
            packed_recv_layout_range,
            event,
            hook,
        ) = self.runtime.low_latency_dispatch(
            x,
            topk_idx,
            cumulative_local_expert_recv_stats,
            dispatch_wait_recv_cost_stats,
            num_max_dispatch_tokens_per_rank,
            num_experts,
            use_fp8,
            round_scale,
            use_ue8m0,
            async_finish,
            return_recv_hook,
        )
        handle = (
            packed_recv_src_info,
            packed_recv_layout_range,
            num_max_dispatch_tokens_per_rank,
            x.size(1),
            num_experts,
        )
        tensors_to_record = (
            x,
            topk_idx,
            packed_recv_x,
            packed_recv_x_scales,
            packed_recv_count,
            packed_recv_src_info,
            packed_recv_layout_range,
            cumulative_local_expert_recv_stats,
        )
        return (
            (packed_recv_x, packed_recv_x_scales) if use_fp8 else packed_recv_x,
            packed_recv_count,
            handle,
            EventOverlap(event, tensors_to_record if async_finish else None),
            hook,
        )

    # noinspection PyTypeChecker
    def low_latency_combine(
        self,
        x: torch.Tensor,
        topk_idx: torch.Tensor,
        topk_weights: torch.Tensor,
        handle: tuple,
        use_logfmt: bool = False,
        zero_copy: bool = False,
        async_finish: bool = False,
        return_recv_hook: bool = False,
        out: Optional[torch.Tensor] = None,
        combine_wait_recv_cost_stats: Optional[torch.Tensor] = None,
    ) -> Tuple[torch.Tensor, EventOverlap, Callable]:
        """
        A low-latency implementation for combining tokens (reduce **with weights**) with IBGDA.
        This kernel requires all the ranks (no matter intranode or internode) should be visible via RDMA
            (specifically, IBGDA must be enabled).
        Warning: as there are only two buffers, and the returned tensors reuse the buffer, you cannot hold more than 2
            low-latency kernels' result tensors at a single moment.

        Arguments:
            x: `[num_local_experts, num_max_dispatch_tokens_per_rank * num_ranks, hidden]` with `torch.bfloat16`,
                the local calculated tokens to be sent to this original rank and reduced.
            topk_idx: `[num_combined_tokens, num_topk]` with `torch.int64`, the expert indices selected by the dispatched
                tokens. `-1` indices (not selecting any expert) are supported. Note that, `num_combined_tokens` equals
                to the number of dispatched tokens.
            topk_weights: `[num_combined_tokens, num_topk]` with `torch.float`, the expert weights selected by the dispatched
                tokens. The received tokens will be reduced with the weights in this tensor.
            handle: the communication handle given by the `dispatch` function.
            use_logfmt: whether to use an internal "LogFMT with dynamic per-64-channel cast" format (10 bits).
            zero_copy: whether the tensor is already copied into the RDMA buffer, should be cooperative
                with `get_next_low_latency_combine_buffer`.
            async_finish: the current stream will not wait for the communication kernels to be finished if set.
            return_recv_hook: return a receiving hook if set. If set, the kernel will just do the RDMA request issues,
                but **without actually receiving the data**. You must call the received hook to make sure the data's arrival.
                If you do not set this flag, the kernel will ensure the data's arrival.
            out: the in-place output tensor, if set, the kernel will write the result to this tensor and return it directly.
            combine_wait_recv_cost_stats: a cumulative time spent waiting to receive each token tensor for statistics,
                which should have shape `[num_ranks, num_ranks]` and be typed as `torch.int64`.
                This is useful for detecting and pre-cisely localizing slow anomalies.

        Returns:
            combined_x: the reduced token tensor, with shape `[num_combined_tokens, hidden]` and type `torch.bfloat16`.
            event: the event after executing the kernel (valid only if `async_finish` is set).
            hook: the receiving hook function (valid only if `return_recv_hook` is set).
        """
        (
            src_info,
            layout_range,
            num_max_dispatch_tokens_per_rank,
            hidden,
            num_experts,
        ) = handle
        combined_x, event, hook = self.runtime.low_latency_combine(
            x,
            topk_idx,
            topk_weights,
            src_info,
            layout_range,
            combine_wait_recv_cost_stats,
            num_max_dispatch_tokens_per_rank,
            num_experts,
            use_logfmt,
            zero_copy,
            async_finish,
            return_recv_hook,
            out,
        )
        tensors_to_record = (
            x,
            topk_idx,
            topk_weights,
            src_info,
            layout_range,
            combined_x,
        )
        return (
            combined_x,
            EventOverlap(event, tensors_to_record if async_finish else None),
            hook,
        )

    def get_next_low_latency_combine_buffer(self, handle: object):
        """
        Get the raw registered RDMA buffer tensor for next low-latency combine, so that the next combine kernel can skip the copying.

        Arguments:
            handle: the communication handle given by the `dispatch` function.

        Returns:
            buffer: the raw RDMA low-latency buffer as a BF16 PyTorch tensor with shape
                `[num_local_experts, num_ranks * num_max_dispatch_tokens_per_rank, hidden]`, you should fill this buffer
                by yourself.
        """
        (
            src_info,
            layout_range,
            num_max_dispatch_tokens_per_rank,
            hidden,
            num_experts,
        ) = handle
        return self.runtime.get_next_low_latency_combine_buffer(
            num_max_dispatch_tokens_per_rank, hidden, num_experts
        )

    @staticmethod
    def get_low_latency_rdma_size_hint(
        num_max_dispatch_tokens_per_rank: int,
        hidden: int,
        num_ranks: int,
        num_experts: int,
    ) -> int:
        """
        Get a minimum size requirement for the RDMA buffer. The size calculation will be done with BF16.

        Arguments:
            num_max_dispatch_tokens_per_rank: the maximum number of tokens to dispatch, all the ranks must hold the same value.
            hidden: the hidden dimension of each token.
            num_ranks: the number of EP group ranks.
            num_experts: the number of all experts.

        Returns:
            size: the RDMA buffer size recommended.
        """
        return ep.get_low_latency_rdma_size_hint(
            num_max_dispatch_tokens_per_rank, hidden, num_ranks, num_experts
<<<<<<< HEAD
        )

    def get_comm_stream(self) -> torch.Stream:
        """
        Get the communication stream.

        Returns:
            stream: the communication stream.
        """
        ts: torch.Stream = self.runtime.get_comm_stream()
        return torch.cuda.Stream(
            stream_id=ts.stream_id,
            device_index=ts.device_index,
            device_type=ts.device_type,
        )

    def get_local_buffer_tensor(
        self,
        dtype: torch.dtype,
        size: Optional[torch.Size] = None,
        offset: int = 0,
        use_rdma_buffer: bool = False,
    ) -> torch.Tensor:
        """
        Get the raw buffer (slice supported) as a PyTorch tensor.

        Argument:
            dtype: the data type (PyTorch `dtype`) for the tensor.
            size: the slice size (by elements) to get from the buffer.
            offset: the offset of the beginning element.
            use_rdma_buffer: whether to return the RDMA buffer.
        """
        tensor = self.runtime.get_local_buffer_tensor(dtype, offset, use_rdma_buffer)
        if size is None:
            return tensor

        assert tensor.numel() >= size.numel()
        return tensor[: size.numel()].view(size)

    @staticmethod
    def _unpack_bias(bias: Union[torch.Tensor, Tuple[torch.Tensor, torch.Tensor]]):
        bias_0, bias_1 = None, None
        if isinstance(bias, torch.Tensor):
            bias_0 = bias
        elif isinstance(bias, tuple):
            assert len(bias) == 2
            bias_0, bias_1 = bias
        return bias_0, bias_1

    @staticmethod
    def get_dispatch_config(num_ranks: int) -> Config:
        """
        Get a recommended dispatch config.

        Argument:
            num_ranks: the number of ranks.

        Returns:
            config: the recommended config.
        """

        # TODO: automatically tune
        config_map = {
            2: Config(Buffer.num_sms, 24, 256, 6, 128),
            4: Config(Buffer.num_sms, 6, 256, 6, 128),
            8: Config(Buffer.num_sms, 6, 256, 6, 128),
            16: Config(Buffer.num_sms, 36, 288, 20, 128),
            24: Config(Buffer.num_sms, 8, 288, 32, 128),
            32: Config(Buffer.num_sms, 32, 288, 32, 128),
            64: Config(Buffer.num_sms, 20, 288, 28, 128),
            128: Config(Buffer.num_sms, 20, 560, 32, 128),
            144: Config(Buffer.num_sms, 32, 720, 12, 128),
            160: Config(Buffer.num_sms, 28, 720, 12, 128),
        }
        assert num_ranks in config_map, f"Unsupported number of EP ranks: {num_ranks}"
        return config_map[num_ranks]

    @staticmethod
    def get_combine_config(num_ranks: int) -> Config:
        """
        Get a recommended combine config.

        Argument:
            num_ranks: the number of ranks.

        Returns:
            config: the recommended config.
        """

        # TODO: automatically tune
        config_map = {
            2: Config(Buffer.num_sms, 10, 256, 6, 128),
            4: Config(Buffer.num_sms, 9, 256, 6, 128),
            8: Config(Buffer.num_sms, 4, 256, 6, 128),
            16: Config(Buffer.num_sms, 4, 288, 12, 128),
            24: Config(Buffer.num_sms, 1, 288, 8, 128),
            32: Config(Buffer.num_sms, 1, 288, 8, 128),
            64: Config(Buffer.num_sms, 1, 288, 20, 128),
            128: Config(Buffer.num_sms, 1, 560, 12, 128),
            144: Config(Buffer.num_sms, 2, 720, 8, 128),
            160: Config(Buffer.num_sms, 2, 720, 8, 128),
        }
        assert num_ranks in config_map, f"Unsupported number of EP ranks: {num_ranks}"
        return config_map[num_ranks]

    # noinspection PyTypeChecker
    def get_dispatch_layout(
        self,
        topk_idx: torch.Tensor,
        num_experts: int,
        previous_event: Optional[EventOverlap] = None,
        async_finish: bool = False,
        allocate_on_comm_stream: bool = False,
    ) -> Tuple[
        torch.Tensor, Optional[torch.Tensor], torch.Tensor, torch.Tensor, EventOverlap
    ]:
        """
        Calculate the layout required for later communication.

        Arguments:
            topk_idx: `[num_tokens, num_topk]`, dtype must be `torch.int64`, the expert indices selected by each token,
                `-1` means no selections.
            num_experts: the number of experts.
            previous_event: the event to wait before actually executing the kernel.
            async_finish: the current stream will not wait for the communication kernels to be finished if set.
            allocate_on_comm_stream: control whether all the allocated tensors' ownership to be on the communication stream.

        Returns:
            num_tokens_per_rank: `[num_ranks]` with `torch.int`, the number of tokens to be sent to each rank.
            num_tokens_per_rdma_rank: `[num_rdma_ranks]` with `torch.int`, the number of tokens to be sent to each RDMA
                rank (with the same GPU index), return `None` for intranode settings.
            num_tokens_per_expert: `[num_experts]` with `torch.int`, the number of tokens to be sent to each expert.
            is_token_in_rank: `[num_tokens, num_ranks]` with `torch.bool`, whether a token be sent to a rank.
            event: the event after executing the kernel (valid only if `async_finish` is set).
        """
        (
            num_tokens_per_rank,
            num_tokens_per_rdma_rank,
            num_tokens_per_expert,
            is_token_in_rank,
            event,
        ) = self.runtime.get_dispatch_layout(
            topk_idx,
            num_experts,
            getattr(previous_event, "event", None),
            async_finish,
            allocate_on_comm_stream,
        )
        return (
            num_tokens_per_rank,
            num_tokens_per_rdma_rank,
            num_tokens_per_expert,
            is_token_in_rank,
            EventOverlap(event),
        )

    # noinspection PyTypeChecker
    def dispatch(
        self,
        x: Union[torch.Tensor, Tuple[torch.Tensor, torch.Tensor]],
        handle: Optional[Tuple] = None,
        num_tokens_per_rank: Optional[torch.Tensor] = None,
        num_tokens_per_rdma_rank: Optional[torch.Tensor] = None,
        is_token_in_rank: Optional[torch.Tensor] = None,
        num_tokens_per_expert: Optional[torch.Tensor] = None,
        topk_idx: Optional[torch.Tensor] = None,
        topk_weights: Optional[torch.Tensor] = None,
        expert_alignment: int = 1,
        num_worst_tokens: int = 0,
        config: Optional[Config] = None,
        previous_event: Optional[EventOverlap] = None,
        async_finish: bool = False,
        allocate_on_comm_stream: bool = False,
    ) -> Tuple[
        Union[Tuple[torch.Tensor, torch.Tensor], torch.Tensor],
        Optional[torch.Tensor],
        Optional[torch.Tensor],
        List[int],
        Tuple,
        EventOverlap,
    ]:
        """
        Dispatch tokens to different ranks, both intranode and internode settings are supported.
        Intranode kernels require all the ranks should be visible via NVLink.
        Internode kernels require the ranks in a node should be visible via NVLink, while the ranks with the same GPU
            index should be visible via RDMA.

        Arguments:
            x: `torch.Tensor` or tuple of `torch.Tensor`, for the first type, the shape must be `[num_tokens, hidden]`,
                and type must be `torch.bfloat16`; for the second type, the first element of the tuple must be shaped as
                `[num_tokens, hidden]` with type `torch.float8_e4m3fn`, the second must be `[num_tokens, hidden // 128]`
                 (requiring divisible) with type `torch.float`.
            handle: an optional communication handle, if set, the CPU will reuse the layout information to save some time.
            num_tokens_per_rank: `[num_ranks]` with `torch.int`, the number of tokens to be sent to each rank.
            num_tokens_per_rdma_rank: `[num_rdma_ranks]` with `torch.int`, the number of tokens to be sent to each RDMA
                rank (with the same GPU index), return `None` for intranode settings.
            is_token_in_rank: `[num_tokens, num_ranks]` with `torch.bool`, whether a token be sent to a rank.
            num_tokens_per_expert: `[num_experts]` with `torch.int`, the number of tokens to be sent to each expert.
            topk_idx: `[num_tokens, num_topk]` with `torch.int64`, the expert indices selected by each token,
                `-1` means no selections.
            topk_weights: `[num_tokens, num_topk]` with `torch.float`, the expert weights of each token to dispatch.
            expert_alignment: align the number of tokens received by each local expert to this variable.
            num_worst_tokens: the worst number of tokens to receive, if specified, there will be no CPU sync, and it
                will be CUDA-graph compatible. Please also notice that this flag is for intranode only.
            config: the performance tuning config.
            previous_event: the event to wait before actually executing the kernel.
            async_finish: the current stream will not wait for the communication kernels to be finished if set.
            allocate_on_comm_stream: control whether all the allocated tensors' ownership to be on the communication stream.

        Returns:
            recv_x: received tokens, the same type and tuple as the input `x`, but the number of tokens equals to the
                received token count.
            recv_topk_idx: received expert indices.
            recv_topk_weights: received expert weights.
            num_recv_tokens_per_expert_list: Python list shaped `[num_local_experts]`, the received token count by
                each local expert, aligned to the input `expert_alignment`. If `num_worst_tokens` is specified, the list
                will be empty.
            handle: the returned communication handle.
            event: the event after executing the kernel (valid only if `async_finish` is set).
        """
        # Default config
        config = self.get_dispatch_config(self.group_size) if config is None else config

        # Internode
        if self.runtime.get_num_rdma_ranks() > 1:
            assert (
                num_worst_tokens == 0
            ), "Internode dispatch does not support `num_worst_tokens > 0`"
            return self.internode_dispatch(
                x,
                handle,
                num_tokens_per_rank,
                num_tokens_per_rdma_rank,
                is_token_in_rank,
                num_tokens_per_expert,
                topk_idx,
                topk_weights,
                expert_alignment,
                config,
                previous_event,
                async_finish,
                allocate_on_comm_stream,
            )

        # Launch the kernel with cached or non-cached mode
        x, x_scales = x if isinstance(x, tuple) else (x, None)
        if handle is not None:
            assert topk_idx is None and topk_weights is None
            (
                rank_prefix_matrix,
                channel_prefix_matrix,
                recv_channel_prefix_matrix,
                recv_src_idx,
                is_token_in_rank,
                send_head,
            ) = handle
            num_recv_tokens = recv_src_idx.size(0)
            recv_x, recv_x_scales, _, _, _, _, _, _, _, _, event = (
                self.runtime.intranode_dispatch(
                    x,
                    x_scales,
                    None,
                    None,
                    None,
                    is_token_in_rank,
                    None,
                    num_recv_tokens,
                    rank_prefix_matrix,
                    channel_prefix_matrix,
                    expert_alignment,
                    num_worst_tokens,
                    config,
                    getattr(previous_event, "event", None),
                    async_finish,
                    allocate_on_comm_stream,
                )
            )
            return (
                (recv_x, recv_x_scales) if x_scales is not None else recv_x,
                None,
                None,
                None,
                None,
                EventOverlap(event),
            )
        else:
            assert (
                num_tokens_per_rank is not None
                and is_token_in_rank is not None
                and num_tokens_per_expert is not None
            )
            (
                recv_x,
                recv_x_scales,
                recv_topk_idx,
                recv_topk_weights,
                num_recv_tokens_per_expert_list,
                rank_prefix_matrix,
                channel_prefix_matrix,
                recv_channel_prefix_matrix,
                recv_src_idx,
                send_head,
                event,
            ) = self.runtime.intranode_dispatch(
                x,
                x_scales,
                topk_idx,
                topk_weights,
                num_tokens_per_rank,
                is_token_in_rank,
                num_tokens_per_expert,
                0,
                None,
                None,
                expert_alignment,
                num_worst_tokens,
                config,
                getattr(previous_event, "event", None),
                async_finish,
                allocate_on_comm_stream,
            )
            handle = (
                rank_prefix_matrix,
                channel_prefix_matrix,
                recv_channel_prefix_matrix,
                recv_src_idx,
                is_token_in_rank,
                send_head,
            )
            return (
                (recv_x, recv_x_scales) if x_scales is not None else recv_x,
                recv_topk_idx,
                recv_topk_weights,
                num_recv_tokens_per_expert_list,
                handle,
                EventOverlap(event),
            )

    # noinspection PyTypeChecker
    def combine(
        self,
        x: torch.Tensor,
        handle: Tuple,
        topk_weights: Optional[torch.Tensor] = None,
        bias: Union[torch.Tensor, Tuple[torch.Tensor, torch.Tensor]] = None,
        config: Optional[Config] = None,
        previous_event: Optional[EventOverlap] = None,
        async_finish: bool = False,
        allocate_on_comm_stream: bool = False,
    ) -> Tuple[torch.Tensor, Optional[torch.Tensor], EventOverlap]:
        """
        Combine (reduce) tokens (addition **without** weights) from different ranks, both intranode and internode
            settings are supported.
        Intranode kernels require all the ranks should be visible via NVLink.
        Internode kernels require the ranks in a node should be visible via NVLink, while the ranks with the same GPU
            index should be visible via RDMA.

        Arguments:
            x: `[num_tokens, hidden]` with `torch.bfloat16`, the tokens to send for reducing to its original ranks.
            handle: a must-set communication handle, you can obtain this from the dispatch function.
            topk_weights: `[num_tokens, num_topk]` with `torch.float`, the tokens' top-k weights for reducing to its original ranks.
            config: the performance tuning config.
            previous_event: the event to wait before actually executing the kernel.
            async_finish: the current stream will not wait for the communication kernels to be finished if set.
            allocate_on_comm_stream: control whether all the allocated tensors' ownership to be on the communication stream.

        Returns:
            recv_x: the reduced token from its dispatched ranks.
            recv_topk_weights: the reduced top-k weights from its dispatch ranks.
            event: the event after executing the kernel (valid only if `async_finish` is set).
        """
        # Default config
        config = self.get_combine_config(self.group_size) if config is None else config

        # Internode
        if self.runtime.get_num_rdma_ranks() > 1:
            return self.internode_combine(
                x,
                handle,
                topk_weights,
                bias,
                config,
                previous_event,
                async_finish,
                allocate_on_comm_stream,
            )

        # NOTES: the second `_` is for the sending side, so we should use the third one
        (
            rank_prefix_matrix,
            _,
            channel_prefix_matrix,
            src_idx,
            is_recv_token_in_rank,
            send_head,
        ) = handle
        bias_0, bias_1 = Buffer._unpack_bias(bias)

        # Launch the kernel
        recv_x, recv_topk_weights, event = self.runtime.intranode_combine(
            x,
            topk_weights,
            bias_0,
            bias_1,
            src_idx,
            rank_prefix_matrix,
            channel_prefix_matrix,
            send_head,
            config,
            getattr(previous_event, "event", None),
            async_finish,
            allocate_on_comm_stream,
        )
        return recv_x, recv_topk_weights, EventOverlap(event)

    # noinspection PyTypeChecker
    def internode_dispatch(
        self,
        x: Union[torch.Tensor, Tuple[torch.Tensor, torch.Tensor]],
        handle: Optional[Tuple] = None,
        num_tokens_per_rank: Optional[torch.Tensor] = None,
        num_tokens_per_rdma_rank: Optional[torch.Tensor] = None,
        is_token_in_rank: Optional[torch.Tensor] = None,
        num_tokens_per_expert: Optional[torch.Tensor] = None,
        topk_idx: Optional[torch.Tensor] = None,
        topk_weights: Optional[torch.Tensor] = None,
        expert_alignment: int = 1,
        config: Optional[Config] = None,
        previous_event: Optional[EventOverlap] = None,
        async_finish: bool = False,
        allocate_on_comm_stream: bool = False,
    ) -> Tuple[
        Union[Tuple[torch.Tensor, torch.Tensor], torch.Tensor],
        Optional[torch.Tensor],
        Optional[torch.Tensor],
        List[int],
        Tuple,
        EventOverlap,
    ]:
        """
        Internode dispatch implementation, for more details, please refer to the `dispatch` docs.
        Normally, you should not directly call this function.
        """
        assert config is not None

        # Launch the kernel with cached or non-cached mode
        x, x_scales = x if isinstance(x, tuple) else (x, None)
        if handle is not None:
            assert topk_idx is None and topk_weights is None
            (
                is_token_in_rank,
                rdma_channel_prefix_matrix,
                gbl_channel_prefix_matrix,
                recv_rdma_channel_prefix_matrix,
                recv_rdma_rank_prefix_sum,
                recv_gbl_channel_prefix_matrix,
                recv_gbl_rank_prefix_sum,
                recv_src_meta,
                send_rdma_head,
                send_nvl_head,
            ) = handle
            num_recv_tokens = recv_src_meta.size(0)
            num_rdma_recv_tokens = send_nvl_head.size(0)
            recv_x, recv_x_scales, _, _, _, _, _, _, _, _, _, _, _, _, event = (
                self.runtime.internode_dispatch(
                    x,
                    x_scales,
                    topk_idx,
                    topk_weights,
                    None,
                    None,
                    is_token_in_rank,
                    None,
                    num_recv_tokens,
                    num_rdma_recv_tokens,
                    rdma_channel_prefix_matrix,
                    recv_rdma_rank_prefix_sum,
                    gbl_channel_prefix_matrix,
                    recv_gbl_rank_prefix_sum,
                    expert_alignment,
                    config,
                    getattr(previous_event, "event", None),
                    async_finish,
                    allocate_on_comm_stream,
                )
            )
            return (
                (recv_x, recv_x_scales) if x_scales is not None else recv_x,
                None,
                None,
                None,
                None,
                EventOverlap(event),
            )
        else:
            assert (
                num_tokens_per_rank is not None
                and is_token_in_rank is not None
                and num_tokens_per_expert is not None
            )
            (
                recv_x,
                recv_x_scales,
                recv_topk_idx,
                recv_topk_weights,
                num_recv_tokens_per_expert_list,
                rdma_channel_prefix_matrix,
                gbl_channel_prefix_matrix,
                recv_rdma_channel_prefix_matrix,
                recv_rdma_rank_prefix_sum,
                recv_gbl_channel_prefix_matrix,
                recv_gbl_rank_prefix_sum,
                recv_src_meta,
                send_rdma_head,
                send_nvl_head,
                event,
            ) = self.runtime.internode_dispatch(
                x,
                x_scales,
                topk_idx,
                topk_weights,
                num_tokens_per_rank,
                num_tokens_per_rdma_rank,
                is_token_in_rank,
                num_tokens_per_expert,
                0,
                0,
                None,
                None,
                None,
                None,
                expert_alignment,
                config,
                getattr(previous_event, "event", None),
                async_finish,
                allocate_on_comm_stream,
            )
            handle = (
                is_token_in_rank,
                rdma_channel_prefix_matrix,
                gbl_channel_prefix_matrix,
                recv_rdma_channel_prefix_matrix,
                recv_rdma_rank_prefix_sum,
                recv_gbl_channel_prefix_matrix,
                recv_gbl_rank_prefix_sum,
                recv_src_meta,
                send_rdma_head,
                send_nvl_head,
            )
            return (
                (recv_x, recv_x_scales) if x_scales is not None else recv_x,
                recv_topk_idx,
                recv_topk_weights,
                num_recv_tokens_per_expert_list,
                handle,
                EventOverlap(event),
            )

    # noinspection PyTypeChecker
    def internode_combine(
        self,
        x: torch.Tensor,
        handle: Union[tuple, list],
        topk_weights: Optional[torch.Tensor] = None,
        bias: Union[torch.Tensor, Tuple[torch.Tensor, torch.Tensor]] = None,
        config: Optional[Config] = None,
        previous_event: Optional[EventOverlap] = None,
        async_finish: bool = False,
        allocate_on_comm_stream: bool = False,
    ) -> Tuple[torch.Tensor, Optional[torch.Tensor], EventOverlap]:
        """
        Internode combine implementation, for more details, please refer to the `combine` docs.
        Normally, you should not directly call this function.
        """
        assert config is not None

        # Unpack handle and bias
        (
            is_combined_token_in_rank,
            _,
            _,
            rdma_channel_prefix_matrix,
            rdma_rank_prefix_sum,
            gbl_channel_prefix_matrix,
            gbl_rank_prefix_sum,
            src_meta,
            send_rdma_head,
            send_nvl_head,
        ) = handle
        bias_0, bias_1 = Buffer._unpack_bias(bias)

        # Launch the kernel
        combined_x, combined_topk_weights, event = self.runtime.internode_combine(
            x,
            topk_weights,
            bias_0,
            bias_1,
            src_meta,
            is_combined_token_in_rank,
            rdma_channel_prefix_matrix,
            rdma_rank_prefix_sum,
            gbl_channel_prefix_matrix,
            send_rdma_head,
            send_nvl_head,
            config,
            getattr(previous_event, "event", None),
            async_finish,
            allocate_on_comm_stream,
        )
        return combined_x, combined_topk_weights, EventOverlap(event)

    def clean_low_latency_buffer(
        self, num_max_dispatch_tokens_per_rank: int, hidden: int, num_experts: int
    ) -> None:
        """
        As low-latency kernels require part of the buffer to be zero-initialized, so it is vital to clean the buffer
            if the buffer is dirty at some time.
        For example, after running the normal dispatch/combine, you must run this function before executing any
            low-latency kernel.

        Arguments:
            num_max_dispatch_tokens_per_rank: the maximum number of tokens to dispatch, all the ranks must hold the same value.
            hidden: the hidden dimension of each token.
            num_experts: the number of all experts.
        """
        self.runtime.clean_low_latency_buffer(
            num_max_dispatch_tokens_per_rank, hidden, num_experts
=======
>>>>>>> 7b7ff920
        )<|MERGE_RESOLUTION|>--- conflicted
+++ resolved
@@ -146,9 +146,6 @@
         self.runtime.sync(device_ids, ipc_handles, root_unique_id)
         assert self.runtime.is_available()
 
-<<<<<<< HEAD
-    # NOTE: UCCL new.
-=======
     def reset_rdma_buffer(self):
         """
         Reset the RDMA buffer, this is useful when you want to reuse the RDMA buffer for another run.
@@ -156,7 +153,6 @@
         """
         self.runtime.reset_rdma_buffer()
 
->>>>>>> 7b7ff920
     def connect_atomic_buffer(self, proxy: "ep.UcclProxy"):
         ep.connect_atomic_buffer(proxy, self.runtime)
 
@@ -172,7 +168,6 @@
         self.runtime = None
 
     @staticmethod
-<<<<<<< HEAD
     def is_sm90_compiled():
         return ep.is_sm90_compiled()
 
@@ -189,8 +184,6 @@
         Buffer.num_sms = new_num_sms
 
     @staticmethod
-=======
->>>>>>> 7b7ff920
     def capture() -> EventOverlap:
         """
         Capture a CUDA event on the current stream, i.e. `torch.cuda.current_stream()`.
@@ -437,7 +430,6 @@
         """
         return ep.get_low_latency_rdma_size_hint(
             num_max_dispatch_tokens_per_rank, hidden, num_ranks, num_experts
-<<<<<<< HEAD
         )
 
     def get_comm_stream(self) -> torch.Stream:
@@ -1065,6 +1057,4 @@
         """
         self.runtime.clean_low_latency_buffer(
             num_max_dispatch_tokens_per_rank, hidden, num_experts
-=======
->>>>>>> 7b7ff920
         )