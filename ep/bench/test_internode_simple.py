--- conflicted
+++ resolved
@@ -19,9 +19,6 @@
 import os
 import sys
 
-<<<<<<< HEAD
-from utils import init_dist, get_peer_ip, detect_ib_hca, get_cpu_proxies_meta, initialize_uccl, destroy_uccl
-=======
 from utils import (
     init_dist,
     get_peer_ip,
@@ -30,7 +27,6 @@
     initialize_uccl,
     destroy_uccl,
 )
->>>>>>> 4d930aee
 
 
 def test_simple_internode(rank: int, num_ranks: int, group: dist.ProcessGroup):
@@ -129,19 +125,6 @@
         time.sleep(1)
         print("[simple-test] ✓ before destroy!", flush=True)
 
-<<<<<<< HEAD
-        try:
-            buffer.destroy()
-        except Exception:
-            pass
-        dist.barrier()
-        print("[simple-test] ✓ Buffer destroyed", flush=True)
-
-        destroy_uccl(proxies, workers)
-        dist.barrier()
-
-=======
->>>>>>> 4d930aee
     except Exception as e:
         if rank == 0:
             import traceback
